/**
 *
 */
package io.sarl.demos.gameoflife

import io.sarl.core.DefaultContextInteractions
import io.sarl.core.Initialize
import io.sarl.core.Lifecycle
import io.sarl.core.Logging
import io.sarl.demos.gameoflife.environment.^agent.Controller
import io.sarl.demos.gameoflife.environment.^agent.Environment
import io.sarl.demos.gameoflife.environment.^agent.events.AgentReadyForGame
import io.sarl.demos.gameoflife.environment.^agent.events.PauseEvent
import io.sarl.demos.gameoflife.environment.^agent.events.PlayEvent
import io.sarl.demos.gameoflife.environment.^agent.events.RunBeginingOfStep
import io.sarl.demos.gameoflife.environment.^agent.events.StepFinished
import io.sarl.demos.gameoflife.environment.^agent.events.StopEvent
import io.sarl.demos.gameoflife.gui.GUI
import io.sarl.lang.core.Address
import io.sarl.util.Scopes
import java.util.UUID
import java.util.concurrent.locks.ReentrantLock
import javafx.application.Platform
import io.sarl.demos.gameoflife.environment.^agent.events.GameIsDead

/**
 * @author Maxime PINARD
 *
 */
agent Boot {
	uses DefaultContextInteractions, Lifecycle, Logging;

	var controller : Controller
	var agentCounter : int
	var numberOfAgent : int
	var gui : GUI
	val width = 10
	val height = 10

	var guiReady = true
	var environmentReady = true
	var paused = false
	var gameRunning = false

	val lock = new ReentrantLock
	val environmentUUID = UUID.randomUUID

	on Initialize {
		gui = GUI.getGUI();
		controller = new Controller(defaultSpace, new Address(defaultSpace.spaceID, getID()),
			environmentUUID);
		gui.addGUIListener(controller);

		numberOfAgent = width * height + 1;
		info("There is " + numberOfAgent + " agents.")
		spawnInContextWithID(Environment, environmentUUID, defaultContext, width, height, gui, defaultAddress);
	}

	on AgentReadyForGame {
		var tmp : int
		
		lock.lock
		try {
			agentCounter++
			tmp = agentCounter
		} finally {
			lock.unlock
		}
		
		info("Entity loaded: " + tmp)

		if (tmp == numberOfAgent) {
<<<<<<< HEAD
			Platform.runLater([gui.launchGUI(width, height)])
			environmentReady = true
=======
			Platform.runLater([gui.launchGUI()])
			Platform.runLater([gui.setupGUI(width, height)])
>>>>>>> 2e8313c5
			controller.play
		}
	}

	on PlayEvent {
		lock.lock
		try {
			if (environmentReady && guiReady) {
				info("Starting the game.")
				paused = false
				gameRunning = true
				emit(new RunBeginingOfStep, Scopes::addresses(new Address(defaultSpace.spaceID, environmentUUID)))
			}
		} finally {
			lock.unlock
		}
	}

	on PauseEvent {
		info("Pause Event handled")

		lock.lock
		try {
			paused = true
		} finally {
			lock.unlock
		}
	}

	on StopEvent {
		info("Stop Event handled")

		lock.lock
		try {
			gameRunning = false
		} finally {
			lock.unlock
		}
	}
	
	on StepFinished {
		lock.lock
		try {
			info("Step Finished: running:" + gameRunning + ", paused:" + paused)
	
			if (gameRunning && !paused) {
				Thread.sleep(1000) //FIXME : Remove hard coded value
				emit(new RunBeginingOfStep, Scopes::addresses(new Address(defaultSpace.spaceID, environmentUUID)))
			} else if (!gameRunning) {
				emit(new GameIsDead)
				killMe
			}
		} finally {
			lock.unlock
		}
	}
}<|MERGE_RESOLUTION|>--- conflicted
+++ resolved
@@ -70,13 +70,9 @@
 		info("Entity loaded: " + tmp)
 
 		if (tmp == numberOfAgent) {
-<<<<<<< HEAD
-			Platform.runLater([gui.launchGUI(width, height)])
-			environmentReady = true
-=======
 			Platform.runLater([gui.launchGUI()])
 			Platform.runLater([gui.setupGUI(width, height)])
->>>>>>> 2e8313c5
+			environmentReady = true
 			controller.play
 		}
 	}
