--- conflicted
+++ resolved
@@ -1,1387 +1,1383 @@
-<project xmlns="http://maven.apache.org/POM/4.0.0"
-	xmlns:xsi="http://www.w3.org/2001/XMLSchema-instance"
-	xsi:schemaLocation="http://maven.apache.org/POM/4.0.0 http://maven.apache.org/xsd/maven-4.0.0.xsd">
-
-	<modelVersion>4.0.0</modelVersion>
-
-	<groupId>io.sarl</groupId>
-	<artifactId>io.sarl</artifactId>
-	<version>0.11.0-SNAPSHOT</version>
-
-	<name>SARL Agent Oriented Programming Language</name>
-	<url>${sarlUrl}</url>
-	<inceptionYear>2014</inceptionYear>
-
-	<packaging>pom</packaging>
-
-	<description>SARL is a general-purpose agent-oriented language.
-	SARL aims at providing the fundamental abstractions for dealing with concurrency,
-	distribution, interaction, decentralization, reactivity, autonomy and dynamic
-	reconfiguration.</description>
-
-	<!-- ======================================= -->
-	<!-- ==== Main properties === -->
-	<!-- ======================================= -->
-
-	<properties>
-		<!-- Java Configuration for compiling this project (useful for the SARL development team) -->
-		<sarl-dsl.min.jdk.version>1.8</sarl-dsl.min.jdk.version>
-		<sarl-dsl.min.jre.environment>JavaSE-${sarl-dsl.min.jdk.version}</sarl-dsl.min.jre.environment>
-		<sarl-dsl.max.jdk.version>1.8</sarl-dsl.max.jdk.version>
-		<sarl-dsl.next.unsupported.jdk.version>1.9</sarl-dsl.next.unsupported.jdk.version>
-
-		<!-- Java Configuration for running the SARL tools (IDE, sarlc, sarldoc...):
-		     ***********
-		     * CAUTION *
-		     ***********
-		     The versions below must include the versions for the properties "sarl-dsl.*"
-		-->
-		<sarl-run.min.jdk.version>1.8</sarl-run.min.jdk.version>
-		<sarl-run.min.jre.environment>JavaSE-${sarl-run.min.jdk.version}</sarl-run.min.jre.environment>
-		<sarl-run.max.jdk.version>11</sarl-run.max.jdk.version>
-		<sarl-run.next.unsupported.jdk.version>12</sarl-run.next.unsupported.jdk.version>
-
-		<!-- Java Configuration that should be used by the projects compiled with SARL IDE or sarlc:
-		     ***********
-		     * CAUTION *
-		     ***********
-		     The versions below must include the versions for the properties "sarl-run.*"
-		 -->
-		<user.min.jdk.version>1.8</user.min.jdk.version>
-		<user.min.jre.environment>JavaSE-${user.min.jdk.version}</user.min.jre.environment>
-		<user.max.jdk.version>11</user.max.jdk.version>
-		<user.next.unsupported.jdk.version>12</user.next.unsupported.jdk.version>
-
-		<!-- Version of the SARL API -->
-		<sarl.version>0.11.0-SNAPSHOT</sarl.version>
-		<janus.version>2.${sarl.version}</janus.version>
-		<sarl.maven.compiler.version>${sarl.version}</sarl.maven.compiler.version>
-
-		<!-- The versions of the following Xtext libraries are available at: https://eclipse.org/Xtext/documentation/350_continuous_integration.html -->
-
-		<!-- Version of the Xtext API -->
-		<xtext.version>2.20.0</xtext.version>
-		<xtext.version.current>2.20.0</xtext.version.current>
-		<xtext.version.next>2.20.1</xtext.version.next>
-		<xtext.version.javadoc>2.20</xtext.version.javadoc>
-
-		<!-- Version of the MWE2 library (used for accessing the mwe2 P2 http://download.eclipse.org/modeling/emft/mwe/updates/releases/,
-			see compositeContent.{xml,jar,xz,xml.xz} file) -->
-		<mwe2.version>2.11.0</mwe2.version>
-		<!-- Version of the Xpand library (used for accessing the Xpand P2 http://download.eclipse.org/modeling/m2t/xpand/updates/releases/,
-			see compositeContent.{xml,jar,xz,xml.xz} file) -->
-		<xpand.version>R201605260315</xpand.version>
-		<!-- Version of Guice (package: com.google.inject:guice). -->
-		<guice.version>4.1.0</guice.version>
-		<!-- Version of the OSGi module that provides the NLS (package: osgi) -->
-		<osgi.nls.version>3.10.0-v20140606-1445</osgi.nls.version>
-		<!-- Version of the Arakhne Foundation classes -->
-		<afc.version>16.0</afc.version>
-<<<<<<< HEAD
-		<afc.osgi.version>${afc.version}.0</afc.osgi.version>
-=======
-		<afc.osgi.version>16.0.0</afc.osgi.version>
->>>>>>> 97a76350
-		<!-- Version of the Guava API -->
-		<guava.version>27.1-jre</guava.version>
-		<!-- Version of the javax.inject module -->
-		<javaxinject.version>1</javaxinject.version>
-		<!-- Version of the Tycho module, (search for tycho-maven-plugin on Maven
-			central) -->
-		<tycho.version>1.4.0</tycho.version>
-		<!-- Version of the SWT library (search for  org.eclipse.platform:org.eclipse.swt.gtk.linux.x86_64) -->
-		<swt.version>3.113.0</swt.version>
-		<!-- Version of JavaFX (search for  org.openjfx:*) -->
-		<openjfx.version>11.0.2</openjfx.version>
-
-		<!-- Build ID Format (used in Eclipse about dialog) -->
-		<maven.build.timestamp.format>yyyyMMddHHmmss</maven.build.timestamp.format>
-		<buildId>${maven.build.timestamp}</buildId>
-		<!-- Year of the release of SARL (used in Eclipse about, license management
-			and documentation) -->
-		<year>2020</year>
-		<!-- URL of the SARL project (use in POM, Eclipse about and documentation) -->
-		<sarlUrl>http://www.sarl.io</sarlUrl>
-		<!-- Default encoding of the source files -->
-		<project.build.sourceEncoding>UTF-8</project.build.sourceEncoding>
-		<!-- Maven API version. This version should be supported by m2e. Search
-			for maven-core on central. -->
-		<maven.api.version>3.6.1</maven.api.version>
-		<!-- Version of the Maven Java compiler. -->
-		<mavencompiler.version>3.8.1</mavencompiler.version>
-		<!-- String to put after the copyright sign -->
-		<copyrighters>the original authors or authors</copyrighters>
-		<!-- URL of the Maven repositories of SARL (use in POM and documentation) -->
-		<sarl.maven.repository.url>http://maven.sarl.io</sarl.maven.repository.url>
-		<!--  Version of the SLF4J Logging API -->
-		<slf4j.version>2.0.0-alpha1</slf4j.version>
-	</properties>
-
-	<!-- ======================================= -->
-	<!-- ==== Organization and License details === -->
-	<!-- ======================================= -->
-
-	<organization>
-		<name>SARL Consortium</name>
-		<url>${sarlUrl}</url>
-	</organization>
-
-	<licenses>
-		<license>
-			<name>Apache License, Version 2.0</name>
-			<url>http://www.apache.org/licenses/LICENSE-2.0</url>
-			<distribution>repo</distribution>
-		</license>
-	</licenses>
-
-	<!-- ======================================= -->
-	<!-- ==== Organization Information === -->
-	<!-- ======================================= -->
-
-	<developers>
-		<developer>
-			<id>srodriguez</id>
-			<name>Sebastian Rodriguez</name>
-			<email>sebastian.rodriguez@rmit.edu.au</email>
-			<url>http://www.sebastianrodriguez.com.ar/</url>
-			<organization>
-				Royal Melbourne Institute of Technology
-			</organization>
-			<organizationUrl>http://www.rmit.edu.au/</organizationUrl>
-			<roles>
-				<role>Co-founder</role>
-				<role>Architect</role>
-				<role>Developer</role>
-			</roles>
-		</developer>
-		<developer>
-			<id>ngaud</id>
-			<name>Nicolas Gaud</name>
-			<email>nicolas.gaud@utbm.fr</email>
-			<url>http://www.multiagent.fr/People:Gaud_nicolas</url>
-			<organization>
-				Universit&amp;eacute; de Bourgogne Franche-Comt&amp;eacute;.
-				Universit&amp;eacute; de Technologie de Belfort-Montb&amp;eacute;liard.
-			</organization>
-			<organizationUrl>http://www.multiagent.fr</organizationUrl>
-			<roles>
-				<role>Co-founder</role>
-				<role>Architect</role>
-				<role>Developer</role>
-			</roles>
-		</developer>
-		<developer>
-			<id>sgalland</id>
-			<name>St&amp;eacute;phane Galland</name>
-			<email>stephane.galland@utbm.fr</email>
-			<url>http://www.multiagent.fr/People:Galland_stephane</url>
-			<organization>
-				Universit&amp;eacute; de Bourgogne Franche-Comt&amp;eacute;.
-				Universit&amp;eacute; de Technologie de Belfort-Montb&amp;eacute;liard.
-			</organization>
-			<organizationUrl>http://www.multiagent.fr</organizationUrl>
-			<roles>
-				<role>Co-founder</role>
-				<role>Architect</role>
-				<role>Developer</role>
-			</roles>
-		</developer>
-		<developer>
-			<id>alombard</id>
-			<name>Alexandre Lombard</name>
-			<email>alexandre.lombard@utbm.fr</email>
-			<url>https://github.com/alexandrelombard</url>
-			<organization>
-				Universit&amp;eacute; de Bourgogne Franche-Comt&amp;eacute;.
-				Universit&amp;eacute; de Technologie de Belfort-Montb&amp;eacute;liard.
-			</organization>
-			<organizationUrl>http://www.multiagent.fr</organizationUrl>
-			<roles>
-				<role>Architect</role>
-				<role>Developer</role>
-			</roles>
-		</developer>
-	</developers>
-
-	<contributors>
-		<contributor>
-			<name>Antoine Bartuccio</name>
-			<email>contact@klmp200.net</email>
-			<url>https://github.com/klmp200</url>
-			<roles>
-				<role>Fireworks and Sierpinski fractal examples</role>
-			</roles>
-		</contributor>
-		<contributor>
-			<name>J&amp;eacute;r&amp;ocirc;me Boulmier</name>
-			<url>https://github.com/Lomadriel/</url>
-			<roles>
-				<role>Game of Life example</role>
-			</roles>
-		</contributor>
-		<contributor>
-			<name>Greg Bowering</name>
-			<url>https://github.com/gb96</url>
-			<roles>
-				<role>Fixes for localization support within the fireworks example</role>
-			</roles>
-		</contributor>
-		<contributor>
-			<name>Mohamed Ezzat</name>
-			<email>mohamed.ezzat@devfactory.com</email>
-			<url>https://github.com/m-ezzat</url>
-			<roles>
-				<role>Code cleaning and optimization</role>
-			</roles>
-		</contributor>
-		<contributor>
-			<name>James Foster</name>
-			<email>github@jgfoster.net</email>
-			<url>https://github.com/jgfoster</url>
-			<roles>
-				<role>Documentation Contributor</role>
-			</roles>
-		</contributor>
-		<contributor>
-			<name>J&amp;eacute;r&amp;eacute;mie Jost</name>
-			<email>jeremiejost@gmail.com</email>
-			<url>https://github.com/jjst</url>
-			<roles>
-				<role>Documentation Contributor</role>
-			</roles>
-		</contributor>
-		<contributor>
-			<name>Ludovico de Nittis</name>
-			<email>aasonykk@gmail.com</email>
-			<url>https://github.com/RyuzakiKK</url>
-			<roles>
-				<role>Documentation Contributor</role>
-			</roles>
-		</contributor>
-		<contributor>
-			<name>Maxime Pinard</name>
-			<url>https://github.com/pinam45/</url>
-			<roles>
-				<role>Game of Life example</role>
-			</roles>
-		</contributor>
-		<contributor>
-			<name>Thomas Piotrowski</name>
-			<email>thomas.piotrowski@utbm.fr</email>
-			<url>https://github.com/tpiotrow</url>
-			<roles>
-				<role>Maven Configuration</role>
-			</roles>
-		</contributor>
-		<contributor>
-			<name>Sebastian Sardina</name>
-			<email>sebastian.sardina@rmit.edu.au</email>
-			<url>https://github.com/ssardina</url>
-			<roles>
-				<role>Documentation Contributor</role>
-			</roles>
-		</contributor>
-	</contributors>
-
-	<!-- =================== -->
-	<!-- ==== Deployment === -->
-	<!-- =================== -->
-
-	<distributionManagement>
-		<repository>
-			<id>io.sarl.maven.upload</id>
-			<url>${MAVENSARLIO_URL}</url>
-			<name>SARL Maven Repository</name>
-		</repository>
-		<snapshotRepository>
-			<id>io.sarl.maven.upload</id>
-			<url>${MAVENSARLIO_URL}</url>
-			<name>SARL Maven Repository</name>
-		</snapshotRepository>
-	</distributionManagement>
-
-	<!-- ==================== -->
-	<!-- ==== Development === -->
-	<!-- ==================== -->
-	<scm>
-		<connection>scm:git:git@github.com:sarl/sarl.git</connection>
-		<developerConnection>scm:git:git@github.com:sarl/sarl.git</developerConnection>
-		<url>git@github.com:sarl/sarl.git</url>
-	</scm>
-
-	<!-- ======================================= -->
-	<!-- ==== Dependency Management === -->
-	<!-- ======================================= -->
-
-	<dependencyManagement>
-		<dependencies>
-			<dependency>
-				<groupId>io.sarl.lang</groupId>
-				<artifactId>io.sarl.lang.core</artifactId>
-				<version>${sarl.version}</version>
-			</dependency>
-			<dependency>
-				<groupId>io.sarl.lang</groupId>
-				<artifactId>io.sarl.lang</artifactId>
-				<version>${sarl.version}</version>
-			</dependency>
-			<dependency>
-				<groupId>io.sarl</groupId>
-				<artifactId>io.sarl.eclipse</artifactId>
-				<version>${sarl.version}</version>
-			</dependency>
-			<dependency>
-				<groupId>io.sarl</groupId>
-				<artifactId>io.sarl.core</artifactId>
-				<version>${sarl.version}</version>
-			</dependency>
-			<dependency>
-				<groupId>io.sarl</groupId>
-				<artifactId>io.sarl.util</artifactId>
-				<version>${sarl.version}</version>
-			</dependency>
-			<dependency>
-				<groupId>io.sarl</groupId>
-				<artifactId>io.sarl.javafx</artifactId>
-				<version>${sarl.version}</version>
-			</dependency>
-			<dependency>
-				<groupId>io.sarl.maven</groupId>
-				<artifactId>io.sarl.maven.baselib</artifactId>
-				<version>${sarl.version}</version>
-			</dependency>
-			<dependency>
-				<groupId>io.sarl.maven</groupId>
-				<artifactId>io.sarl.maven.sdk</artifactId>
-				<version>${sarl.version}</version>
-			</dependency>
-			<dependency>
-				<groupId>io.sarl.maven</groupId>
-				<artifactId>io.sarl.maven.batchcompiler</artifactId>
-				<version>${sarl.version}</version>
-			</dependency>
-			<dependency>
-				<groupId>io.sarl.maven</groupId>
-				<artifactId>io.sarl.maven.bootiqueapp</artifactId>
-				<version>${sarl.version}</version>
-			</dependency>
-			<dependency>
-				<groupId>io.sarl</groupId>
-				<artifactId>io.sarl.tests.api</artifactId>
-				<version>${sarl.version}</version>
-			</dependency>
-			<dependency>
-				<groupId>io.sarl.lang</groupId>
-				<artifactId>io.sarl.lang.tests</artifactId>
-				<version>${sarl.version}</version>
-			</dependency>
-			<dependency>
-				<groupId>io.sarl</groupId>
-				<artifactId>io.sarl.lang.sarlc</artifactId>
-				<version>${sarl.version}</version>
-			</dependency>
-			<dependency>
-				<groupId>io.sarl</groupId>
-				<artifactId>io.sarl.sarldoc</artifactId>
-				<version>${sarl.version}</version>
-			</dependency>
-			<dependency>
-				<groupId>io.sarl.docs</groupId>
-				<artifactId>io.sarl.docs.doclet</artifactId>
-				<version>${sarl.version}</version>
-			</dependency>
-			<dependency>
-				<groupId>io.sarl.maven</groupId>
-				<artifactId>sarl-maven-plugin</artifactId>
-				<version>${sarl.maven.compiler.version}</version>
-			</dependency>
-			<dependency>
-				<groupId>io.sarl.maven</groupId>
-				<artifactId>io.sarl.maven.docs.generator</artifactId>
-				<version>${sarl.version}</version>
-			</dependency>
-			<dependency>
-				<groupId>io.sarl.maven</groupId>
-				<artifactId>io.sarl.maven.docs.testing</artifactId>
-				<version>${sarl.version}</version>
-			</dependency>
-			<dependency>
-				<groupId>io.sarl.pythongenerator</groupId>
-				<artifactId>io.sarl.pythongenerator.generator</artifactId>
-				<version>${sarl.version}</version>
-			</dependency>
-			<dependency>
-				<groupId>io.janusproject</groupId>
-				<artifactId>io.janusproject.kernel</artifactId>
-				<version>${janus.version}</version>
-			</dependency>
-			<dependency>
-				<groupId>org.eclipse.xtext</groupId>
-				<artifactId>org.eclipse.xtext.xbase.lib</artifactId>
-				<version>${xtext.version}</version>
-			</dependency>
-			<dependency>
-				<groupId>org.eclipse.xtend</groupId>
-				<artifactId>org.eclipse.xtend.core</artifactId>
-				<version>${xtext.version}</version>
-			</dependency>
-			<dependency>
-				<groupId>org.eclipse.xtext</groupId>
-				<artifactId>org.eclipse.xtext.testing</artifactId>
-				<version>${xtext.version}</version>
-			</dependency>
-			<dependency>
-				<groupId>javax.inject</groupId>
-				<artifactId>javax.inject</artifactId>
-				<version>${javaxinject.version}</version>
-			</dependency>
-			<dependency>
-				<groupId>com.google.guava</groupId>
-				<artifactId>guava</artifactId>
-				<version>${guava.version}</version>
-			</dependency>
-			<dependency>
-				<groupId>org.arakhne.afc.core</groupId>
-				<artifactId>vmutils</artifactId>
-				<version>${afc.version}</version>
-			</dependency>
-			<dependency>
-				<groupId>org.arakhne.afc.slf4j</groupId>
-				<artifactId>slf4j-maven</artifactId>
-				<version>${afc.version}</version>
-			</dependency>
-			<dependency>
-				<groupId>org.arakhne.afc.bootique</groupId>
-				<artifactId>bootique-synopsishelp</artifactId>
-				<version>${afc.version}</version>
-			</dependency>
-			<dependency>
-				<groupId>org.arakhne.afc.bootique</groupId>
-				<artifactId>bootique-log4j</artifactId>
-				<version>${afc.version}</version>
-			</dependency>
-			<dependency>
-				<groupId>org.arakhne.afc.bootique</groupId>
-				<artifactId>bootique-variables</artifactId>
-				<version>${afc.version}</version>
-			</dependency>
-			<dependency>
-				<groupId>org.arakhne.afc.bootique</groupId>
-				<artifactId>bootique-applicationdata2</artifactId>
-				<version>${afc.version}</version>
-			</dependency>
-			<dependency>
-				<groupId>org.arakhne.afc.bootique</groupId>
-				<artifactId>bootique-printconfig</artifactId>
-				<version>${afc.version}</version>
-			</dependency>
-			<dependency>
-				<groupId>org.arakhne.afc.core</groupId>
-				<artifactId>util</artifactId>
-				<version>${afc.version}</version>
-			</dependency>
-			<dependency>
-				<groupId>com.google.inject</groupId>
-				<artifactId>guice</artifactId>
-				<version>${guice.version}</version>
-			</dependency>
-			<dependency>
-				<groupId>com.google.inject.extensions</groupId>
-				<artifactId>guice-multibindings</artifactId>
-				<version>${guice.version}</version>
-			</dependency>
-			<dependency>
-				<groupId>commons-cli</groupId>
-				<artifactId>commons-cli</artifactId>
-				<version>1.4</version>
-			</dependency>
-			<dependency>
-				<groupId>commons-io</groupId>
-				<artifactId>commons-io</artifactId>
-				<version>2.6</version>
-			</dependency>
-			<dependency>
-				<groupId>com.google.code.gson</groupId>
-				<artifactId>gson</artifactId>
-				<version>2.8.5</version>
-			</dependency>
-			<dependency>
-				<groupId>com.google.guava</groupId>
-				<artifactId>guava-testlib</artifactId>
-				<version>${guava.version}</version>
-			</dependency>
-			<dependency>
-				<groupId>io.bootique</groupId>
-				<artifactId>bootique</artifactId>
-				<version>1.0</version>
-			</dependency>
-			<dependency>
-				<groupId>org.javassist</groupId>
-				<artifactId>javassist</artifactId>
-				<version>3.25.0-GA</version>
-			</dependency>
-			<dependency>
-				<groupId>org.apache.maven.plugin-tools</groupId>
-				<artifactId>maven-plugin-annotations</artifactId>
-				<version>3.6.0</version>
-			</dependency>
-			<dependency>
-				<groupId>org.apache.maven</groupId>
-				<artifactId>maven-core</artifactId>
-				<version>${maven.api.version}</version>
-			</dependency>
-			<dependency>
-				<groupId>org.apache.maven.plugins</groupId>
-				<artifactId>maven-clean-plugin</artifactId>
-				<version>3.1.0</version>
-			</dependency>
-			<dependency>
-				<groupId>org.apache.maven.plugins</groupId>
-				<artifactId>maven-compiler-plugin</artifactId>
-				<version>${mavencompiler.version}</version>
-			</dependency>
-			<dependency>
-				<groupId>org.apache.maven.plugins</groupId>
-				<artifactId>maven-jar-plugin</artifactId>
-				<!-- Caution: version 3.1.2 causes problems with m2e into the SARL product -->
-				<version>3.1.1</version>
-			</dependency>
-			<dependency>
-				<groupId>junit</groupId>
-				<artifactId>junit</artifactId>
-				<version>4.13-beta-3</version>
-				<scope>test</scope>
-			</dependency>
-			<dependency>
-				<groupId>org.eclipse</groupId>
-				<artifactId>osgi</artifactId>
-				<version>${osgi.nls.version}</version>
-			</dependency>
-			<dependency>
-				<groupId>org.apache.maven.shared</groupId>
-				<artifactId>maven-verifier</artifactId>
-				<version>1.6</version>
-			</dependency>
-			<dependency>
-				<groupId>org.apache.maven</groupId>
-				<artifactId>maven-plugin-api</artifactId>
-				<version>${maven.api.version}</version>
-			</dependency>
-			<dependency>
-				<groupId>org.mockito</groupId>
-				<artifactId>mockito-core</artifactId>
-				<version>3.2.4</version>
-			</dependency>
-			<dependency>
-				<groupId>com.vladsch.flexmark</groupId>
-				<artifactId>flexmark</artifactId>
-				<version>0.50.16</version>
-			</dependency>
-			<dependency>
-				<groupId>org.jsoup</groupId>
-				<artifactId>jsoup</artifactId>
-				<version>1.12.1</version>
-			</dependency>
-			<dependency>
-				<groupId>org.apache.commons</groupId>
-				<artifactId>commons-lang3</artifactId>
-				<version>3.9</version>
-			</dependency>
-			<dependency>
-				<groupId>org.apache.maven.shared</groupId>
-				<artifactId>maven-shared-utils</artifactId>
-				<version>3.2.1</version>
-			</dependency>
-			<dependency>
-				<groupId>com.google.code.findbugs</groupId>
-				<artifactId>jsr305</artifactId>
-				<version>3.0.2</version>
-			</dependency>
-			<dependency>
-				<groupId>com.google.errorprone</groupId>
-				<artifactId>error_prone_annotations</artifactId>
-				<version>2.3.3</version>
-			</dependency>
-			<dependency>
-				<groupId>org.slf4j</groupId>
-				<artifactId>slf4j-api</artifactId>
-				<version>${slf4j.version}</version>
-			</dependency>
-			<dependency>
-				<groupId>org.slf4j</groupId>
-				<artifactId>slf4j-log4j12</artifactId>
-				<version>${slf4j.version}</version>
-			</dependency>
-			<dependency>
-				<groupId>org.slf4j</groupId>
-				<artifactId>slf4j-nop</artifactId>
-				<version>${slf4j.version}</version>
-			</dependency>
-			<dependency>
-				<groupId>org.slf4j</groupId>
-				<artifactId>jul-to-slf4j</artifactId>
-				<version>${slf4j.version}</version>
-			</dependency>
-			<dependency>
-				<groupId>me.tongfei</groupId>
-				<artifactId>progressbar</artifactId>
-				<version>0.7.4</version>
-			</dependency>
-			<dependency>
-				<groupId>org.ow2.asm</groupId>
-				<artifactId>asm</artifactId>
-				<version>7.1</version>
-			</dependency>
-			<dependency>
-				<groupId>org.ow2.asm</groupId>
-				<artifactId>asm-commons</artifactId>
-				<version>7.1</version>
-			</dependency>
-			<dependency>
-				<groupId>org.ow2.asm</groupId>
-				<artifactId>asm-tree</artifactId>
-				<version>7.1</version>
-			</dependency>
-			<dependency>
-				<groupId>org.ow2.asm</groupId>
-				<artifactId>asm-analysis</artifactId>
-				<version>7.1</version>
-			</dependency>
-		</dependencies>
-	</dependencyManagement>
-
-	<!-- ======================================= -->
-	<!-- ==== Plugins Building Management === -->
-	<!-- ======================================= -->
-
-	<build>
-		<extensions>
-			<extension>
-				<groupId>org.apache.maven.wagon</groupId>
-				<artifactId>wagon-webdav-jackrabbit</artifactId>
-				<version>3.3.3</version>
-			</extension>
-		</extensions>
-		<pluginManagement>
-			<plugins>
-				<plugin>
-					<groupId>io.sarl.maven</groupId>
-					<artifactId>sarl-maven-plugin</artifactId>
-					<version>${sarl.maven.compiler.version}</version>
-				</plugin>
-
-				<plugin>
-					<groupId>io.sarl.maven</groupId>
-					<artifactId>io.sarl.maven.docs.generator</artifactId>
-					<version>${sarl.version}</version>
-				</plugin>
-
-				<plugin>
-					<groupId>org.apache.maven.plugins</groupId>
-					<artifactId>maven-compiler-plugin</artifactId>
-					<version>${mavencompiler.version}</version>
-					<configuration>
-						<compilerId>jdt</compilerId>
-						<source>${sarl-dsl.min.jdk.version}</source>
-						<target>${sarl-dsl.min.jdk.version}</target>
-						<testSource>${sarl-dsl.min.jdk.version}</testSource>
-						<testTarget>${sarl-dsl.min.jdk.version}</testTarget>
-						<encoding>${project.build.sourceEncoding}</encoding>
-						<showDeprecation>false</showDeprecation>
-						<showWarnings>false</showWarnings>
-					</configuration>
-					<dependencies>
-						<dependency>
-							<groupId>org.eclipse.tycho</groupId>
-							<artifactId>tycho-compiler-jdt</artifactId>
-							<version>1.4.0</version>
-						</dependency>
-					</dependencies>
-				</plugin>
-
-				<plugin>
-					<groupId>org.codehaus.mojo</groupId>
-					<artifactId>build-helper-maven-plugin</artifactId>
-					<version>3.0.0</version>
-				</plugin>
-
-				<plugin>
-					<groupId>org.apache.maven.plugins</groupId>
-					<artifactId>maven-jar-plugin</artifactId>
-					<!-- Caution: version 3.1.2 causes problems with m2e into the SARL product -->
-					<version>3.1.2</version>
-				</plugin>
-
-
-				<plugin>
-					<groupId>org.apache.maven.plugins</groupId>
-					<artifactId>maven-assembly-plugin</artifactId>
-					<version>3.1.1</version>
-				</plugin>
-
-				<plugin>
-					<groupId>org.apache.maven.plugins</groupId>
-					<artifactId>maven-clean-plugin</artifactId>
-					<version>3.1.0</version>
-				</plugin>
-
-				<plugin>
-					<groupId>org.apache.maven.plugins</groupId>
-					<artifactId>maven-resources-plugin</artifactId>
-					<version>3.1.0</version>
-				</plugin>
-
-				<plugin>
-					<groupId>org.apache.maven.plugins</groupId>
-					<artifactId>maven-source-plugin</artifactId>
-					<version>3.1.0</version>
-				</plugin>
-
-				<plugin>
-					<groupId>org.apache.maven.plugins</groupId>
-					<artifactId>maven-deploy-plugin</artifactId>
-					<version>3.0.0-M1</version>
-				</plugin>
-
-				<plugin>
-					<groupId>org.apache.maven.plugins</groupId>
-					<artifactId>maven-antrun-plugin</artifactId>
-					<version>1.8</version>
-				</plugin>
-
-				<plugin>
-					<groupId>org.codehaus.mojo</groupId>
-					<artifactId>wagon-maven-plugin</artifactId>
-					<version>2.0.0</version>
-				</plugin>
-
-				<plugin>
-					<groupId>org.codehaus.gmavenplus</groupId>
-					<artifactId>gmavenplus-plugin</artifactId>
-					<!-- version 1.6 does not work because a function is not found -->
-					<version>1.7.1</version>
-				</plugin>
-
-				<plugin>
-					<groupId>com.google.code.maven-replacer-plugin</groupId>
-					<artifactId>replacer</artifactId>
-					<version>1.5.3</version>
-				</plugin>
-
-				<plugin>
-					<groupId>sh.tak.appbundler</groupId>
-					<artifactId>appbundle-maven-plugin</artifactId>
-					<version>1.2.0</version>
-				</plugin>
-
-				<plugin>
-					<groupId>org.arakhne.afc.maven</groupId>
-					<artifactId>tag-replacer</artifactId>
-					<version>${afc.version}</version>
-				</plugin>
-
-				<plugin>
-					<groupId>org.apache.maven.plugins</groupId>
-					<artifactId>maven-surefire-plugin</artifactId>
-					<version>3.0.0-M3</version>
-				</plugin>
-
-				<plugin>
-					<groupId>org.jasig.maven</groupId>
-					<artifactId>maven-notice-plugin</artifactId>
-					<version>1.1.0</version>
-				</plugin>
-
-				<plugin>
-					<groupId>org.apache.maven.plugins</groupId>
-					<artifactId>maven-plugin-plugin</artifactId>
-					<version>3.6.0</version>
-					<executions>
-						<execution>
-							<id>generated-helpmojo</id>
-							<goals>
-								<goal>helpmojo</goal>
-							</goals>
-						</execution>
-					</executions>
-				</plugin>
-
-				<plugin>
-					<groupId>com.akathist.maven.plugins.launch4j</groupId>
-					<artifactId>launch4j-maven-plugin</artifactId>
-					<version>1.7.25</version>
-				</plugin>
-
-				<plugin>
-					<groupId>org.apache.maven.plugins</groupId>
-					<artifactId>maven-checkstyle-plugin</artifactId>
-					<version>3.1.0</version>
-					<executions>
-						<execution>
-							<phase>process-classes</phase>
-							<goals>
-								<goal>check</goal>
-							</goals>
-						</execution>
-					</executions>
-					<configuration>
-						<!-- config is inside one of the dependencies -->
-						<configLocation>/checkstyle/sarl/checkstyle.xml</configLocation>
-						<suppressionsLocation>/checkstyle/sarl/suppressions.xml</suppressionsLocation>
-						<!-- force absolute path of the config file -->
-						<propertyExpansion>${checkstyle.config_loc}</propertyExpansion>
-						<consoleOutput>true</consoleOutput>
-						<detail>true</detail>
-						<failsOnError>true</failsOnError>
-						<failOnViolation>true</failOnViolation>
-						<includeResources>false</includeResources>
-						<includeTestSourceDirectory>false</includeTestSourceDirectory>
-						<includeTestResources>false</includeTestResources>
-					</configuration>
-					<dependencies>
-						<dependency>
-							<groupId>io.sarl</groupId>
-							<artifactId>build-tools</artifactId>
-							<version>${sarl.version}</version>
-						</dependency>
-						<dependency>
-							<groupId>com.puppycrawl.tools</groupId>
-							<artifactId>checkstyle</artifactId>
-							<!-- Same version as inside Eclipse IDE -->
-							<version>8.27</version>
-						</dependency>
-					</dependencies>
-				</plugin>
-
-				<plugin>
-					<groupId>org.apache.maven.plugins</groupId>
-					<artifactId>maven-javadoc-plugin</artifactId>
-					<version>3.1.0</version>
-					<configuration>
-						<doclet>io.sarl.docs.doclet.SarlDoclet</doclet>
-						<docletArtifact>
-							<groupId>io.sarl.docs</groupId>
-							<artifactId>io.sarl.docs.doclet</artifactId>
-							<version>${sarl.version}</version>
-						</docletArtifact>
-						<docencoding>${project.build.sourceEncoding}</docencoding>
-						<encoding>${project.build.sourceEncoding}</encoding>
-						<charset>${project.build.sourceEncoding}</charset>
-						<show>protected</show>
-						<detectJavaApiLink>true</detectJavaApiLink>
-						<links>
-							<link>http://download.eclipse.org/modeling/tmf/xtext/javadoc/${xtext.version.javadoc}/</link>
-						</links>
-						<docfilessubdirs>true</docfilessubdirs>
-						<excludePackageNames></excludePackageNames>
-						<nohelp>true</nohelp>
-						<notree>true</notree>
-						<bottom>&lt;small&gt;Copyright &amp;copy; ${year}
-							${copyrighters}.
-						</bottom>
-						<groups>
-							<group>
-								<title>Standard Development Kit</title>
-								<packages>io.sarl.core*:io.sarl.util*:io.sarl.javafx*</packages>
-							</group>
-							<group>
-								<title>SARL Language</title>
-								<packages>io.sarl.lang*</packages>
-							</group>
-							<group>
-								<title>Tools for SARL Run-time Environments</title>
-								<packages>io.sarl.eventdispatching:io.sarl.sarlspecification</packages>
-							</group>
-							<group>
-								<title>Janus Run-time Environment</title>
-								<packages>io.janusproject*</packages>
-							</group>
-						</groups>
-						<tags>
-							<tag>
-								<name>mavengroupid</name>
-								<placement>pt</placement>
-								<head>Maven Group Id:</head>
-							</tag>
-							<tag>
-								<name>mavenartifactid</name>
-								<placement>pt</placement>
-								<head>Maven Artifact Id:</head>
-							</tag>
-							<tag>
-								<name>fires</name>
-								<placement>mc</placement>
-								<head>Fired Events:</head>
-							</tag>
-							<tag>
-								<name>generated</name>
-								<placement>a</placement>
-								<head>Generated element</head>
-							</tag>
-							<tag>
-								<name>model</name>
-								<placement>a</placement>
-								<head>Model element</head>
-							</tag>
-							<tag>
-								<name>privateapi</name>
-								<placement>a</placement>
-								<head>Private API</head>
-							</tag>
-							<tag>
-								<name>optionalparam</name>
-								<placement>X</placement>
-							</tag>
-							<tag>
-								<name>ExcludeFromApidoc</name>
-								<placement>X</placement>
-							</tag>
-						</tags>
-					</configuration>
-				</plugin>
-
-				<!-- This plugin's configuration is used to store Eclipse m2e settings
-					only. It has no influence on the Maven build itself. -->
-				<plugin>
-					<groupId>org.eclipse.m2e</groupId>
-					<artifactId>lifecycle-mapping</artifactId>
-					<version>1.0.0</version>
-					<configuration>
-						<lifecycleMappingMetadata>
-							<pluginExecutions>
-								<pluginExecution>
-									<pluginExecutionFilter>
-										<groupId>com.google.code.maven-replacer-plugin</groupId>
-										<artifactId>replacer</artifactId>
-										<versionRange>[1.5.3,)</versionRange>
-										<goals>
-											<goal>replace</goal>
-										</goals>
-									</pluginExecutionFilter>
-									<action>
-										<ignore></ignore>
-									</action>
-								</pluginExecution>
-								<pluginExecution>
-									<pluginExecutionFilter>
-										<groupId>org.codehaus.gmavenplus</groupId>
-										<artifactId>gmavenplus-plugin</artifactId>
-										<versionRange>[1.5,)</versionRange>
-										<goals>
-											<goal>execute</goal>
-										</goals>
-									</pluginExecutionFilter>
-									<action>
-										<ignore></ignore>
-									</action>
-								</pluginExecution>
-								<pluginExecution>
-									<pluginExecutionFilter>
-										<groupId>org.apache.maven.plugins</groupId>
-										<artifactId>maven-plugin-plugin</artifactId>
-										<versionRange>[3.3,)</versionRange>
-										<goals>
-											<goal>descriptor</goal>
-											<goal>helpmojo</goal>
-										</goals>
-									</pluginExecutionFilter>
-									<action>
-										<execute></execute>
-									</action>
-								</pluginExecution>
-								<pluginExecution>
-									<pluginExecutionFilter>
-										<groupId>org.apache.maven.plugins</groupId>
-										<artifactId>maven-assembly-plugin</artifactId>
-										<versionRange>[0.0.1,)</versionRange>
-										<goals>
-											<goal>single</goal>
-										</goals>
-									</pluginExecutionFilter>
-									<action>
-										<ignore></ignore>
-									</action>
-								</pluginExecution>
-								<pluginExecution>
-									<pluginExecutionFilter>
-										<groupId>io.sarl.maven</groupId>
-										<artifactId>sarl-maven-plugin</artifactId>
-										<versionRange>[0.5.0,)</versionRange>
-										<goals>
-											<goal>initialize</goal>
-											<goal>compile</goal>
-											<goal>clean</goal>
-										</goals>
-									</pluginExecutionFilter>
-									<action>
-										<ignore></ignore>
-									</action>
-								</pluginExecution>
-							</pluginExecutions>
-						</lifecycleMappingMetadata>
-					</configuration>
-				</plugin>
-			</plugins>
-		</pluginManagement>
-
-		<plugins>
-			<!-- Compute additional version numbers for the SARL (specification, release,
-				buildId) -->
-			<plugin>
-				<groupId>org.codehaus.gmavenplus</groupId>
-				<artifactId>gmavenplus-plugin</artifactId>
-				<executions>
-					<execution>
-						<id>compute-sarl-properties</id>
-						<phase>initialize</phase>
-						<goals>
-							<goal>execute</goal>
-						</goals>
-					</execution>
-				</executions>
-				<configuration>
-					<scripts>
-						<script><![CDATA[
-						    def now = session.getStartTime();
-						    //************************
-						    // Detect root directory
-						    def currentDirectory = project.basedir;
-						    def previousDirectory = null;
-					            def fileObj = new File(currentDirectory, "pom.xml");
-						    while (fileObj.isFile()) {
-						        previousDirectory = currentDirectory;
-						        currentDirectory = fileObj.getParent();
-						        currentDirectory = new File(currentDirectory).getParent();
-					                fileObj = new File(currentDirectory, "pom.xml");
-						    }
-						    if (previousDirectory == null || !(new File(previousDirectory, "pom.xml").isFile())) {
-						    	throw new Exception("Unable to detect root directory");
-						    }
-						    project.properties["mainbasedir"] = previousDirectory;
-						    log.info("set mainbasedir to: " + project.properties["mainbasedir"]);
-							//************************
-							// Bug in Jenkins/Hudson
-							// The buildId property is not correctly set since
-							// "maven.build.timestamp" is skipped by Jenkins/Hudson.
-							if (project.properties["buildId"] == "\${maven.build.timestamp}"
-								|| project.properties["buildId"] == "\$maven.build.timestamp") {
-								project.properties["buildId"] = (new java.text.SimpleDateFormat("yyyyMMddHHmmss")).format(now);
-								log.info("reset buildId to: " + project.properties["buildId"]);
-							}
-							//************************
-							// Compute version and snapshot tag
-							def snapshotTag = "-SNAPSHOT";
-							def version;
-							def releaseStatus;
-							def isSnapshot;
-							def endOfVersion;
-							def p2UploadToDir;
-							def projectVersion = project.properties["sarl.version"]
-							def isDevelVersion = projectVersion.endsWith(snapshotTag)
-							if (isDevelVersion) {
-								def len = projectVersion.size() - snapshotTag.size();
-								version = projectVersion.substring(0, len);
-								releaseStatus = "Draft Release";
-								isSnapshot = true;
-								endOfVersion = snapshotTag;
-								p2UploadToDir = "/snapshots/"+version+"/R"+project.properties["buildId"]
-								project.properties["sarl.buildId"] = version + "-BETA"
-							} else {
-								version = projectVersion;
-								releaseStatus = "Stable Release";
-								isSnapshot = false;
-								endOfVersion = "";
-								p2UploadToDir = "/releases/"+version
-								project.properties["sarl.buildId"] = project.properties["buildId"]
-							}
-							log.info("set sarl.buildId to: " + project.properties["sarl.buildId"]);
-							versionFields = version.split("\\.");
-							//************************
-							// Set SARL properties
-							project.properties["sarl.specification.release_version"] = versionFields[0] + "." + versionFields[1];
-							project.properties["sarl.release_version"] = project.properties["sarl.specification.release_version"] + "." + versionFields[2];
-							if (isDevelVersion) {
-								project.properties["sarl.release_version.osgi"] = project.properties["sarl.release_version"]+".qualifier";
-							} else {
-								project.properties["sarl.release_version.osgi"] = project.properties["sarl.release_version"];
-							}
-							project.properties["sarl.release_version.maven"] = project.properties["sarl.release_version"]+endOfVersion;
-							project.properties["sarl.specification.release_date"] = (new java.text.SimpleDateFormat("yyyy-MM-dd")).format(now);
-							project.properties["sarl.specification.release_status"] = releaseStatus;
-							project.properties["sarl.is_stable_version"] = Boolean.toString(!isSnapshot);
-							project.properties["janus.version"] = versionFields[0]+"."+versionFields[1]+"."+versionFields[2]+endOfVersion;
-							project.properties["janus.release_version"] = "2."+versionFields[0]+"."+versionFields[1]+"."+versionFields[2];
-							project.properties["janus.version2"] = "2."+project.properties["janus.version"];
-
-							log.debug("set sarl.specification.release_version to: " + project.properties["sarl.specification.release_version"]);
-							log.debug("set sarl.release_version to: " + project.properties["sarl.release_version"]);
-							log.debug("set sarl.release_version.osgi to: " + project.properties["sarl.release_version.osgi"]);
-							log.debug("set sarl.release_version.maven to: " + project.properties["sarl.release_version.maven"]);
-							log.debug("set sarl.specification.release_date to: " + project.properties["sarl.specification.release_date"]);
-							log.debug("set sarl.specification.release_status to: " + project.properties["sarl.specification.release_status"]);
-							log.debug("set sarl.is_stable_version to: " + project.properties["sarl.is_stable_version"]);
-							log.debug("set janus.version to: " + project.properties["janus.version"]);
-							log.debug("set janus.release_version to: " + project.properties["janus.release_version"]);
-							log.debug("set janus.version2 to: " + project.properties["janus.version2"]);
-							//************************
-							// P2 properties
-							project.properties["p2UploadToDir"] = p2UploadToDir;
-							log.debug("set p2UploadToDir to: " + project.properties["p2UploadToDir"]);
-							//************************
-							// Set Checkstyle properties
-						    def config_loc = project.properties["mainbasedir"];
-						    ["build-tools", "src", "main", "resources", "checkstyle", "sarl"].each {
-						    	config_loc = new File(config_loc, it);
-						    }
-						    project.properties["checkstyle.config_loc"] = "config_loc=" + config_loc.getAbsolutePath() + File.separator;
-						    log.debug("set checkstyle.config_loc to: " + project.properties["checkstyle.config_loc"]);
-							//************************
-							// Change the SARL Build ID
-
-						]]></script>
-					</scripts>
-				</configuration>
-				<dependencies>
-					<dependency>
-						<groupId>org.codehaus.groovy</groupId>
-						<artifactId>groovy-all-minimal</artifactId>
-						<version>1.5.8</version>
-					</dependency>
-				</dependencies>
-			</plugin>
-
-			<!-- Enforce that the JDK used for compiling this project is with an expected version -->
-			<plugin>
-				<groupId>org.apache.maven.plugins</groupId>
-				<artifactId>maven-enforcer-plugin</artifactId>
-				<version>3.0.0-M2</version>
-				<executions>
-					<execution>
-						<id>enforce-jdk-versions</id>
-						<goals>
-							<goal>enforce</goal>
-						</goals>
-						<configuration>
-							<rules>
-								<requireJavaVersion>
-									<version>${sarl-dsl.min.jdk.version}</version>
-								</requireJavaVersion>
-							</rules>
-						</configuration>
-					</execution>
-				</executions>
-			</plugin>
-
-			<!-- Automatic creation of the Jar archive with the source code inside. -->
-			<plugin>
-				<groupId>org.apache.maven.plugins</groupId>
-				<artifactId>maven-source-plugin</artifactId>
-				<executions>
-					<execution>
-						<id>attach-sources</id>
-						<phase>verify</phase>
-						<goals>
-							<goal>jar-no-fork</goal>
-						</goals>
-					</execution>
-				</executions>
-			</plugin>
-
-			<!-- Copy the licencing files into the target folder. -->
-			<plugin>
-				<groupId>org.apache.maven.plugins</groupId>
-				<artifactId>maven-resources-plugin</artifactId>
-				<executions>
-					<execution>
-						<id>copy-license-resources</id>
-						<phase>validate</phase>
-						<goals>
-							<goal>copy-resources</goal>
-						</goals>
-						<configuration>
-							<encoding>${project.build.sourceEncoding}</encoding>
-							<outputDirectory>${project.basedir}/target/classes/META-INF</outputDirectory>
-							<resources>
-								<resource>
-									<directory>${project.basedir}</directory>
-									<filtering>true</filtering>
-									<includes>
-										<include>NOTICE</include>
-									</includes>
-								</resource>
-							</resources>
-						</configuration>
-					</execution>
-				</executions>
-			</plugin>
-
-			<!-- Generating the licencing files. -->
-			<plugin>
-				<groupId>org.jasig.maven</groupId>
-				<artifactId>maven-notice-plugin</artifactId>
-				<executions>
-					<execution>
-						<goals>
-							<goal>check</goal>
-							<goal>generate</goal>
-						</goals>
-						<configuration>
-							<generateChildNotices>true</generateChildNotices>
-							<noticeTemplate>${mainbasedir}/build-tools/licenses/NOTICE.template</noticeTemplate>
-							<licenseMapping>
-								<param>${mainbasedir}/build-tools/licenses/license-mappings-sarl.xml</param>
-								<param>${mainbasedir}/build-tools/licenses/license-mappings.xml</param>
-							</licenseMapping>
-						</configuration>
-					</execution>
-				</executions>
-			</plugin>
-
-			<!-- Remove temporary folders created by testing modules. -->
-			<plugin>
-				<groupId>org.apache.maven.plugins</groupId>
-				<artifactId>maven-clean-plugin</artifactId>
-				<executions>
-					<execution>
-						<id>clean-temp-workspace</id>
-						<phase>clean</phase>
-						<goals>
-							<goal>clean</goal>
-						</goals>
-						<configuration>
-							<filesets>
-								<fileset>
-									<directory>workspace</directory>
-								</fileset>
-							</filesets>
-						</configuration>
-					</execution>
-				</executions>
-			</plugin>
-
-		</plugins>
-	</build>
-
-	<!-- ======================================= -->
-	<!-- ==== Profile configuration === -->
-	<!-- ======================================= -->
-
-	<profiles>
-		<profile>
-			<id>default</id>
-			<activation>
-				<activeByDefault>true</activeByDefault>
-			</activation>
-			<modules>
-				<!-- Tools for building the project -->
-				<module>build-tools</module>
-				<!-- The shared Rtcho configuration -->
-				<module>tycho-parent</module>
-				<!-- Main modules of the project -->
-				<module>main</module>
-				<!-- Tools for developers -->
-				<module>dev-tools</module>
-				<!-- External Tests -->
-				<module>tests</module>
-				<!-- SREs -->
-				<module>sre</module>
-				<!-- Developer contributions -->
-				<module>contribs</module>
-				<!-- Products and update site -->
-				<module>products</module>
-				<!-- Documentation -->
-				<module>docs</module>
-			</modules>
-		</profile>
-		<profile>
-			<id>public-sarl-api-module-set</id>
-			<activation>
-				<property>
-					<name>publicSarlApiModuleSet</name>
-					<value>true</value>
-				</property>
-			</activation>
-			<modules>
-				<module>tycho-parent</module>
-				<module>main</module>
-				<module>sre</module>
-			</modules>
-		</profile>
-		<profile>
-			<id>release-tasks</id>
-			<activation>
-				<property>
-					<name>performRelease</name>
-					<value>true</value>
-				</property>
-			</activation>
-			<build>
-				<plugins>
-					<plugin>
-						<groupId>org.apache.maven.plugins</groupId>
-						<artifactId>maven-gpg-plugin</artifactId>
-						<version>1.6</version>
-						<executions>
-							<execution>
-								<id>sign-artifacts</id>
-								<phase>verify</phase>
-								<goals>
-									<goal>sign</goal>
-								</goals>
-							</execution>
-						</executions>
-					</plugin>
-					<plugin>
-						<groupId>org.apache.maven.plugins</groupId>
-						<artifactId>maven-javadoc-plugin</artifactId>
-						<executions>
-							<execution>
-								<id>attach-javadocs</id>
-								<goals>
-									<goal>jar</goal>
-								</goals>
-							</execution>
-						</executions>
-					</plugin>
-					<plugin>
-						<groupId>org.arakhne.afc.maven</groupId>
-						<artifactId>tag-replacer</artifactId>
-						<executions>
-							<execution>
-								<id>update-source-tags</id>
-								<phase>process-sources</phase>
-								<goals>
-									<goal>generatereplacesrc</goal>
-								</goals>
-							</execution>
-						</executions>
-					</plugin>
-				</plugins>
-			</build>
-		</profile>
-	</profiles>
-
-	<repositories>
-		<!--<repository>
-			<id>org.eclipse.xtext-snapshot</id>
-			<snapshots>
-				<enabled>true</enabled>
-			</snapshots>
-			<releases>
-				<enabled>true</enabled>
-			</releases>
-			<url>https://oss.sonatype.org/content/repositories/snapshots</url>
-		</repository>-->
-		<!--<repository>
-			<id>org.arakhne-snapshot</id>
-			<snapshots>
-				<enabled>true</enabled>
-			</snapshots>
-			<releases>
-				<enabled>true</enabled>
-			</releases>
-			<url>http://download.tuxfamily.org/arakhne/maven</url>
-		</repository>-->
-	</repositories>
-
-</project>
+<project xmlns="http://maven.apache.org/POM/4.0.0"
+	xmlns:xsi="http://www.w3.org/2001/XMLSchema-instance"
+	xsi:schemaLocation="http://maven.apache.org/POM/4.0.0 http://maven.apache.org/xsd/maven-4.0.0.xsd">
+
+	<modelVersion>4.0.0</modelVersion>
+
+	<groupId>io.sarl</groupId>
+	<artifactId>io.sarl</artifactId>
+	<version>0.11.0-SNAPSHOT</version>
+
+	<name>SARL Agent Oriented Programming Language</name>
+	<url>${sarlUrl}</url>
+	<inceptionYear>2014</inceptionYear>
+
+	<packaging>pom</packaging>
+
+	<description>SARL is a general-purpose agent-oriented language.
+	SARL aims at providing the fundamental abstractions for dealing with concurrency,
+	distribution, interaction, decentralization, reactivity, autonomy and dynamic
+	reconfiguration.</description>
+
+	<!-- ======================================= -->
+	<!-- ==== Main properties === -->
+	<!-- ======================================= -->
+
+	<properties>
+		<!-- Java Configuration for compiling this project (useful for the SARL development team) -->
+		<sarl-dsl.min.jdk.version>1.8</sarl-dsl.min.jdk.version>
+		<sarl-dsl.min.jre.environment>JavaSE-${sarl-dsl.min.jdk.version}</sarl-dsl.min.jre.environment>
+		<sarl-dsl.max.jdk.version>1.8</sarl-dsl.max.jdk.version>
+		<sarl-dsl.next.unsupported.jdk.version>1.9</sarl-dsl.next.unsupported.jdk.version>
+
+		<!-- Java Configuration for running the SARL tools (IDE, sarlc, sarldoc...):
+		     ***********
+		     * CAUTION *
+		     ***********
+		     The versions below must include the versions for the properties "sarl-dsl.*"
+		-->
+		<sarl-run.min.jdk.version>1.8</sarl-run.min.jdk.version>
+		<sarl-run.min.jre.environment>JavaSE-${sarl-run.min.jdk.version}</sarl-run.min.jre.environment>
+		<sarl-run.max.jdk.version>11</sarl-run.max.jdk.version>
+		<sarl-run.next.unsupported.jdk.version>12</sarl-run.next.unsupported.jdk.version>
+
+		<!-- Java Configuration that should be used by the projects compiled with SARL IDE or sarlc:
+		     ***********
+		     * CAUTION *
+		     ***********
+		     The versions below must include the versions for the properties "sarl-run.*"
+		 -->
+		<user.min.jdk.version>1.8</user.min.jdk.version>
+		<user.min.jre.environment>JavaSE-${user.min.jdk.version}</user.min.jre.environment>
+		<user.max.jdk.version>11</user.max.jdk.version>
+		<user.next.unsupported.jdk.version>12</user.next.unsupported.jdk.version>
+
+		<!-- Version of the SARL API -->
+		<sarl.version>0.11.0-SNAPSHOT</sarl.version>
+		<janus.version>2.${sarl.version}</janus.version>
+		<sarl.maven.compiler.version>${sarl.version}</sarl.maven.compiler.version>
+
+		<!-- The versions of the following Xtext libraries are available at: https://eclipse.org/Xtext/documentation/350_continuous_integration.html -->
+
+		<!-- Version of the Xtext API -->
+		<xtext.version>2.20.0</xtext.version>
+		<xtext.version.current>2.20.0</xtext.version.current>
+		<xtext.version.next>2.20.1</xtext.version.next>
+		<xtext.version.javadoc>2.20</xtext.version.javadoc>
+
+		<!-- Version of the MWE2 library (used for accessing the mwe2 P2 http://download.eclipse.org/modeling/emft/mwe/updates/releases/,
+			see compositeContent.{xml,jar,xz,xml.xz} file) -->
+		<mwe2.version>2.11.0</mwe2.version>
+		<!-- Version of the Xpand library (used for accessing the Xpand P2 http://download.eclipse.org/modeling/m2t/xpand/updates/releases/,
+			see compositeContent.{xml,jar,xz,xml.xz} file) -->
+		<xpand.version>R201605260315</xpand.version>
+		<!-- Version of Guice (package: com.google.inject:guice). -->
+		<guice.version>4.1.0</guice.version>
+		<!-- Version of the OSGi module that provides the NLS (package: osgi) -->
+		<osgi.nls.version>3.10.0-v20140606-1445</osgi.nls.version>
+		<!-- Version of the Arakhne Foundation classes -->
+		<afc.version>16.0</afc.version>
+		<afc.osgi.version>${afc.version}.0</afc.osgi.version>
+		<!-- Version of the Guava API -->
+		<guava.version>27.1-jre</guava.version>
+		<!-- Version of the javax.inject module -->
+		<javaxinject.version>1</javaxinject.version>
+		<!-- Version of the Tycho module, (search for tycho-maven-plugin on Maven
+			central) -->
+		<tycho.version>1.4.0</tycho.version>
+		<!-- Version of the SWT library (search for  org.eclipse.platform:org.eclipse.swt.gtk.linux.x86_64) -->
+		<swt.version>3.111.0</swt.version>
+		<!-- Version of JavaFX (search for  org.openjfx:*) -->
+		<openjfx.version>11.0.2</openjfx.version>
+
+		<!-- Build ID Format (used in Eclipse about dialog) -->
+		<maven.build.timestamp.format>yyyyMMddHHmmss</maven.build.timestamp.format>
+		<buildId>${maven.build.timestamp}</buildId>
+		<!-- Year of the release of SARL (used in Eclipse about, license management
+			and documentation) -->
+		<year>2020</year>
+		<!-- URL of the SARL project (use in POM, Eclipse about and documentation) -->
+		<sarlUrl>http://www.sarl.io</sarlUrl>
+		<!-- Default encoding of the source files -->
+		<project.build.sourceEncoding>UTF-8</project.build.sourceEncoding>
+		<!-- Maven API version. This version should be supported by m2e. Search
+			for maven-core on central. -->
+		<maven.api.version>3.6.1</maven.api.version>
+		<!-- Version of the Maven Java compiler. -->
+		<mavencompiler.version>3.8.1</mavencompiler.version>
+		<!-- String to put after the copyright sign -->
+		<copyrighters>the original authors or authors</copyrighters>
+		<!-- URL of the Maven repositories of SARL (use in POM and documentation) -->
+		<sarl.maven.repository.url>http://maven.sarl.io</sarl.maven.repository.url>
+		<!--  Version of the SLF4J Logging API -->
+		<slf4j.version>2.0.0-alpha1</slf4j.version>
+	</properties>
+
+	<!-- ======================================= -->
+	<!-- ==== Organization and License details === -->
+	<!-- ======================================= -->
+
+	<organization>
+		<name>SARL Consortium</name>
+		<url>${sarlUrl}</url>
+	</organization>
+
+	<licenses>
+		<license>
+			<name>Apache License, Version 2.0</name>
+			<url>http://www.apache.org/licenses/LICENSE-2.0</url>
+			<distribution>repo</distribution>
+		</license>
+	</licenses>
+
+	<!-- ======================================= -->
+	<!-- ==== Organization Information === -->
+	<!-- ======================================= -->
+
+	<developers>
+		<developer>
+			<id>srodriguez</id>
+			<name>Sebastian Rodriguez</name>
+			<email>sebastian.rodriguez@rmit.edu.au</email>
+			<url>http://www.sebastianrodriguez.com.ar/</url>
+			<organization>
+				Royal Melbourne Institute of Technology
+			</organization>
+			<organizationUrl>http://www.rmit.edu.au/</organizationUrl>
+			<roles>
+				<role>Co-founder</role>
+				<role>Architect</role>
+				<role>Developer</role>
+			</roles>
+		</developer>
+		<developer>
+			<id>ngaud</id>
+			<name>Nicolas Gaud</name>
+			<email>nicolas.gaud@utbm.fr</email>
+			<url>http://www.multiagent.fr/People:Gaud_nicolas</url>
+			<organization>
+				Universit&amp;eacute; de Bourgogne Franche-Comt&amp;eacute;.
+				Universit&amp;eacute; de Technologie de Belfort-Montb&amp;eacute;liard.
+			</organization>
+			<organizationUrl>http://www.multiagent.fr</organizationUrl>
+			<roles>
+				<role>Co-founder</role>
+				<role>Architect</role>
+				<role>Developer</role>
+			</roles>
+		</developer>
+		<developer>
+			<id>sgalland</id>
+			<name>St&amp;eacute;phane Galland</name>
+			<email>stephane.galland@utbm.fr</email>
+			<url>http://www.multiagent.fr/People:Galland_stephane</url>
+			<organization>
+				Universit&amp;eacute; de Bourgogne Franche-Comt&amp;eacute;.
+				Universit&amp;eacute; de Technologie de Belfort-Montb&amp;eacute;liard.
+			</organization>
+			<organizationUrl>http://www.multiagent.fr</organizationUrl>
+			<roles>
+				<role>Co-founder</role>
+				<role>Architect</role>
+				<role>Developer</role>
+			</roles>
+		</developer>
+		<developer>
+			<id>alombard</id>
+			<name>Alexandre Lombard</name>
+			<email>alexandre.lombard@utbm.fr</email>
+			<url>https://github.com/alexandrelombard</url>
+			<organization>
+				Universit&amp;eacute; de Bourgogne Franche-Comt&amp;eacute;.
+				Universit&amp;eacute; de Technologie de Belfort-Montb&amp;eacute;liard.
+			</organization>
+			<organizationUrl>http://www.multiagent.fr</organizationUrl>
+			<roles>
+				<role>Architect</role>
+				<role>Developer</role>
+			</roles>
+		</developer>
+	</developers>
+
+	<contributors>
+		<contributor>
+			<name>Antoine Bartuccio</name>
+			<email>contact@klmp200.net</email>
+			<url>https://github.com/klmp200</url>
+			<roles>
+				<role>Fireworks and Sierpinski fractal examples</role>
+			</roles>
+		</contributor>
+		<contributor>
+			<name>J&amp;eacute;r&amp;ocirc;me Boulmier</name>
+			<url>https://github.com/Lomadriel/</url>
+			<roles>
+				<role>Game of Life example</role>
+			</roles>
+		</contributor>
+		<contributor>
+			<name>Greg Bowering</name>
+			<url>https://github.com/gb96</url>
+			<roles>
+				<role>Fixes for localization support within the fireworks example</role>
+			</roles>
+		</contributor>
+		<contributor>
+			<name>Mohamed Ezzat</name>
+			<email>mohamed.ezzat@devfactory.com</email>
+			<url>https://github.com/m-ezzat</url>
+			<roles>
+				<role>Code cleaning and optimization</role>
+			</roles>
+		</contributor>
+		<contributor>
+			<name>James Foster</name>
+			<email>github@jgfoster.net</email>
+			<url>https://github.com/jgfoster</url>
+			<roles>
+				<role>Documentation Contributor</role>
+			</roles>
+		</contributor>
+		<contributor>
+			<name>J&amp;eacute;r&amp;eacute;mie Jost</name>
+			<email>jeremiejost@gmail.com</email>
+			<url>https://github.com/jjst</url>
+			<roles>
+				<role>Documentation Contributor</role>
+			</roles>
+		</contributor>
+		<contributor>
+			<name>Ludovico de Nittis</name>
+			<email>aasonykk@gmail.com</email>
+			<url>https://github.com/RyuzakiKK</url>
+			<roles>
+				<role>Documentation Contributor</role>
+			</roles>
+		</contributor>
+		<contributor>
+			<name>Maxime Pinard</name>
+			<url>https://github.com/pinam45/</url>
+			<roles>
+				<role>Game of Life example</role>
+			</roles>
+		</contributor>
+		<contributor>
+			<name>Thomas Piotrowski</name>
+			<email>thomas.piotrowski@utbm.fr</email>
+			<url>https://github.com/tpiotrow</url>
+			<roles>
+				<role>Maven Configuration</role>
+			</roles>
+		</contributor>
+		<contributor>
+			<name>Sebastian Sardina</name>
+			<email>sebastian.sardina@rmit.edu.au</email>
+			<url>https://github.com/ssardina</url>
+			<roles>
+				<role>Documentation Contributor</role>
+			</roles>
+		</contributor>
+	</contributors>
+
+	<!-- =================== -->
+	<!-- ==== Deployment === -->
+	<!-- =================== -->
+
+	<distributionManagement>
+		<repository>
+			<id>io.sarl.maven.upload</id>
+			<url>${MAVENSARLIO_URL}</url>
+			<name>SARL Maven Repository</name>
+		</repository>
+		<snapshotRepository>
+			<id>io.sarl.maven.upload</id>
+			<url>${MAVENSARLIO_URL}</url>
+			<name>SARL Maven Repository</name>
+		</snapshotRepository>
+	</distributionManagement>
+
+	<!-- ==================== -->
+	<!-- ==== Development === -->
+	<!-- ==================== -->
+	<scm>
+		<connection>scm:git:git@github.com:sarl/sarl.git</connection>
+		<developerConnection>scm:git:git@github.com:sarl/sarl.git</developerConnection>
+		<url>git@github.com:sarl/sarl.git</url>
+	</scm>
+
+	<!-- ======================================= -->
+	<!-- ==== Dependency Management === -->
+	<!-- ======================================= -->
+
+	<dependencyManagement>
+		<dependencies>
+			<dependency>
+				<groupId>io.sarl.lang</groupId>
+				<artifactId>io.sarl.lang.core</artifactId>
+				<version>${sarl.version}</version>
+			</dependency>
+			<dependency>
+				<groupId>io.sarl.lang</groupId>
+				<artifactId>io.sarl.lang</artifactId>
+				<version>${sarl.version}</version>
+			</dependency>
+			<dependency>
+				<groupId>io.sarl</groupId>
+				<artifactId>io.sarl.eclipse</artifactId>
+				<version>${sarl.version}</version>
+			</dependency>
+			<dependency>
+				<groupId>io.sarl</groupId>
+				<artifactId>io.sarl.core</artifactId>
+				<version>${sarl.version}</version>
+			</dependency>
+			<dependency>
+				<groupId>io.sarl</groupId>
+				<artifactId>io.sarl.util</artifactId>
+				<version>${sarl.version}</version>
+			</dependency>
+			<dependency>
+				<groupId>io.sarl</groupId>
+				<artifactId>io.sarl.javafx</artifactId>
+				<version>${sarl.version}</version>
+			</dependency>
+			<dependency>
+				<groupId>io.sarl.maven</groupId>
+				<artifactId>io.sarl.maven.baselib</artifactId>
+				<version>${sarl.version}</version>
+			</dependency>
+			<dependency>
+				<groupId>io.sarl.maven</groupId>
+				<artifactId>io.sarl.maven.sdk</artifactId>
+				<version>${sarl.version}</version>
+			</dependency>
+			<dependency>
+				<groupId>io.sarl.maven</groupId>
+				<artifactId>io.sarl.maven.batchcompiler</artifactId>
+				<version>${sarl.version}</version>
+			</dependency>
+			<dependency>
+				<groupId>io.sarl.maven</groupId>
+				<artifactId>io.sarl.maven.bootiqueapp</artifactId>
+				<version>${sarl.version}</version>
+			</dependency>
+			<dependency>
+				<groupId>io.sarl</groupId>
+				<artifactId>io.sarl.tests.api</artifactId>
+				<version>${sarl.version}</version>
+			</dependency>
+			<dependency>
+				<groupId>io.sarl.lang</groupId>
+				<artifactId>io.sarl.lang.tests</artifactId>
+				<version>${sarl.version}</version>
+			</dependency>
+			<dependency>
+				<groupId>io.sarl</groupId>
+				<artifactId>io.sarl.lang.sarlc</artifactId>
+				<version>${sarl.version}</version>
+			</dependency>
+			<dependency>
+				<groupId>io.sarl</groupId>
+				<artifactId>io.sarl.sarldoc</artifactId>
+				<version>${sarl.version}</version>
+			</dependency>
+			<dependency>
+				<groupId>io.sarl.docs</groupId>
+				<artifactId>io.sarl.docs.doclet</artifactId>
+				<version>${sarl.version}</version>
+			</dependency>
+			<dependency>
+				<groupId>io.sarl.maven</groupId>
+				<artifactId>sarl-maven-plugin</artifactId>
+				<version>${sarl.maven.compiler.version}</version>
+			</dependency>
+			<dependency>
+				<groupId>io.sarl.maven</groupId>
+				<artifactId>io.sarl.maven.docs.generator</artifactId>
+				<version>${sarl.version}</version>
+			</dependency>
+			<dependency>
+				<groupId>io.sarl.maven</groupId>
+				<artifactId>io.sarl.maven.docs.testing</artifactId>
+				<version>${sarl.version}</version>
+			</dependency>
+			<dependency>
+				<groupId>io.sarl.pythongenerator</groupId>
+				<artifactId>io.sarl.pythongenerator.generator</artifactId>
+				<version>${sarl.version}</version>
+			</dependency>
+			<dependency>
+				<groupId>io.janusproject</groupId>
+				<artifactId>io.janusproject.kernel</artifactId>
+				<version>${janus.version}</version>
+			</dependency>
+			<dependency>
+				<groupId>org.eclipse.xtext</groupId>
+				<artifactId>org.eclipse.xtext.xbase.lib</artifactId>
+				<version>${xtext.version}</version>
+			</dependency>
+			<dependency>
+				<groupId>org.eclipse.xtend</groupId>
+				<artifactId>org.eclipse.xtend.core</artifactId>
+				<version>${xtext.version}</version>
+			</dependency>
+			<dependency>
+				<groupId>org.eclipse.xtext</groupId>
+				<artifactId>org.eclipse.xtext.testing</artifactId>
+				<version>${xtext.version}</version>
+			</dependency>
+			<dependency>
+				<groupId>javax.inject</groupId>
+				<artifactId>javax.inject</artifactId>
+				<version>${javaxinject.version}</version>
+			</dependency>
+			<dependency>
+				<groupId>com.google.guava</groupId>
+				<artifactId>guava</artifactId>
+				<version>${guava.version}</version>
+			</dependency>
+			<dependency>
+				<groupId>org.arakhne.afc.core</groupId>
+				<artifactId>vmutils</artifactId>
+				<version>${afc.version}</version>
+			</dependency>
+			<dependency>
+				<groupId>org.arakhne.afc.slf4j</groupId>
+				<artifactId>slf4j-maven</artifactId>
+				<version>${afc.version}</version>
+			</dependency>
+			<dependency>
+				<groupId>org.arakhne.afc.bootique</groupId>
+				<artifactId>bootique-synopsishelp</artifactId>
+				<version>${afc.version}</version>
+			</dependency>
+			<dependency>
+				<groupId>org.arakhne.afc.bootique</groupId>
+				<artifactId>bootique-log4j</artifactId>
+				<version>${afc.version}</version>
+			</dependency>
+			<dependency>
+				<groupId>org.arakhne.afc.bootique</groupId>
+				<artifactId>bootique-variables</artifactId>
+				<version>${afc.version}</version>
+			</dependency>
+			<dependency>
+				<groupId>org.arakhne.afc.bootique</groupId>
+				<artifactId>bootique-applicationdata2</artifactId>
+				<version>${afc.version}</version>
+			</dependency>
+			<dependency>
+				<groupId>org.arakhne.afc.bootique</groupId>
+				<artifactId>bootique-printconfig</artifactId>
+				<version>${afc.version}</version>
+			</dependency>
+			<dependency>
+				<groupId>org.arakhne.afc.core</groupId>
+				<artifactId>util</artifactId>
+				<version>${afc.version}</version>
+			</dependency>
+			<dependency>
+				<groupId>com.google.inject</groupId>
+				<artifactId>guice</artifactId>
+				<version>${guice.version}</version>
+			</dependency>
+			<dependency>
+				<groupId>com.google.inject.extensions</groupId>
+				<artifactId>guice-multibindings</artifactId>
+				<version>${guice.version}</version>
+			</dependency>
+			<dependency>
+				<groupId>commons-cli</groupId>
+				<artifactId>commons-cli</artifactId>
+				<version>1.4</version>
+			</dependency>
+			<dependency>
+				<groupId>commons-io</groupId>
+				<artifactId>commons-io</artifactId>
+				<version>2.6</version>
+			</dependency>
+			<dependency>
+				<groupId>com.google.code.gson</groupId>
+				<artifactId>gson</artifactId>
+				<version>2.8.5</version>
+			</dependency>
+			<dependency>
+				<groupId>com.google.guava</groupId>
+				<artifactId>guava-testlib</artifactId>
+				<version>${guava.version}</version>
+			</dependency>
+			<dependency>
+				<groupId>io.bootique</groupId>
+				<artifactId>bootique</artifactId>
+				<version>1.0</version>
+			</dependency>
+			<dependency>
+				<groupId>org.javassist</groupId>
+				<artifactId>javassist</artifactId>
+				<version>3.25.0-GA</version>
+			</dependency>
+			<dependency>
+				<groupId>org.apache.maven.plugin-tools</groupId>
+				<artifactId>maven-plugin-annotations</artifactId>
+				<version>3.6.0</version>
+			</dependency>
+			<dependency>
+				<groupId>org.apache.maven</groupId>
+				<artifactId>maven-core</artifactId>
+				<version>${maven.api.version}</version>
+			</dependency>
+			<dependency>
+				<groupId>org.apache.maven.plugins</groupId>
+				<artifactId>maven-clean-plugin</artifactId>
+				<version>3.1.0</version>
+			</dependency>
+			<dependency>
+				<groupId>org.apache.maven.plugins</groupId>
+				<artifactId>maven-compiler-plugin</artifactId>
+				<version>${mavencompiler.version}</version>
+			</dependency>
+			<dependency>
+				<groupId>org.apache.maven.plugins</groupId>
+				<artifactId>maven-jar-plugin</artifactId>
+				<!-- Caution: version 3.1.2 causes problems with m2e into the SARL product -->
+				<version>3.1.1</version>
+			</dependency>
+			<dependency>
+				<groupId>junit</groupId>
+				<artifactId>junit</artifactId>
+				<version>4.13-beta-3</version>
+				<scope>test</scope>
+			</dependency>
+			<dependency>
+				<groupId>org.eclipse</groupId>
+				<artifactId>osgi</artifactId>
+				<version>${osgi.nls.version}</version>
+			</dependency>
+			<dependency>
+				<groupId>org.apache.maven.shared</groupId>
+				<artifactId>maven-verifier</artifactId>
+				<version>1.6</version>
+			</dependency>
+			<dependency>
+				<groupId>org.apache.maven</groupId>
+				<artifactId>maven-plugin-api</artifactId>
+				<version>${maven.api.version}</version>
+			</dependency>
+			<dependency>
+				<groupId>org.mockito</groupId>
+				<artifactId>mockito-core</artifactId>
+				<version>3.2.4</version>
+			</dependency>
+			<dependency>
+				<groupId>com.vladsch.flexmark</groupId>
+				<artifactId>flexmark</artifactId>
+				<version>0.50.16</version>
+			</dependency>
+			<dependency>
+				<groupId>org.jsoup</groupId>
+				<artifactId>jsoup</artifactId>
+				<version>1.12.1</version>
+			</dependency>
+			<dependency>
+				<groupId>org.apache.commons</groupId>
+				<artifactId>commons-lang3</artifactId>
+				<version>3.9</version>
+			</dependency>
+			<dependency>
+				<groupId>org.apache.maven.shared</groupId>
+				<artifactId>maven-shared-utils</artifactId>
+				<version>3.2.1</version>
+			</dependency>
+			<dependency>
+				<groupId>com.google.code.findbugs</groupId>
+				<artifactId>jsr305</artifactId>
+				<version>3.0.2</version>
+			</dependency>
+			<dependency>
+				<groupId>com.google.errorprone</groupId>
+				<artifactId>error_prone_annotations</artifactId>
+				<version>2.3.3</version>
+			</dependency>
+			<dependency>
+				<groupId>org.slf4j</groupId>
+				<artifactId>slf4j-api</artifactId>
+				<version>${slf4j.version}</version>
+			</dependency>
+			<dependency>
+				<groupId>org.slf4j</groupId>
+				<artifactId>slf4j-log4j12</artifactId>
+				<version>${slf4j.version}</version>
+			</dependency>
+			<dependency>
+				<groupId>org.slf4j</groupId>
+				<artifactId>slf4j-nop</artifactId>
+				<version>${slf4j.version}</version>
+			</dependency>
+			<dependency>
+				<groupId>org.slf4j</groupId>
+				<artifactId>jul-to-slf4j</artifactId>
+				<version>${slf4j.version}</version>
+			</dependency>
+			<dependency>
+				<groupId>me.tongfei</groupId>
+				<artifactId>progressbar</artifactId>
+				<version>0.7.4</version>
+			</dependency>
+			<dependency>
+				<groupId>org.ow2.asm</groupId>
+				<artifactId>asm</artifactId>
+				<version>7.1</version>
+			</dependency>
+			<dependency>
+				<groupId>org.ow2.asm</groupId>
+				<artifactId>asm-commons</artifactId>
+				<version>7.1</version>
+			</dependency>
+			<dependency>
+				<groupId>org.ow2.asm</groupId>
+				<artifactId>asm-tree</artifactId>
+				<version>7.1</version>
+			</dependency>
+			<dependency>
+				<groupId>org.ow2.asm</groupId>
+				<artifactId>asm-analysis</artifactId>
+				<version>7.1</version>
+			</dependency>
+		</dependencies>
+	</dependencyManagement>
+
+	<!-- ======================================= -->
+	<!-- ==== Plugins Building Management === -->
+	<!-- ======================================= -->
+
+	<build>
+		<extensions>
+			<extension>
+				<groupId>org.apache.maven.wagon</groupId>
+				<artifactId>wagon-webdav-jackrabbit</artifactId>
+				<version>3.3.3</version>
+			</extension>
+		</extensions>
+		<pluginManagement>
+			<plugins>
+				<plugin>
+					<groupId>io.sarl.maven</groupId>
+					<artifactId>sarl-maven-plugin</artifactId>
+					<version>${sarl.maven.compiler.version}</version>
+				</plugin>
+
+				<plugin>
+					<groupId>io.sarl.maven</groupId>
+					<artifactId>io.sarl.maven.docs.generator</artifactId>
+					<version>${sarl.version}</version>
+				</plugin>
+
+				<plugin>
+					<groupId>org.apache.maven.plugins</groupId>
+					<artifactId>maven-compiler-plugin</artifactId>
+					<version>${mavencompiler.version}</version>
+					<configuration>
+						<compilerId>jdt</compilerId>
+						<source>${sarl-dsl.min.jdk.version}</source>
+						<target>${sarl-dsl.min.jdk.version}</target>
+						<testSource>${sarl-dsl.min.jdk.version}</testSource>
+						<testTarget>${sarl-dsl.min.jdk.version}</testTarget>
+						<encoding>${project.build.sourceEncoding}</encoding>
+						<showDeprecation>false</showDeprecation>
+						<showWarnings>false</showWarnings>
+					</configuration>
+					<dependencies>
+						<dependency>
+							<groupId>org.eclipse.tycho</groupId>
+							<artifactId>tycho-compiler-jdt</artifactId>
+							<version>1.4.0</version>
+						</dependency>
+					</dependencies>
+				</plugin>
+
+				<plugin>
+					<groupId>org.codehaus.mojo</groupId>
+					<artifactId>build-helper-maven-plugin</artifactId>
+					<version>3.0.0</version>
+				</plugin>
+
+				<plugin>
+					<groupId>org.apache.maven.plugins</groupId>
+					<artifactId>maven-jar-plugin</artifactId>
+					<!-- Caution: version 3.1.2 causes problems with m2e into the SARL product -->
+					<version>3.1.2</version>
+				</plugin>
+
+
+				<plugin>
+					<groupId>org.apache.maven.plugins</groupId>
+					<artifactId>maven-assembly-plugin</artifactId>
+					<version>3.1.1</version>
+				</plugin>
+
+				<plugin>
+					<groupId>org.apache.maven.plugins</groupId>
+					<artifactId>maven-clean-plugin</artifactId>
+					<version>3.1.0</version>
+				</plugin>
+
+				<plugin>
+					<groupId>org.apache.maven.plugins</groupId>
+					<artifactId>maven-resources-plugin</artifactId>
+					<version>3.1.0</version>
+				</plugin>
+
+				<plugin>
+					<groupId>org.apache.maven.plugins</groupId>
+					<artifactId>maven-source-plugin</artifactId>
+					<version>3.1.0</version>
+				</plugin>
+
+				<plugin>
+					<groupId>org.apache.maven.plugins</groupId>
+					<artifactId>maven-deploy-plugin</artifactId>
+					<version>3.0.0-M1</version>
+				</plugin>
+
+				<plugin>
+					<groupId>org.apache.maven.plugins</groupId>
+					<artifactId>maven-antrun-plugin</artifactId>
+					<version>1.8</version>
+				</plugin>
+
+				<plugin>
+					<groupId>org.codehaus.mojo</groupId>
+					<artifactId>wagon-maven-plugin</artifactId>
+					<version>2.0.0</version>
+				</plugin>
+
+				<plugin>
+					<groupId>org.codehaus.gmavenplus</groupId>
+					<artifactId>gmavenplus-plugin</artifactId>
+					<!-- version 1.6 does not work because a function is not found -->
+					<version>1.7.1</version>
+				</plugin>
+
+				<plugin>
+					<groupId>com.google.code.maven-replacer-plugin</groupId>
+					<artifactId>replacer</artifactId>
+					<version>1.5.3</version>
+				</plugin>
+
+				<plugin>
+					<groupId>sh.tak.appbundler</groupId>
+					<artifactId>appbundle-maven-plugin</artifactId>
+					<version>1.2.0</version>
+				</plugin>
+
+				<plugin>
+					<groupId>org.arakhne.afc.maven</groupId>
+					<artifactId>tag-replacer</artifactId>
+					<version>${afc.version}</version>
+				</plugin>
+
+				<plugin>
+					<groupId>org.apache.maven.plugins</groupId>
+					<artifactId>maven-surefire-plugin</artifactId>
+					<version>3.0.0-M3</version>
+				</plugin>
+
+				<plugin>
+					<groupId>org.jasig.maven</groupId>
+					<artifactId>maven-notice-plugin</artifactId>
+					<version>1.1.0</version>
+				</plugin>
+
+				<plugin>
+					<groupId>org.apache.maven.plugins</groupId>
+					<artifactId>maven-plugin-plugin</artifactId>
+					<version>3.6.0</version>
+					<executions>
+						<execution>
+							<id>generated-helpmojo</id>
+							<goals>
+								<goal>helpmojo</goal>
+							</goals>
+						</execution>
+					</executions>
+				</plugin>
+
+				<plugin>
+					<groupId>com.akathist.maven.plugins.launch4j</groupId>
+					<artifactId>launch4j-maven-plugin</artifactId>
+					<version>1.7.25</version>
+				</plugin>
+
+				<plugin>
+					<groupId>org.apache.maven.plugins</groupId>
+					<artifactId>maven-checkstyle-plugin</artifactId>
+					<version>3.1.0</version>
+					<executions>
+						<execution>
+							<phase>process-classes</phase>
+							<goals>
+								<goal>check</goal>
+							</goals>
+						</execution>
+					</executions>
+					<configuration>
+						<!-- config is inside one of the dependencies -->
+						<configLocation>/checkstyle/sarl/checkstyle.xml</configLocation>
+						<suppressionsLocation>/checkstyle/sarl/suppressions.xml</suppressionsLocation>
+						<!-- force absolute path of the config file -->
+						<propertyExpansion>${checkstyle.config_loc}</propertyExpansion>
+						<consoleOutput>true</consoleOutput>
+						<detail>true</detail>
+						<failsOnError>true</failsOnError>
+						<failOnViolation>true</failOnViolation>
+						<includeResources>false</includeResources>
+						<includeTestSourceDirectory>false</includeTestSourceDirectory>
+						<includeTestResources>false</includeTestResources>
+					</configuration>
+					<dependencies>
+						<dependency>
+							<groupId>io.sarl</groupId>
+							<artifactId>build-tools</artifactId>
+							<version>${sarl.version}</version>
+						</dependency>
+						<dependency>
+							<groupId>com.puppycrawl.tools</groupId>
+							<artifactId>checkstyle</artifactId>
+							<!-- Same version as inside Eclipse IDE -->
+							<version>8.27</version>
+						</dependency>
+					</dependencies>
+				</plugin>
+
+				<plugin>
+					<groupId>org.apache.maven.plugins</groupId>
+					<artifactId>maven-javadoc-plugin</artifactId>
+					<version>3.1.0</version>
+					<configuration>
+						<doclet>io.sarl.docs.doclet.SarlDoclet</doclet>
+						<docletArtifact>
+							<groupId>io.sarl.docs</groupId>
+							<artifactId>io.sarl.docs.doclet</artifactId>
+							<version>${sarl.version}</version>
+						</docletArtifact>
+						<docencoding>${project.build.sourceEncoding}</docencoding>
+						<encoding>${project.build.sourceEncoding}</encoding>
+						<charset>${project.build.sourceEncoding}</charset>
+						<show>protected</show>
+						<detectJavaApiLink>true</detectJavaApiLink>
+						<links>
+							<link>http://download.eclipse.org/modeling/tmf/xtext/javadoc/${xtext.version.javadoc}/</link>
+						</links>
+						<docfilessubdirs>true</docfilessubdirs>
+						<excludePackageNames></excludePackageNames>
+						<nohelp>true</nohelp>
+						<notree>true</notree>
+						<bottom>&lt;small&gt;Copyright &amp;copy; ${year}
+							${copyrighters}.
+						</bottom>
+						<groups>
+							<group>
+								<title>Standard Development Kit</title>
+								<packages>io.sarl.core*:io.sarl.util*:io.sarl.javafx*</packages>
+							</group>
+							<group>
+								<title>SARL Language</title>
+								<packages>io.sarl.lang*</packages>
+							</group>
+							<group>
+								<title>Tools for SARL Run-time Environments</title>
+								<packages>io.sarl.eventdispatching:io.sarl.sarlspecification</packages>
+							</group>
+							<group>
+								<title>Janus Run-time Environment</title>
+								<packages>io.janusproject*</packages>
+							</group>
+						</groups>
+						<tags>
+							<tag>
+								<name>mavengroupid</name>
+								<placement>pt</placement>
+								<head>Maven Group Id:</head>
+							</tag>
+							<tag>
+								<name>mavenartifactid</name>
+								<placement>pt</placement>
+								<head>Maven Artifact Id:</head>
+							</tag>
+							<tag>
+								<name>fires</name>
+								<placement>mc</placement>
+								<head>Fired Events:</head>
+							</tag>
+							<tag>
+								<name>generated</name>
+								<placement>a</placement>
+								<head>Generated element</head>
+							</tag>
+							<tag>
+								<name>model</name>
+								<placement>a</placement>
+								<head>Model element</head>
+							</tag>
+							<tag>
+								<name>privateapi</name>
+								<placement>a</placement>
+								<head>Private API</head>
+							</tag>
+							<tag>
+								<name>optionalparam</name>
+								<placement>X</placement>
+							</tag>
+							<tag>
+								<name>ExcludeFromApidoc</name>
+								<placement>X</placement>
+							</tag>
+						</tags>
+					</configuration>
+				</plugin>
+
+				<!-- This plugin's configuration is used to store Eclipse m2e settings
+					only. It has no influence on the Maven build itself. -->
+				<plugin>
+					<groupId>org.eclipse.m2e</groupId>
+					<artifactId>lifecycle-mapping</artifactId>
+					<version>1.0.0</version>
+					<configuration>
+						<lifecycleMappingMetadata>
+							<pluginExecutions>
+								<pluginExecution>
+									<pluginExecutionFilter>
+										<groupId>com.google.code.maven-replacer-plugin</groupId>
+										<artifactId>replacer</artifactId>
+										<versionRange>[1.5.3,)</versionRange>
+										<goals>
+											<goal>replace</goal>
+										</goals>
+									</pluginExecutionFilter>
+									<action>
+										<ignore></ignore>
+									</action>
+								</pluginExecution>
+								<pluginExecution>
+									<pluginExecutionFilter>
+										<groupId>org.codehaus.gmavenplus</groupId>
+										<artifactId>gmavenplus-plugin</artifactId>
+										<versionRange>[1.5,)</versionRange>
+										<goals>
+											<goal>execute</goal>
+										</goals>
+									</pluginExecutionFilter>
+									<action>
+										<ignore></ignore>
+									</action>
+								</pluginExecution>
+								<pluginExecution>
+									<pluginExecutionFilter>
+										<groupId>org.apache.maven.plugins</groupId>
+										<artifactId>maven-plugin-plugin</artifactId>
+										<versionRange>[3.3,)</versionRange>
+										<goals>
+											<goal>descriptor</goal>
+											<goal>helpmojo</goal>
+										</goals>
+									</pluginExecutionFilter>
+									<action>
+										<execute></execute>
+									</action>
+								</pluginExecution>
+								<pluginExecution>
+									<pluginExecutionFilter>
+										<groupId>org.apache.maven.plugins</groupId>
+										<artifactId>maven-assembly-plugin</artifactId>
+										<versionRange>[0.0.1,)</versionRange>
+										<goals>
+											<goal>single</goal>
+										</goals>
+									</pluginExecutionFilter>
+									<action>
+										<ignore></ignore>
+									</action>
+								</pluginExecution>
+								<pluginExecution>
+									<pluginExecutionFilter>
+										<groupId>io.sarl.maven</groupId>
+										<artifactId>sarl-maven-plugin</artifactId>
+										<versionRange>[0.5.0,)</versionRange>
+										<goals>
+											<goal>initialize</goal>
+											<goal>compile</goal>
+											<goal>clean</goal>
+										</goals>
+									</pluginExecutionFilter>
+									<action>
+										<ignore></ignore>
+									</action>
+								</pluginExecution>
+							</pluginExecutions>
+						</lifecycleMappingMetadata>
+					</configuration>
+				</plugin>
+			</plugins>
+		</pluginManagement>
+
+		<plugins>
+			<!-- Compute additional version numbers for the SARL (specification, release,
+				buildId) -->
+			<plugin>
+				<groupId>org.codehaus.gmavenplus</groupId>
+				<artifactId>gmavenplus-plugin</artifactId>
+				<executions>
+					<execution>
+						<id>compute-sarl-properties</id>
+						<phase>initialize</phase>
+						<goals>
+							<goal>execute</goal>
+						</goals>
+					</execution>
+				</executions>
+				<configuration>
+					<scripts>
+						<script><![CDATA[
+						    def now = session.getStartTime();
+						    //************************
+						    // Detect root directory
+						    def currentDirectory = project.basedir;
+						    def previousDirectory = null;
+					            def fileObj = new File(currentDirectory, "pom.xml");
+						    while (fileObj.isFile()) {
+						        previousDirectory = currentDirectory;
+						        currentDirectory = fileObj.getParent();
+						        currentDirectory = new File(currentDirectory).getParent();
+					                fileObj = new File(currentDirectory, "pom.xml");
+						    }
+						    if (previousDirectory == null || !(new File(previousDirectory, "pom.xml").isFile())) {
+						    	throw new Exception("Unable to detect root directory");
+						    }
+						    project.properties["mainbasedir"] = previousDirectory;
+						    log.info("set mainbasedir to: " + project.properties["mainbasedir"]);
+							//************************
+							// Bug in Jenkins/Hudson
+							// The buildId property is not correctly set since
+							// "maven.build.timestamp" is skipped by Jenkins/Hudson.
+							if (project.properties["buildId"] == "\${maven.build.timestamp}"
+								|| project.properties["buildId"] == "\$maven.build.timestamp") {
+								project.properties["buildId"] = (new java.text.SimpleDateFormat("yyyyMMddHHmmss")).format(now);
+								log.info("reset buildId to: " + project.properties["buildId"]);
+							}
+							//************************
+							// Compute version and snapshot tag
+							def snapshotTag = "-SNAPSHOT";
+							def version;
+							def releaseStatus;
+							def isSnapshot;
+							def endOfVersion;
+							def p2UploadToDir;
+							def projectVersion = project.properties["sarl.version"]
+							def isDevelVersion = projectVersion.endsWith(snapshotTag)
+							if (isDevelVersion) {
+								def len = projectVersion.size() - snapshotTag.size();
+								version = projectVersion.substring(0, len);
+								releaseStatus = "Draft Release";
+								isSnapshot = true;
+								endOfVersion = snapshotTag;
+								p2UploadToDir = "/snapshots/"+version+"/R"+project.properties["buildId"]
+								project.properties["sarl.buildId"] = version + "-BETA"
+							} else {
+								version = projectVersion;
+								releaseStatus = "Stable Release";
+								isSnapshot = false;
+								endOfVersion = "";
+								p2UploadToDir = "/releases/"+version
+								project.properties["sarl.buildId"] = project.properties["buildId"]
+							}
+							log.info("set sarl.buildId to: " + project.properties["sarl.buildId"]);
+							versionFields = version.split("\\.");
+							//************************
+							// Set SARL properties
+							project.properties["sarl.specification.release_version"] = versionFields[0] + "." + versionFields[1];
+							project.properties["sarl.release_version"] = project.properties["sarl.specification.release_version"] + "." + versionFields[2];
+							if (isDevelVersion) {
+								project.properties["sarl.release_version.osgi"] = project.properties["sarl.release_version"]+".qualifier";
+							} else {
+								project.properties["sarl.release_version.osgi"] = project.properties["sarl.release_version"];
+							}
+							project.properties["sarl.release_version.maven"] = project.properties["sarl.release_version"]+endOfVersion;
+							project.properties["sarl.specification.release_date"] = (new java.text.SimpleDateFormat("yyyy-MM-dd")).format(now);
+							project.properties["sarl.specification.release_status"] = releaseStatus;
+							project.properties["sarl.is_stable_version"] = Boolean.toString(!isSnapshot);
+							project.properties["janus.version"] = versionFields[0]+"."+versionFields[1]+"."+versionFields[2]+endOfVersion;
+							project.properties["janus.release_version"] = "2."+versionFields[0]+"."+versionFields[1]+"."+versionFields[2];
+							project.properties["janus.version2"] = "2."+project.properties["janus.version"];
+
+							log.debug("set sarl.specification.release_version to: " + project.properties["sarl.specification.release_version"]);
+							log.debug("set sarl.release_version to: " + project.properties["sarl.release_version"]);
+							log.debug("set sarl.release_version.osgi to: " + project.properties["sarl.release_version.osgi"]);
+							log.debug("set sarl.release_version.maven to: " + project.properties["sarl.release_version.maven"]);
+							log.debug("set sarl.specification.release_date to: " + project.properties["sarl.specification.release_date"]);
+							log.debug("set sarl.specification.release_status to: " + project.properties["sarl.specification.release_status"]);
+							log.debug("set sarl.is_stable_version to: " + project.properties["sarl.is_stable_version"]);
+							log.debug("set janus.version to: " + project.properties["janus.version"]);
+							log.debug("set janus.release_version to: " + project.properties["janus.release_version"]);
+							log.debug("set janus.version2 to: " + project.properties["janus.version2"]);
+							//************************
+							// P2 properties
+							project.properties["p2UploadToDir"] = p2UploadToDir;
+							log.debug("set p2UploadToDir to: " + project.properties["p2UploadToDir"]);
+							//************************
+							// Set Checkstyle properties
+						    def config_loc = project.properties["mainbasedir"];
+						    ["build-tools", "src", "main", "resources", "checkstyle", "sarl"].each {
+						    	config_loc = new File(config_loc, it);
+						    }
+						    project.properties["checkstyle.config_loc"] = "config_loc=" + config_loc.getAbsolutePath() + File.separator;
+						    log.debug("set checkstyle.config_loc to: " + project.properties["checkstyle.config_loc"]);
+							//************************
+							// Change the SARL Build ID
+
+						]]></script>
+					</scripts>
+				</configuration>
+				<dependencies>
+					<dependency>
+						<groupId>org.codehaus.groovy</groupId>
+						<artifactId>groovy-all-minimal</artifactId>
+						<version>1.5.8</version>
+					</dependency>
+				</dependencies>
+			</plugin>
+
+			<!-- Enforce that the JDK used for compiling this project is with an expected version -->
+			<plugin>
+				<groupId>org.apache.maven.plugins</groupId>
+				<artifactId>maven-enforcer-plugin</artifactId>
+				<version>3.0.0-M2</version>
+				<executions>
+					<execution>
+						<id>enforce-jdk-versions</id>
+						<goals>
+							<goal>enforce</goal>
+						</goals>
+						<configuration>
+							<rules>
+								<requireJavaVersion>
+									<version>${sarl-dsl.min.jdk.version}</version>
+								</requireJavaVersion>
+							</rules>
+						</configuration>
+					</execution>
+				</executions>
+			</plugin>
+
+			<!-- Automatic creation of the Jar archive with the source code inside. -->
+			<plugin>
+				<groupId>org.apache.maven.plugins</groupId>
+				<artifactId>maven-source-plugin</artifactId>
+				<executions>
+					<execution>
+						<id>attach-sources</id>
+						<phase>verify</phase>
+						<goals>
+							<goal>jar-no-fork</goal>
+						</goals>
+					</execution>
+				</executions>
+			</plugin>
+
+			<!-- Copy the licencing files into the target folder. -->
+			<plugin>
+				<groupId>org.apache.maven.plugins</groupId>
+				<artifactId>maven-resources-plugin</artifactId>
+				<executions>
+					<execution>
+						<id>copy-license-resources</id>
+						<phase>validate</phase>
+						<goals>
+							<goal>copy-resources</goal>
+						</goals>
+						<configuration>
+							<encoding>${project.build.sourceEncoding}</encoding>
+							<outputDirectory>${project.basedir}/target/classes/META-INF</outputDirectory>
+							<resources>
+								<resource>
+									<directory>${project.basedir}</directory>
+									<filtering>true</filtering>
+									<includes>
+										<include>NOTICE</include>
+									</includes>
+								</resource>
+							</resources>
+						</configuration>
+					</execution>
+				</executions>
+			</plugin>
+
+			<!-- Generating the licencing files. -->
+			<plugin>
+				<groupId>org.jasig.maven</groupId>
+				<artifactId>maven-notice-plugin</artifactId>
+				<executions>
+					<execution>
+						<goals>
+							<goal>check</goal>
+							<goal>generate</goal>
+						</goals>
+						<configuration>
+							<generateChildNotices>true</generateChildNotices>
+							<noticeTemplate>${mainbasedir}/build-tools/licenses/NOTICE.template</noticeTemplate>
+							<licenseMapping>
+								<param>${mainbasedir}/build-tools/licenses/license-mappings-sarl.xml</param>
+								<param>${mainbasedir}/build-tools/licenses/license-mappings.xml</param>
+							</licenseMapping>
+						</configuration>
+					</execution>
+				</executions>
+			</plugin>
+
+			<!-- Remove temporary folders created by testing modules. -->
+			<plugin>
+				<groupId>org.apache.maven.plugins</groupId>
+				<artifactId>maven-clean-plugin</artifactId>
+				<executions>
+					<execution>
+						<id>clean-temp-workspace</id>
+						<phase>clean</phase>
+						<goals>
+							<goal>clean</goal>
+						</goals>
+						<configuration>
+							<filesets>
+								<fileset>
+									<directory>workspace</directory>
+								</fileset>
+							</filesets>
+						</configuration>
+					</execution>
+				</executions>
+			</plugin>
+
+		</plugins>
+	</build>
+
+	<!-- ======================================= -->
+	<!-- ==== Profile configuration === -->
+	<!-- ======================================= -->
+
+	<profiles>
+		<profile>
+			<id>default</id>
+			<activation>
+				<activeByDefault>true</activeByDefault>
+			</activation>
+			<modules>
+				<!-- Tools for building the project -->
+				<module>build-tools</module>
+				<!-- The shared Rtcho configuration -->
+				<module>tycho-parent</module>
+				<!-- Main modules of the project -->
+				<module>main</module>
+				<!-- Tools for developers -->
+				<module>dev-tools</module>
+				<!-- External Tests -->
+				<module>tests</module>
+				<!-- SREs -->
+				<module>sre</module>
+				<!-- Developer contributions -->
+				<module>contribs</module>
+				<!-- Products and update site -->
+				<module>products</module>
+				<!-- Documentation -->
+				<module>docs</module>
+			</modules>
+		</profile>
+		<profile>
+			<id>public-sarl-api-module-set</id>
+			<activation>
+				<property>
+					<name>publicSarlApiModuleSet</name>
+					<value>true</value>
+				</property>
+			</activation>
+			<modules>
+				<module>tycho-parent</module>
+				<module>main</module>
+				<module>sre</module>
+			</modules>
+		</profile>
+		<profile>
+			<id>release-tasks</id>
+			<activation>
+				<property>
+					<name>performRelease</name>
+					<value>true</value>
+				</property>
+			</activation>
+			<build>
+				<plugins>
+					<plugin>
+						<groupId>org.apache.maven.plugins</groupId>
+						<artifactId>maven-gpg-plugin</artifactId>
+						<version>1.6</version>
+						<executions>
+							<execution>
+								<id>sign-artifacts</id>
+								<phase>verify</phase>
+								<goals>
+									<goal>sign</goal>
+								</goals>
+							</execution>
+						</executions>
+					</plugin>
+					<plugin>
+						<groupId>org.apache.maven.plugins</groupId>
+						<artifactId>maven-javadoc-plugin</artifactId>
+						<executions>
+							<execution>
+								<id>attach-javadocs</id>
+								<goals>
+									<goal>jar</goal>
+								</goals>
+							</execution>
+						</executions>
+					</plugin>
+					<plugin>
+						<groupId>org.arakhne.afc.maven</groupId>
+						<artifactId>tag-replacer</artifactId>
+						<executions>
+							<execution>
+								<id>update-source-tags</id>
+								<phase>process-sources</phase>
+								<goals>
+									<goal>generatereplacesrc</goal>
+								</goals>
+							</execution>
+						</executions>
+					</plugin>
+				</plugins>
+			</build>
+		</profile>
+	</profiles>
+
+	<repositories>
+		<!--<repository>
+			<id>org.eclipse.xtext-snapshot</id>
+			<snapshots>
+				<enabled>true</enabled>
+			</snapshots>
+			<releases>
+				<enabled>true</enabled>
+			</releases>
+			<url>https://oss.sonatype.org/content/repositories/snapshots</url>
+		</repository>-->
+		<!--<repository>
+			<id>org.arakhne-snapshot</id>
+			<snapshots>
+				<enabled>true</enabled>
+			</snapshots>
+			<releases>
+				<enabled>true</enabled>
+			</releases>
+			<url>http://download.tuxfamily.org/arakhne/maven</url>
+		</repository>-->
+	</repositories>
+
+</project>