<project xmlns="http://maven.apache.org/POM/4.0.0"
	xmlns:xsi="http://www.w3.org/2001/XMLSchema-instance"
	xsi:schemaLocation="http://maven.apache.org/POM/4.0.0 http://maven.apache.org/xsd/maven-4.0.0.xsd">

	<modelVersion>4.0.0</modelVersion>

	<groupId>io.sarl</groupId>
	<artifactId>io.sarl</artifactId>
	<version>0.9.0-SNAPSHOT</version>

	<name>SARL Agent Oriented Programming Language</name>
	<url>${sarlUrl}</url>
	<inceptionYear>2014</inceptionYear>

	<packaging>pom</packaging>

	<description>SARL is a general-purpose agent-oriented language.
	SARL aims at providing the fundamental abstractions for dealing with concurrency,
	distribution, interaction, decentralization, reactivity, autonomy and dynamic
	reconfiguration.</description>

	<!-- ======================================= -->
	<!-- ==== Main properties === -->
	<!-- ======================================= -->

	<properties>

		<!-- Version of the SARL API -->
		<sarl.version>0.9.0-SNAPSHOT</sarl.version>
		<janus.version>2.${sarl.version}</janus.version>

		<!-- The versions of the following Xtext libraries are available at: https://eclipse.org/Xtext/documentation/350_continuous_integration.html -->

		<!-- Version of the Xtext API -->
		<xtext.version>2.17.0</xtext.version>
		<xtext.version.current>2.17.0</xtext.version.current>
		<xtext.version.next>2.17.1</xtext.version.next>
		<!-- Version of the MWE2 library (used for accessing the mwe2 P2 http://download.eclipse.org/modeling/emft/mwe/updates/releases/, 
			see compositeContent.{xml,jar,xz,xml.xz} file) -->
		<mwe2.version>2.9.0</mwe2.version>
		<!-- Version of the Xpand library (used for accessing the Xpand P2 http://download.eclipse.org/modeling/m2t/xpand/updates/releases/, 
			see compositeContent.{xml,jar,xz,xml.xz} file) -->
		<xpand.version>R201605260315</xpand.version>

		<!-- Guice after 4.1.0 depends on Guava with too high version. Xbase requires 
			up to 19.0. New guice requires 23.0. -->
		<guice.version>4.1.0</guice.version>
		<!-- Version of the cat mv	OSGi module that provides the NLS (package: osgi) -->
		<osgi.nls.version>3.10.0-v20140606-1445</osgi.nls.version>
		<!-- Version of the Arakhne Foundation classes -->
		<afc.version>15.2</afc.version>
		<!-- Version of the Guava API -->
		<guava.version>20.0</guava.version>
		<!-- Version of the javax.inject module -->
		<javaxinject.version>1</javaxinject.version>
		<!-- Version of the Tycho module, (search for tycho-maven-plugin on Maven 
			central) -->
		<tycho.version>1.3.0</tycho.version>
		<!-- Version of the ZeroMQ library -->
<<<<<<< HEAD
		<zeromq.version>0.5.0</zeromq.version>
=======
		<zeromq.version>0.4.2</zeromq.version>
		<!-- Version of the SWT library -->
		<swt.version>3.110.0</swt.version>
>>>>>>> f7343006

		<!-- Build ID Format (used in Eclipse about dialog) -->
		<maven.build.timestamp.format>yyyyMMddHHmmss</maven.build.timestamp.format>
		<buildId>${maven.build.timestamp}</buildId>
		<!-- Year of the release of SARL (used in Eclipse about, license management 
			and documentation) -->
		<year>2019</year>
		<!-- URL of the SARL project (use in POM, Eclipse about and documentation) -->
		<sarlUrl>http://www.sarl.io</sarlUrl>
		<!-- Default encoding of the source files -->
		<project.build.sourceEncoding>UTF-8</project.build.sourceEncoding>
		<!-- Java Configuration -->
		<compiler.level>1.8</compiler.level>
		<jre.environment>JavaSE-1.8</jre.environment>
		<!-- Maven API version. This version should be supported by m2e. Search 
			for maven-core on central. -->
		<maven.api.version>3.6.0</maven.api.version>
		<!-- Version of the Maven Java compiler.
		     Version 3.7.0 depends on a library that is compiled with Java 9! -->
		<mavencompiler.version>3.6.2</mavencompiler.version>
		<!-- String to put after the copyright sign -->
		<copyrighters>the original authors or authors</copyrighters>
		<!-- URL of the Maven repositories of SARL (use in POM and documentation) -->
		<sarl.maven.repository.url>http://maven.sarl.io</sarl.maven.repository.url>
		<!--  Version of the SLF4J Logging API -->
		<slf4j.version>1.7.25</slf4j.version>
	</properties>

	<!-- ======================================= -->
	<!-- ==== Organization and License details === -->
	<!-- ======================================= -->

	<organization>
		<name>SARL Consortium</name>
		<url>${sarlUrl}</url>
	</organization>

	<licenses>
		<license>
			<name>Apache License, Version 2.0</name>
			<url>http://www.apache.org/licenses/LICENSE-2.0</url>
			<distribution>repo</distribution>
		</license>
	</licenses>

	<!-- ======================================= -->
	<!-- ==== Organization Information === -->
	<!-- ======================================= -->

	<developers>
		<developer>
			<id>srodriguez</id>
			<name>Sebastian Rodriguez</name>
			<email>sebastian.rodriguez@gitia.org</email>
			<url>http://gitia.org/members/sebastian-rodriguez/</url>
			<organization>
				Grupo de Investigaci&amp;oacute;n en Tecnolog&amp;iacute;as Inform&amp;aacute;ticas Avanzadas de Tucum&amp;aacute;n
			</organization>
			<organizationUrl>http://gitia.org/</organizationUrl>
			<roles>
				<role>Co-founder</role>
				<role>Architect</role>
				<role>Developer</role>
			</roles>
		</developer>
		<developer>
			<id>ngaud</id>
			<name>Nicolas Gaud</name>
			<email>nicolas.gaud@utbm.fr</email>
			<url>http://www.multiagent.fr/People:Gaud_nicolas</url>
			<organization>
				Universit&amp;eacute; de Bourgogne Franche-Comt&amp;eacute;.
				Universit&amp;eacute; de Technologie de Belfort-Montb&amp;eacute;liard.
			</organization>
			<organizationUrl>http://www.multiagent.fr</organizationUrl>
			<roles>
				<role>Co-founder</role>
				<role>Architect</role>
				<role>Developer</role>
			</roles>
		</developer>
		<developer>
			<id>sgalland</id>
			<name>St&amp;eacute;phane Galland</name>
			<email>stephane.galland@utbm.fr</email>
			<url>http://www.multiagent.fr/People:Galland_stephane</url>
			<organization>
				Universit&amp;eacute; de Bourgogne Franche-Comt&amp;eacute;.
				Universit&amp;eacute; de Technologie de Belfort-Montb&amp;eacute;liard.
			</organization>
			<organizationUrl>http://www.multiagent.fr</organizationUrl>
			<roles>
				<role>Co-founder</role>
				<role>Architect</role>
				<role>Developer</role>
			</roles>
		</developer>
	</developers>

	<contributors>
		<contributor>
			<name>Antoine Bartuccio</name>
			<email>contact@klmp200.net</email>
			<url>https://github.com/klmp200</url>
			<roles>
				<role>Fireworks and Sierpinski fractal examples</role>
			</roles>
		</contributor>
		<contributor>
			<name>J&amp;eacute;r&amp;ocirc;me Boulmier</name>
			<url>https://github.com/Lomadriel/</url>
			<roles>
				<role>Game of Life example</role>
			</roles>
		</contributor>
		<contributor>
			<name>Greg Bowering</name>
			<url>https://github.com/gb96</url>
			<roles>
				<role>Fixes for localization support within the fireworks example</role>
			</roles>
		</contributor>
		<contributor>
			<name>Mohamed Ezzat</name>
			<email>mohamed.ezzat@devfactory.com</email>
			<url>https://github.com/m-ezzat</url>
			<roles>
				<role>Code cleaning and optimization</role>
			</roles>
		</contributor>
		<contributor>
			<name>James Foster</name>
			<email>github@jgfoster.net</email>
			<url>https://github.com/jgfoster</url>
			<roles>
				<role>Documentation Contributor</role>
			</roles>
		</contributor>
		<contributor>
			<name>J&amp;eacute;r&amp;eacute;mie Jost</name>
			<email>jeremiejost@gmail.com</email>
			<url>https://github.com/jjst</url>
			<roles>
				<role>Documentation Contributor</role>
			</roles>
		</contributor>
		<contributor>
			<name>Alexandre Lombard</name>
			<email>alexandre.lombard@utbm.fr</email>
			<url>https://github.com/alexandrelombard</url>
			<roles>
				<role>Unit Tests</role>
			</roles>
		</contributor>
		<contributor>
			<name>Ludovico de Nittis</name>
			<email>aasonykk@gmail.com</email>
			<url>https://github.com/RyuzakiKK</url>
			<roles>
				<role>Documentation Contributor</role>
			</roles>
		</contributor>
		<contributor>
			<name>Maxime Pinard</name>
			<url>https://github.com/pinam45/</url>
			<roles>
				<role>Game of Life example</role>
			</roles>
		</contributor>
		<contributor>
			<name>Thomas Piotrowski</name>
			<email>thomas.piotrowski@utbm.fr</email>
			<url>https://github.com/tpiotrow</url>
			<roles>
				<role>Maven Configuration</role>
			</roles>
		</contributor>
	</contributors>

	<!-- =================== -->
	<!-- ==== Deployment === -->
	<!-- =================== -->

	<distributionManagement>
		<repository>
			<id>io.sarl.maven.upload</id>
			<url>${env.MAVENSARLIO_URL}</url>
			<name>SARL Maven Repository</name>
		</repository>
		<snapshotRepository>
			<id>io.sarl.maven.upload</id>
			<url>${env.MAVENSARLIO_URL}</url>
			<name>SARL Maven Repository</name>
		</snapshotRepository>
	</distributionManagement>

	<!-- ==================== -->
	<!-- ==== Development === -->
	<!-- ==================== -->
	<scm>
		<connection>scm:git:git@github.com:sarl/sarl.git</connection>
		<developerConnection>scm:git:git@github.com:sarl/sarl.git</developerConnection>
		<url>git@github.com:sarl/sarl.git</url>
	</scm>

	<!-- ======================================= -->
	<!-- ==== Dependency Management === -->
	<!-- ======================================= -->

	<dependencyManagement>
		<dependencies>
			<dependency>
				<groupId>io.sarl.lang</groupId>
				<artifactId>io.sarl.lang.core</artifactId>
				<version>${sarl.version}</version>
			</dependency>
			<dependency>
				<groupId>io.sarl.lang</groupId>
				<artifactId>io.sarl.lang</artifactId>
				<version>${sarl.version}</version>
			</dependency>
			<dependency>
				<groupId>io.sarl</groupId>
				<artifactId>io.sarl.eclipse</artifactId>
				<version>${sarl.version}</version>
			</dependency>
			<dependency>
				<groupId>io.sarl</groupId>
				<artifactId>io.sarl.core</artifactId>
				<version>${sarl.version}</version>
			</dependency>
			<dependency>
				<groupId>io.sarl</groupId>
				<artifactId>io.sarl.util</artifactId>
				<version>${sarl.version}</version>
			</dependency>
			<dependency>
				<groupId>io.sarl</groupId>
				<artifactId>io.sarl.javafx</artifactId>
				<version>${sarl.version}</version>
			</dependency>
			<dependency>
				<groupId>io.sarl.maven</groupId>
				<artifactId>io.sarl.maven.baselib</artifactId>
				<version>${sarl.version}</version>
			</dependency>
			<dependency>
				<groupId>io.sarl.maven</groupId>
				<artifactId>io.sarl.maven.sdk</artifactId>
				<version>${sarl.version}</version>
			</dependency>
			<dependency>
				<groupId>io.sarl.maven</groupId>
				<artifactId>io.sarl.maven.batchcompiler</artifactId>
				<version>${sarl.version}</version>
			</dependency>
			<dependency>
				<groupId>io.sarl</groupId>
				<artifactId>io.sarl.tests.api</artifactId>
				<version>${sarl.version}</version>
			</dependency>
			<dependency>
				<groupId>io.sarl.lang</groupId>
				<artifactId>io.sarl.lang.tests</artifactId>
				<version>${sarl.version}</version>
			</dependency>
			<dependency>
				<groupId>io.sarl</groupId>
				<artifactId>io.sarl.lang.sarlc</artifactId>
				<version>${sarl.version}</version>
			</dependency>
			<dependency>
				<groupId>io.sarl.maven</groupId>
				<artifactId>sarl-maven-plugin</artifactId>
				<version>${sarl.version}</version>
			</dependency>
			<dependency>
				<groupId>io.sarl.maven</groupId>
				<artifactId>io.sarl.maven.docs.generator</artifactId>
				<version>${sarl.version}</version>
			</dependency>
			<dependency>
				<groupId>io.sarl.maven</groupId>
				<artifactId>io.sarl.maven.docs.testing</artifactId>
				<version>${sarl.version}</version>
			</dependency>
			<dependency>
				<groupId>io.sarl.pythongenerator</groupId>
				<artifactId>io.sarl.pythongenerator.generator</artifactId>
				<version>${sarl.version}</version>
			</dependency>
			<dependency>
				<groupId>io.janusproject</groupId>
				<artifactId>io.janusproject.kernel</artifactId>
				<version>${janus.version}</version>
			</dependency>
			<dependency>
				<groupId>org.eclipse.xtext</groupId>
				<artifactId>org.eclipse.xtext.xbase.lib</artifactId>
				<version>${xtext.version}</version>
			</dependency>
			<dependency>
				<groupId>org.eclipse.xtend</groupId>
				<artifactId>org.eclipse.xtend.core</artifactId>
				<version>${xtext.version}</version>
			</dependency>
			<dependency>
				<groupId>org.eclipse.xtext</groupId>
				<artifactId>org.eclipse.xtext.testing</artifactId>
				<version>${xtext.version}</version>
			</dependency>
			<dependency>
				<groupId>javax.inject</groupId>
				<artifactId>javax.inject</artifactId>
				<version>${javaxinject.version}</version>
			</dependency>
			<dependency>
				<groupId>com.google.guava</groupId>
				<artifactId>guava</artifactId>
				<version>${guava.version}</version>
			</dependency>
			<dependency>
				<groupId>org.arakhne.afc.core</groupId>
				<artifactId>vmutils</artifactId>
				<version>${afc.version}</version>
			</dependency>
			<dependency>
				<groupId>org.arakhne.afc.slf4j</groupId>
				<artifactId>slf4j-maven</artifactId>
				<version>${afc.version}</version>
			</dependency>
			<dependency>
				<groupId>org.arakhne.afc.bootique</groupId>
				<artifactId>bootique-synopsishelp</artifactId>
				<version>${afc.version}</version>
			</dependency>
			<dependency>
				<groupId>org.arakhne.afc.bootique</groupId>
				<artifactId>bootique-log4j</artifactId>
				<version>${afc.version}</version>
			</dependency>
			<dependency>
				<groupId>org.arakhne.afc.bootique</groupId>
				<artifactId>bootique-variables</artifactId>
				<version>${afc.version}</version>
			</dependency>
			<dependency>
				<groupId>org.arakhne.afc.bootique</groupId>
				<artifactId>bootique-applicationdata2</artifactId>
				<version>${afc.version}</version>
			</dependency>
			<dependency>
				<groupId>org.arakhne.afc.bootique</groupId>
				<artifactId>bootique-printconfig</artifactId>
				<version>${afc.version}</version>
			</dependency>
			<dependency>
				<groupId>org.arakhne.afc.core</groupId>
				<artifactId>util</artifactId>
				<version>${afc.version}</version>
			</dependency>
			<dependency>
				<groupId>com.google.inject</groupId>
				<artifactId>guice</artifactId>
				<version>${guice.version}</version>
			</dependency>
			<dependency>
				<groupId>com.google.inject.extensions</groupId>
				<artifactId>guice-multibindings</artifactId>
				<version>${guice.version}</version>
			</dependency>
			<dependency>
				<groupId>commons-cli</groupId>
				<artifactId>commons-cli</artifactId>
				<version>1.4</version>
			</dependency>
			<dependency>
				<groupId>com.hazelcast</groupId>
				<artifactId>hazelcast</artifactId>
				<version>3.11.2</version>
			</dependency>
			<dependency>
				<groupId>org.zeromq</groupId>
				<artifactId>jeromq</artifactId>
				<version>${zeromq.version}</version>
			</dependency>
			<dependency>
				<groupId>com.google.code.gson</groupId>
				<artifactId>gson</artifactId>
				<version>2.8.5</version>
			</dependency>
			<dependency>
				<groupId>com.google.guava</groupId>
				<artifactId>guava-testlib</artifactId>
				<version>${guava.version}</version>
			</dependency>
			<dependency>
				<groupId>io.bootique</groupId>
				<artifactId>bootique</artifactId>
				<version>0.25</version>
			</dependency>
			<dependency>
				<groupId>org.javassist</groupId>
				<artifactId>javassist</artifactId>
				<version>3.23.1-GA</version>
			</dependency>
			<dependency>
				<groupId>org.apache.maven.plugin-tools</groupId>
				<artifactId>maven-plugin-annotations</artifactId>
				<version>3.5.2</version>
			</dependency>
			<dependency>
				<groupId>org.apache.maven</groupId>
				<artifactId>maven-core</artifactId>
				<version>${maven.api.version}</version>
			</dependency>
			<dependency>
				<groupId>org.apache.maven.plugins</groupId>
				<artifactId>maven-clean-plugin</artifactId>
				<version>3.1.0</version>
			</dependency>
			<dependency>
				<groupId>org.apache.maven.plugins</groupId>
				<artifactId>maven-compiler-plugin</artifactId>
				<version>${mavencompiler.version}</version>
			</dependency>
			<dependency>
				<groupId>org.apache.maven.plugins</groupId>
				<artifactId>maven-jar-plugin</artifactId>
				<version>3.1.0</version>
			</dependency>
			<dependency>
				<groupId>junit</groupId>
				<artifactId>junit</artifactId>
				<version>4.12</version>
				<scope>test</scope>
			</dependency>
			<dependency>
				<groupId>org.eclipse</groupId>
				<artifactId>osgi</artifactId>
				<version>${osgi.nls.version}</version>
			</dependency>
			<dependency>
				<groupId>org.apache.maven.shared</groupId>
				<artifactId>maven-verifier</artifactId>
				<version>1.6</version>
			</dependency>
			<dependency>
				<groupId>org.apache.maven</groupId>
				<artifactId>maven-plugin-api</artifactId>
				<version>${maven.api.version}</version>
			</dependency>
			<dependency>
				<groupId>org.mockito</groupId>
				<artifactId>mockito-core</artifactId>
				<version>2.22.0</version>
			</dependency>
			<dependency>
				<groupId>com.vladsch.flexmark</groupId>
				<artifactId>flexmark</artifactId>
				<version>0.34.32</version>
			</dependency>
			<dependency>
				<groupId>org.jsoup</groupId>
				<artifactId>jsoup</artifactId>
				<version>1.11.3</version>
			</dependency>
			<dependency>
				<groupId>org.apache.commons</groupId>
				<artifactId>commons-lang3</artifactId>
				<version>3.8.1</version>
			</dependency>
			<dependency>
				<groupId>org.apache.maven.shared</groupId>
				<artifactId>maven-shared-utils</artifactId>
				<version>3.2.1</version>
			</dependency>
			<dependency>
				<groupId>com.google.code.findbugs</groupId>
				<artifactId>jsr305</artifactId>
				<version>3.0.2</version>
			</dependency>
			<dependency>
				<groupId>com.google.errorprone</groupId>
				<artifactId>error_prone_annotations</artifactId>
				<version>2.3.1</version>
			</dependency>
			<dependency>
				<groupId>org.slf4j</groupId>
				<artifactId>slf4j-api</artifactId>
				<version>${slf4j.version}</version>
			</dependency>
			<dependency>
				<groupId>org.slf4j</groupId>
				<artifactId>slf4j-log4j12</artifactId>
				<version>${slf4j.version}</version>
			</dependency>
			<dependency>
				<groupId>org.slf4j</groupId>
				<artifactId>slf4j-nop</artifactId>
				<version>${slf4j.version}</version>
			</dependency>
			<dependency>
				<groupId>org.slf4j</groupId>
				<artifactId>jul-to-slf4j</artifactId>
				<version>${slf4j.version}</version>
			</dependency>
			<dependency>
				<groupId>me.tongfei</groupId>
				<artifactId>progressbar</artifactId>
				<version>0.7.1</version>
			</dependency>
		</dependencies>
	</dependencyManagement>

	<!-- ======================================= -->
	<!-- ==== Plugins Building Management === -->
	<!-- ======================================= -->

	<build>
		<extensions>
			<extension>
				<groupId>org.apache.maven.wagon</groupId>
				<artifactId>wagon-webdav-jackrabbit</artifactId>
				<version>3.1.0</version>
			</extension>
		</extensions>
		<pluginManagement>
			<plugins>
				<plugin>
					<groupId>io.sarl.maven</groupId>
					<artifactId>sarl-maven-plugin</artifactId>
					<version>${sarl.version}</version>
				</plugin>

				<plugin>
					<groupId>io.sarl.maven</groupId>
					<artifactId>io.sarl.maven.sre</artifactId>
					<version>${sarl.version}</version>
				</plugin>

				<plugin>
					<groupId>io.sarl.maven</groupId>
					<artifactId>io.sarl.maven.docs.generator</artifactId>
					<version>${sarl.version}</version>
				</plugin>

				<plugin>
					<groupId>org.apache.maven.plugins</groupId>
					<artifactId>maven-compiler-plugin</artifactId>
					<version>${mavencompiler.version}</version>
					<configuration>
						<compilerId>jdt</compilerId>
						<source>${compiler.level}</source>
						<target>${compiler.level}</target>
						<testSource>${compiler.level}</testSource>
						<testTarget>${compiler.level}</testTarget>
						<encoding>${project.build.sourceEncoding}</encoding>
						<showDeprecation>false</showDeprecation>
						<showWarnings>false</showWarnings>
					</configuration>
					<dependencies>
						<dependency>
							<groupId>org.eclipse.tycho</groupId>
							<artifactId>tycho-compiler-jdt</artifactId>
							<version>1.3.0</version>
						</dependency>
					</dependencies>
				</plugin>

				<plugin>
					<groupId>org.codehaus.mojo</groupId>
					<artifactId>build-helper-maven-plugin</artifactId>
					<version>3.0.0</version>
				</plugin>

				<plugin>
					<groupId>org.apache.maven.plugins</groupId>
					<artifactId>maven-jar-plugin</artifactId>
					<version>3.1.0</version>
				</plugin>


				<plugin>
					<groupId>org.apache.maven.plugins</groupId>
					<artifactId>maven-assembly-plugin</artifactId>
					<version>3.1.0</version>
				</plugin>

				<plugin>
					<groupId>org.apache.maven.plugins</groupId>
					<artifactId>maven-clean-plugin</artifactId>
					<version>3.1.0</version>
				</plugin>

				<plugin>
					<groupId>org.apache.maven.plugins</groupId>
					<artifactId>maven-resources-plugin</artifactId>
					<version>3.1.0</version>
				</plugin>

				<plugin>
					<groupId>org.apache.maven.plugins</groupId>
					<artifactId>maven-source-plugin</artifactId>
					<version>3.0.1</version>
				</plugin>

				<plugin>
					<groupId>org.apache.maven.plugins</groupId>
					<artifactId>maven-deploy-plugin</artifactId>
					<version>2.8.2</version>
				</plugin>

				<plugin>
					<groupId>org.apache.maven.plugins</groupId>
					<artifactId>maven-antrun-plugin</artifactId>
					<version>1.8</version>
				</plugin>

				<plugin>
					<groupId>org.codehaus.mojo</groupId>
					<artifactId>wagon-maven-plugin</artifactId>
					<version>2.0.0</version>
				</plugin>

				<plugin>
					<groupId>org.codehaus.gmavenplus</groupId>
					<artifactId>gmavenplus-plugin</artifactId>
					<!-- version 1.6 does not work because a function is not found -->
					<version>1.5</version>
				</plugin>

				<plugin>
					<groupId>com.google.code.maven-replacer-plugin</groupId>
					<artifactId>replacer</artifactId>
					<version>1.5.3</version>
				</plugin>

				<plugin>
					<groupId>sh.tak.appbundler</groupId>
					<artifactId>appbundle-maven-plugin</artifactId>
					<version>1.2.0</version>
				</plugin>

				<plugin>
					<groupId>org.arakhne.afc.maven</groupId>
					<artifactId>tag-replacer</artifactId>
					<version>${afc.version}</version>
				</plugin>

				<plugin>
					<groupId>org.apache.maven.plugins</groupId>
					<artifactId>maven-surefire-plugin</artifactId>
					<version>2.22.0</version>
				</plugin>

				<plugin>
					<groupId>org.jasig.maven</groupId>
					<artifactId>maven-notice-plugin</artifactId>
					<version>1.1.0</version>
				</plugin>

				<plugin>
					<groupId>org.apache.maven.plugins</groupId>
					<artifactId>maven-plugin-plugin</artifactId>
					<version>3.5.2</version>
					<executions>
						<execution>
							<id>generated-helpmojo</id>
							<goals>
								<goal>helpmojo</goal>
							</goals>
						</execution>
					</executions>
				</plugin>

				<plugin>
					<groupId>com.akathist.maven.plugins.launch4j</groupId>
					<artifactId>launch4j-maven-plugin</artifactId>
					<version>1.7.23</version>
				</plugin>

				<plugin>
					<groupId>org.apache.maven.plugins</groupId>
					<artifactId>maven-checkstyle-plugin</artifactId>
					<version>3.0.0</version>
					<executions>
						<execution>
							<phase>process-classes</phase>
							<goals>
								<goal>check</goal>
							</goals>
						</execution>
					</executions>
					<configuration>
						<!-- config is inside one of the dependencies -->
						<configLocation>/checkstyle/sarl/checkstyle.xml</configLocation>
						<!-- force absolute path of the config file -->
						<propertyExpansion>${checkstyle.config_loc}</propertyExpansion>
						<consoleOutput>true</consoleOutput>
						<detail>true</detail>
						<failsOnError>true</failsOnError>
						<failOnViolation>true</failOnViolation>
						<includeResources>false</includeResources>
						<includeTestSourceDirectory>false</includeTestSourceDirectory>
						<includeTestResources>false</includeTestResources>
					</configuration>
					<dependencies>
						<dependency>
							<groupId>io.sarl</groupId>
							<artifactId>build-tools</artifactId>
							<version>${sarl.version}</version>
						</dependency>
						<dependency>
							<groupId>com.puppycrawl.tools</groupId>
							<artifactId>checkstyle</artifactId>
							<!-- Same version as inside Eclipse IDE -->
							<version>8.18</version>
						</dependency>
					</dependencies>
				</plugin>

				<plugin>
					<groupId>org.eclipse.xtend</groupId>
					<artifactId>xtend-maven-plugin</artifactId>
					<version>${xtext.version}</version>
					<executions>
						<execution>
							<goals>
								<goal>compile</goal>
								<goal>xtend-install-debug-info</goal>
								<goal>testCompile</goal>
								<goal>xtend-test-install-debug-info</goal>
							</goals>
						</execution>
					</executions>
					<configuration>
						<outputDirectory>xtend-gen</outputDirectory>
						<source>${compiler.level}</source>
						<target>${compiler.level}</target>
						<encoding>${project.build.sourceEncoding}</encoding>
						<xtendAsPrimaryDebugSource>true</xtendAsPrimaryDebugSource>
					</configuration>
				</plugin>

				<plugin>
					<groupId>org.apache.maven.plugins</groupId>
					<artifactId>maven-javadoc-plugin</artifactId>
					<version>3.0.1</version>
					<configuration>
						<doclet>io.sarl.docs.doclet.SarlDoclet</doclet>
						<docletArtifact>
							<groupId>io.sarl.docs</groupId>
							<artifactId>io.sarl.docs.doclet</artifactId>
							<version>${sarl.version}</version>
						</docletArtifact>
						<docencoding>${project.build.sourceEncoding}</docencoding>
						<encoding>${project.build.sourceEncoding}</encoding>
						<charset>${project.build.sourceEncoding}</charset>
						<show>protected</show>
						<detectJavaApiLink>true</detectJavaApiLink>
						<links>
							<link>http://download.eclipse.org/modeling/tmf/xtext/javadoc/2.9/</link>
						</links>
						<docfilessubdirs>true</docfilessubdirs>
						<excludePackageNames></excludePackageNames>
						<nohelp>true</nohelp>
						<notree>true</notree>
						<bottom>&lt;small&gt;Copyright &amp;copy; ${year}
							${copyrighters}.
						</bottom>
						<groups>
							<group>
								<title>Standard Development Kit</title>
								<packages>io.sarl.core*:io.sarl.util*:io.sarl.javafx*</packages>
							</group>
							<group>
								<title>SARL Language</title>
								<packages>io.sarl.lang*</packages>
							</group>
							<group>
								<title>Tools for SARL Run-time Environments</title>
								<packages>io.sarl.eventdispatching:io.sarl.sarlspecification</packages>
							</group>
							<group>
								<title>Janus Run-time Environment</title>
								<packages>io.janusproject*</packages>
							</group>
						</groups>
						<tags>
							<tag>
								<name>mavengroupid</name>
								<placement>pt</placement>
								<head>Maven Group Id:</head>
							</tag>
							<tag>
								<name>mavenartifactid</name>
								<placement>pt</placement>
								<head>Maven Artifact Id:</head>
							</tag>
							<tag>
								<name>fires</name>
								<placement>mc</placement>
								<head>Fired Events:</head>
							</tag>
							<tag>
								<name>generated</name>
								<placement>a</placement>
								<head>Generated element</head>
							</tag>
							<tag>
								<name>model</name>
								<placement>a</placement>
								<head>Model element</head>
							</tag>
							<tag>
								<name>privateapi</name>
								<placement>a</placement>
								<head>Private API</head>
							</tag>
							<tag>
								<name>optionalparam</name>
								<placement>X</placement>
							</tag>
							<tag>
								<name>ExcludeFromApidoc</name>
								<placement>X</placement>
							</tag>
						</tags>
					</configuration>
				</plugin>

				<!-- This plugin's configuration is used to store Eclipse m2e settings 
					only. It has no influence on the Maven build itself. -->
				<plugin>
					<groupId>org.eclipse.m2e</groupId>
					<artifactId>lifecycle-mapping</artifactId>
					<version>1.0.0</version>
					<configuration>
						<lifecycleMappingMetadata>
							<pluginExecutions>
								<pluginExecution>
									<pluginExecutionFilter>
										<groupId>com.google.code.maven-replacer-plugin</groupId>
										<artifactId>replacer</artifactId>
										<versionRange>[1.5.3,)</versionRange>
										<goals>
											<goal>replace</goal>
										</goals>
									</pluginExecutionFilter>
									<action>
										<ignore></ignore>
									</action>
								</pluginExecution>
								<pluginExecution>
									<pluginExecutionFilter>
										<groupId>org.codehaus.gmavenplus</groupId>
										<artifactId>gmavenplus-plugin</artifactId>
										<versionRange>[1.5,)</versionRange>
										<goals>
											<goal>execute</goal>
										</goals>
									</pluginExecutionFilter>
									<action>
										<ignore></ignore>
									</action>
								</pluginExecution>
								<pluginExecution>
									<pluginExecutionFilter>
										<groupId>org.apache.maven.plugins</groupId>
										<artifactId>maven-plugin-plugin</artifactId>
										<versionRange>[3.3,)</versionRange>
										<goals>
											<goal>descriptor</goal>
											<goal>helpmojo</goal>
										</goals>
									</pluginExecutionFilter>
									<action>
										<execute></execute>
									</action>
								</pluginExecution>
								<pluginExecution>
									<pluginExecutionFilter>
										<groupId>io.sarl.maven</groupId>
										<artifactId>sarl-maven-plugin</artifactId>
										<versionRange>[0.5.0,)</versionRange>
										<goals>
											<goal>initialize</goal>
											<goal>compile</goal>
											<goal>clean</goal>
										</goals>
									</pluginExecutionFilter>
									<action>
										<ignore></ignore>
									</action>
								</pluginExecution>
							</pluginExecutions>
						</lifecycleMappingMetadata>
					</configuration>
				</plugin>
			</plugins>
		</pluginManagement>

		<plugins>
			<!-- Compute additional version numbers for the SARL (specification, release, 
				buildId) -->
			<plugin>
				<groupId>org.codehaus.gmavenplus</groupId>
				<artifactId>gmavenplus-plugin</artifactId>
				<executions>
					<execution>
						<id>compute-sarl-properties</id>
						<phase>initialize</phase>
						<goals>
							<goal>execute</goal>
						</goals>
					</execution>
				</executions>
				<configuration>
					<scripts>
						<script><![CDATA[
						    def now = session.getStartTime();
						    //************************
						    // Detect root directory
						    def currentDirectory = project.basedir;
						    def previousDirectory = null;
					            def fileObj = new File(currentDirectory, "pom.xml");
						    while (fileObj.isFile()) {
						        previousDirectory = currentDirectory;
						        currentDirectory = fileObj.getParent();
						        currentDirectory = new File(currentDirectory).getParent();
					                fileObj = new File(currentDirectory, "pom.xml");
						    }
						    if (previousDirectory == null || !(new File(previousDirectory, "pom.xml").isFile())) {
						    	throw new Exception("Unable to detect root directory");
						    }
						    project.properties["mainbasedir"] = previousDirectory;
						    log.info("set mainbasedir to: " + project.properties["mainbasedir"]);
							//************************
							// Compute version and snapshot tag
							def snapshotTag = "-SNAPSHOT";
							def version;
							def releaseStatus;
							def isSnapshot;
							def endOfVersion;
							def p2UploadToDir;
							def projectVersion = project.properties["sarl.version"]
							def isDevelVersion = projectVersion.endsWith(snapshotTag)
							if (isDevelVersion) {
								def len = projectVersion.size() - snapshotTag.size();
								version = projectVersion.substring(0, len);
								releaseStatus = "Draft Release";
								isSnapshot = true;
								endOfVersion = snapshotTag;
								p2UploadToDir = "/snapshots/"+version+"/R"+project.properties["buildId"]
							} else {
								version = projectVersion;
								releaseStatus = "Stable Release";
								isSnapshot = false;
								endOfVersion = "";
								p2UploadToDir = "/releases/"+version
							}
							versionFields = version.split("\\.");
							//************************
							// Set SARL properties
							project.properties["sarl.specification.release_version"] = versionFields[0] + "." + versionFields[1];
							project.properties["sarl.release_version"] = project.properties["sarl.specification.release_version"] + "." + versionFields[2];
							if (isDevelVersion) {
								project.properties["sarl.release_version.osgi"] = project.properties["sarl.release_version"]+".qualifier";
							} else {
								project.properties["sarl.release_version.osgi"] = project.properties["sarl.release_version"];
							}
							project.properties["sarl.release_version.maven"] = project.properties["sarl.release_version"]+endOfVersion;
							project.properties["sarl.specification.release_date"] = (new java.text.SimpleDateFormat("yyyy-MM-dd")).format(now);
							project.properties["sarl.specification.release_status"] = releaseStatus;
							project.properties["sarl.is_stable_version"] = Boolean.toString(!isSnapshot);
							project.properties["janus.version"] = versionFields[0]+"."+versionFields[1]+"."+versionFields[2]+endOfVersion;
							project.properties["janus.release_version"] = "2."+versionFields[0]+"."+versionFields[1]+"."+versionFields[2];
							project.properties["janus.version2"] = "2."+project.properties["janus.version"];

							log.debug("set sarl.specification.release_version to: " + project.properties["sarl.specification.release_version"]);
							log.debug("set sarl.release_version to: " + project.properties["sarl.release_version"]);
							log.debug("set sarl.release_version.osgi to: " + project.properties["sarl.release_version.osgi"]);
							log.debug("set sarl.release_version.maven to: " + project.properties["sarl.release_version.maven"]);
							log.debug("set sarl.specification.release_date to: " + project.properties["sarl.specification.release_date"]);
							log.debug("set sarl.specification.release_status to: " + project.properties["sarl.specification.release_status"]);
							log.debug("set sarl.is_stable_version to: " + project.properties["sarl.is_stable_version"]);
							log.debug("set janus.version to: " + project.properties["janus.version"]);
							log.debug("set janus.release_version to: " + project.properties["janus.release_version"]);
							log.debug("set janus.version2 to: " + project.properties["janus.version2"]);
							//************************
							// Bug in Jenkins/Hudson
							// The buildId property is not correctly set since
							// "maven.build.timestamp" is skipped by Jenkins/Hudson.
							if (project.properties["buildId"] == "\${maven.build.timestamp}"
								|| project.properties["buildId"] == "\$maven.build.timestamp") {
								project.properties["buildId"] = (new java.text.SimpleDateFormat("yyyyMMddHHmmss")).format(now);
								log.info("reset buildId to: " + project.properties["buildId"]);
							}
							//************************
							// P2 properties
							project.properties["p2UploadToDir"] = p2UploadToDir;
							log.debug("set p2UploadToDir to: " + project.properties["p2UploadToDir"]);
							//************************
							// Set Checkstyle properties
						    def config_loc = project.properties["mainbasedir"];
						    ["build-tools", "src", "main", "resources", "checkstyle", "sarl"].each {
						    	config_loc = new File(config_loc, it);
						    }
						    project.properties["checkstyle.config_loc"] = "config_loc=" + config_loc.getAbsolutePath() + File.separator;
						    log.debug("set checkstyle.config_loc to: " + project.properties["checkstyle.config_loc"]);
						]]></script>
					</scripts>
				</configuration>
				<dependencies>
					<dependency>
						<groupId>org.codehaus.groovy</groupId>
						<artifactId>groovy-all-minimal</artifactId>
						<version>1.5.8</version>
					</dependency>
				</dependencies>
			</plugin>


			<!-- Automatic creation of the Jar archive with the source code inside. -->
			<plugin>
				<groupId>org.apache.maven.plugins</groupId>
				<artifactId>maven-source-plugin</artifactId>
				<executions>
					<execution>
						<id>attach-sources</id>
						<phase>verify</phase>
						<goals>
							<goal>jar-no-fork</goal>
						</goals>
					</execution>
				</executions>
			</plugin>

			<!-- Copy the licencing files into the target folder. -->
			<plugin>
				<groupId>org.apache.maven.plugins</groupId>
				<artifactId>maven-resources-plugin</artifactId>
				<executions>
					<execution>
						<id>copy-license-resources</id>
						<phase>validate</phase>
						<goals>
							<goal>copy-resources</goal>
						</goals>
						<configuration>
							<encoding>${project.build.sourceEncoding}</encoding>
							<outputDirectory>${project.basedir}/target/classes/META-INF</outputDirectory>
							<resources>
								<resource>
									<directory>${project.basedir}</directory>
									<filtering>true</filtering>
									<includes>
										<include>NOTICE</include>
									</includes>
								</resource>
							</resources>
						</configuration>
					</execution>
				</executions>
			</plugin>

			<!-- Generating the licencing files. -->
			<plugin>
				<groupId>org.jasig.maven</groupId>
				<artifactId>maven-notice-plugin</artifactId>
				<executions>
					<execution>
						<goals>
							<goal>check</goal>
							<goal>generate</goal>
						</goals>
						<configuration>
							<generateChildNotices>true</generateChildNotices>
							<noticeTemplate>${mainbasedir}/build-tools/licenses/NOTICE.template</noticeTemplate>
							<licenseMapping>
								<param>${mainbasedir}/build-tools/licenses/license-mappings-sarl.xml</param>
								<param>${mainbasedir}/build-tools/licenses/license-mappings.xml</param>
							</licenseMapping>
						</configuration>
					</execution>
				</executions>
			</plugin>

			<!-- Remove temporary folders created by testing modules. -->
			<plugin>
				<groupId>org.apache.maven.plugins</groupId>
				<artifactId>maven-clean-plugin</artifactId>
				<executions>
					<execution>
						<id>clean-temp-workspace</id>
						<phase>clean</phase>
						<goals>
							<goal>clean</goal>
						</goals>
						<configuration>
							<filesets>
								<fileset>
									<directory>workspace</directory>
								</fileset>
							</filesets>
						</configuration>
					</execution>
				</executions>
			</plugin>

		</plugins>
	</build>

	<!-- ======================================= -->
	<!-- ==== Profile configuration === -->
	<!-- ======================================= -->

	<profiles>
		<profile>
			<id>default</id>
			<activation>
				<activeByDefault>true</activeByDefault>
			</activation>
			<modules>
				<!-- Tools for building the project -->
				<module>build-tools</module>
				<!-- The shared Rtcho configuration -->
				<module>tycho-parent</module>
				<!-- Main modules of the project -->
				<module>main</module>
				<!-- Tools for developers -->
				<module>dev-tools</module>
				<!-- External Tests -->
				<module>tests</module>
				<!-- SREs -->
				<module>sre</module>
				<!-- Developer contributions -->
				<module>contribs</module>
				<!-- Products and update site -->
				<module>products</module>
				<!-- Documentation -->
				<module>docs</module>
			</modules>
		</profile>
		<profile>
			<id>public-sarl-api-module-set</id>
			<activation>
				<property>
					<name>publicSarlApiModuleSet</name>
					<value>true</value>
				</property>
			</activation>
			<modules>
				<module>tycho-parent</module>
				<module>main</module>
				<module>sre</module>
			</modules>
		</profile>
		<profile>
			<id>release-tasks</id>
			<activation>
				<property>
					<name>performRelease</name>
					<value>true</value>
				</property>
			</activation>
			<build>
				<plugins>
					<plugin>
						<groupId>org.apache.maven.plugins</groupId>
						<artifactId>maven-gpg-plugin</artifactId>
						<version>1.6</version>
						<executions>
							<execution>
								<id>sign-artifacts</id>
								<phase>verify</phase>
								<goals>
									<goal>sign</goal>
								</goals>
							</execution>
						</executions>
					</plugin>
					<plugin>
						<groupId>org.apache.maven.plugins</groupId>
						<artifactId>maven-javadoc-plugin</artifactId>
						<executions>
							<execution>
								<id>attach-javadocs</id>
								<goals>
									<goal>jar</goal>
								</goals>
							</execution>
						</executions>
					</plugin>
					<plugin>
						<groupId>org.arakhne.afc.maven</groupId>
						<artifactId>tag-replacer</artifactId>
						<executions>
							<execution>
								<id>update-source-tags</id>
								<phase>process-sources</phase>
								<goals>
									<goal>generatereplacesrc</goal>
								</goals>
							</execution>
						</executions>
					</plugin>
				</plugins>
			</build>
		</profile>
	</profiles>

	<!--<repositories>
		<repository>
			<id>org.eclipse.xtext-snapshot</id>
			<snapshots>
				<enabled>true</enabled>
			</snapshots>
			<releases>
				<enabled>true</enabled>
			</releases>
			<url>https://oss.sonatype.org/content/repositories/snapshots</url>
		</repository>
	</repositories>-->

</project><|MERGE_RESOLUTION|>--- conflicted
+++ resolved
@@ -28,6 +28,7 @@
 		<!-- Version of the SARL API -->
 		<sarl.version>0.9.0-SNAPSHOT</sarl.version>
 		<janus.version>2.${sarl.version}</janus.version>
+		<sarl.maven.compiler.version>0.8.6</sarl.maven.compiler.version>
 
 		<!-- The versions of the following Xtext libraries are available at: https://eclipse.org/Xtext/documentation/350_continuous_integration.html -->
 
@@ -57,13 +58,9 @@
 			central) -->
 		<tycho.version>1.3.0</tycho.version>
 		<!-- Version of the ZeroMQ library -->
-<<<<<<< HEAD
 		<zeromq.version>0.5.0</zeromq.version>
-=======
-		<zeromq.version>0.4.2</zeromq.version>
 		<!-- Version of the SWT library -->
 		<swt.version>3.110.0</swt.version>
->>>>>>> f7343006
 
 		<!-- Build ID Format (used in Eclipse about dialog) -->
 		<maven.build.timestamp.format>yyyyMMddHHmmss</maven.build.timestamp.format>
@@ -338,7 +335,7 @@
 			<dependency>
 				<groupId>io.sarl.maven</groupId>
 				<artifactId>sarl-maven-plugin</artifactId>
-				<version>${sarl.version}</version>
+				<version>${sarl.maven.compiler.version}</version>
 			</dependency>
 			<dependency>
 				<groupId>io.sarl.maven</groupId>
@@ -596,7 +593,7 @@
 				<plugin>
 					<groupId>io.sarl.maven</groupId>
 					<artifactId>sarl-maven-plugin</artifactId>
-					<version>${sarl.version}</version>
+					<version>${sarl.maven.compiler.version}</version>
 				</plugin>
 
 				<plugin>
