<project xmlns="http://maven.apache.org/POM/4.0.0" xmlns:xsi="http://www.w3.org/2001/XMLSchema-instance"
	xsi:schemaLocation="http://maven.apache.org/POM/4.0.0 http://maven.apache.org/xsd/maven-4.0.0.xsd">

	<modelVersion>4.0.0</modelVersion>

	<groupId>io.sarl</groupId>
	<artifactId>io.sarl</artifactId>
	<version>0.7.0-SNAPSHOT</version>

	<name>SARL Agent Oriented Programming Language</name>
	<url>${sarlUrl}</url>
	<inceptionYear>2014</inceptionYear>

	<packaging>pom</packaging>

	<description>SARL is a general-purpose agent-oriented language.
	SARL aims at providing the fundamental abstractions for dealing with concurrency,
	distribution, interaction, decentralization, reactivity, autonomy and dynamic
	reconfiguration.</description>

	<!-- ======================================= -->
	<!-- ==== Main properties === -->
	<!-- ======================================= -->

	<properties>

		<!-- Version of the SARL API -->
		<sarl.version>0.7.0-SNAPSHOT</sarl.version>
		<janus.version>2.${sarl.version}</janus.version>

		<!-- The versions of the following Xtext libraries are available at: https://eclipse.org/Xtext/documentation/350_continuous_integration.html -->

		<!-- Version of the Xtext API -->
		<xtext.version>2.13.0</xtext.version>
		<xtext.version.next>2.13.1</xtext.version.next>
		<!-- Version of the MWE2 library
		    (used for accessing the mwe2 P2,
		     see compositeContent.{xml,jar,xz,xml.xz} file) -->
		<mwe2.version>2.9.0</mwe2.version>
		<!-- Version of the Xpand library
		     (used for accessing the Xpand P2,
		     see compositeContent.{xml,jar,xz,xml.xz} file) -->
		<xpand.version>R201605260315</xpand.version>

		<!-- Version of the OSGi module that provides the NLS (package: osgi) -->
		<osgi.nls.version>3.10.0-v20140606-1445</osgi.nls.version>
		<!-- Version of the Arakhne Foundation classes -->
		<afc.version>14.0</afc.version>
		<!-- Version of the Guava API -->
		<guava.version>18.0</guava.version>
		<!-- Version of the javax.inject module -->
		<javaxinject.version>1</javaxinject.version>
		<!-- Version of the Tycho module -->
		<tycho.version>1.0.0</tycho.version>
		<!-- Java FX version
		     (used for accessing the jfx P2,
		     see compositeContent.{xml,jar,xz,xml.xz} file) -->
		<efxclipse.version>3.0.0</efxclipse.version>
		<!-- Version of the ZeroMQ library -->
		<zeromq.version>0.4.2</zeromq.version>

		<!-- Build ID Format (used in Eclipse about dialog) -->
		<maven.build.timestamp.format>yyyyMMddHHmmss</maven.build.timestamp.format>
		<buildId>${maven.build.timestamp}</buildId>
		<!-- Year of the release of SARL (used in Eclipse about, license management 
			and documentation) -->
		<year>2017</year>
		<!-- URL of the SARL project (use in POM, Eclipse about and documentation) -->
		<sarlUrl>http://www.sarl.io</sarlUrl>
		<!-- Default encoding of the source files -->
		<project.build.sourceEncoding>UTF-8</project.build.sourceEncoding>
		<!-- Java Configuration -->
		<compiler.level>1.8</compiler.level>
		<jre.environment>JavaSE-1.8</jre.environment>
		<!-- String to put after the copyright sign -->
		<copyrighters>the original authors or authors</copyrighters>
		<!-- URL of the Maven repositories of SARL (use in POM and documentation) -->
		<sarl.maven.repository.url>http://maven.sarl.io</sarl.maven.repository.url>
	</properties>

	<!-- ======================================= -->
	<!-- ==== Organization and License details === -->
	<!-- ======================================= -->

	<organization>
		<name>SARL Consortium</name>
		<url>${sarlUrl}</url>
	</organization>

	<licenses>
		<license>
			<name>Apache License, Version 2.0</name>
			<url>http://www.apache.org/licenses/LICENSE-2.0</url>
			<distribution>repo</distribution>
		</license>
	</licenses>

	<!-- ======================================= -->
	<!-- ==== Organization Information === -->
	<!-- ======================================= -->

	<developers>
		<developer>
			<id>srodriguez</id>
			<name>Sebastian Rodriguez</name>
			<email>sebastian.rodriguez@gitia.org</email>
			<url>http://gitia.org/members/sebastian-rodriguez/</url>
			<organization>
				Grupo de Investigaci&amp;oacute;n en Tecnolog&amp;iacute;as Inform&amp;aacute;ticas Avanzadas de Tucum&amp;aacute;n
			</organization>
			<organizationUrl>http://gitia.org/</organizationUrl>
			<roles>
				<role>Co-founder</role>
				<role>Architect</role>
				<role>Developer</role>
			</roles>
		</developer>
		<developer>
			<id>ngaud</id>
			<name>Nicolas Gaud</name>
			<email>nicolas.gaud@utbm.fr</email>
			<url>http://www.multiagent.fr/People:Gaud_nicolas</url>
			<organization>
				Universit&amp;eacute; de Bourgogne Franche-Comt&amp;eacute;.
				Universit&amp;eacute; de Technologie de Belfort-Montb&amp;eacute;liard.
			</organization>
			<organizationUrl>http://www.multiagent.fr</organizationUrl>
			<roles>
				<role>Co-founder</role>
				<role>Architect</role>
				<role>Developer</role>
			</roles>
		</developer>
		<developer>
			<id>sgalland</id>
			<name>St&amp;eacute;phane Galland</name>
			<email>stephane.galland@utbm.fr</email>
			<url>http://www.multiagent.fr/People:Galland_stephane</url>
			<organization>
				Universit&amp;eacute; de Bourgogne Franche-Comt&amp;eacute;.
				Universit&amp;eacute; de Technologie de Belfort-Montb&amp;eacute;liard.
			</organization>
			<organizationUrl>http://www.multiagent.fr</organizationUrl>
			<roles>
				<role>Co-founder</role>
				<role>Architect</role>
				<role>Developer</role>
			</roles>
		</developer>
	</developers>

	<contributors>
		<contributor>
			<name>Antoine Bartuccio</name>
			<email>contact@klmp200.net</email>
			<url>https://github.com/klmp200</url>
			<roles>
				<role>Fireworks and Sierpinski fractal examples</role>
			</roles>
		</contributor>
		<contributor>
			<name>Greg Bowering</name>
			<url>https://github.com/gb96</url>
			<roles>
				<role>Fixes for localization support within the fireworks example</role>
			</roles>
		</contributor>
		<contributor>
			<name>Mohamed Ezzat</name>
			<email>mohamed.ezzat@devfactory.com</email>
			<url>https://github.com/m-ezzat</url>
			<roles>
				<role>Code cleaning and optimization</role>
			</roles>
		</contributor>
		<contributor>
			<name>James Foster</name>
			<email>github@jgfoster.net</email>
			<url>https://github.com/jgfoster</url>
			<roles>
				<role>Documentation Contributor</role>
			</roles>
		</contributor>
		<contributor>
			<name>J&amp;eacute;r&amp;eacute;mie Jost</name>
			<email>jeremiejost@gmail.com</email>
			<url>https://github.com/jjst</url>
			<roles>
				<role>Documentation Contributor</role>
			</roles>
		</contributor>
		<contributor>
			<name>Thomas Piotrowski</name>
			<email>thomas.piotrowski@utbm.fr</email>
			<url>https://github.com/tpiotrow</url>
			<roles>
				<role>Maven Configuration</role>
			</roles>
		</contributor>
	</contributors>

	<!-- =================== -->
	<!-- ==== Deployment === -->
	<!-- =================== -->

	<distributionManagement>
		<repository>
			<id>io.sarl.maven.upload</id>
			<url>${env.MAVENSARLIO_URL}</url>
			<name>SARL Maven Repository</name>
		</repository>
		<snapshotRepository>
			<id>io.sarl.maven.upload</id>
			<url>${env.MAVENSARLIO_URL}</url>
			<name>SARL Maven Repository</name>
		</snapshotRepository>
	</distributionManagement>

	<!-- ==================== -->
	<!-- ==== Development === -->
	<!-- ==================== -->
	<scm>
		<connection>scm:git:git@github.com:sarl/sarl.git</connection>
		<developerConnection>scm:git:git@github.com:sarl/sarl.git</developerConnection>
		<url>git@github.com:sarl/sarl.git</url>
	</scm>

	<!-- ======================================= -->
	<!-- ==== Dependency Management === -->
	<!-- ======================================= -->

	<dependencyManagement>
		<dependencies>
			<dependency>
				<groupId>io.sarl.lang</groupId>
				<artifactId>io.sarl.lang.core</artifactId>
				<version>${sarl.version}</version>
			</dependency>
			<dependency>
				<groupId>io.sarl.lang</groupId>
				<artifactId>io.sarl.lang</artifactId>
				<version>${sarl.version}</version>
			</dependency>
			<dependency>
				<groupId>io.sarl</groupId>
				<artifactId>io.sarl.eclipse</artifactId>
				<version>${sarl.version}</version>
			</dependency>
			<dependency>
				<groupId>io.sarl</groupId>
				<artifactId>io.sarl.core</artifactId>
				<version>${sarl.version}</version>
			</dependency>
			<dependency>
				<groupId>io.sarl</groupId>
				<artifactId>io.sarl.util</artifactId>
				<version>${sarl.version}</version>
			</dependency>
			<dependency>
				<groupId>io.sarl</groupId>
				<artifactId>io.sarl.javafx</artifactId>
				<version>${sarl.version}</version>
			</dependency>
			<dependency>
				<groupId>io.sarl.maven</groupId>
				<artifactId>io.sarl.maven.baselib</artifactId>
				<version>${sarl.version}</version>
			</dependency>
			<dependency>
				<groupId>io.sarl.maven</groupId>
				<artifactId>io.sarl.maven.sdk</artifactId>
				<version>${sarl.version}</version>
			</dependency>
			<dependency>
				<groupId>io.sarl.maven</groupId>
				<artifactId>io.sarl.maven.batchcompiler</artifactId>
				<version>${sarl.version}</version>
			</dependency>
			<dependency>
				<groupId>io.sarl</groupId>
				<artifactId>io.sarl.tests.api</artifactId>
				<version>${sarl.version}</version>
			</dependency>
			<dependency>
				<groupId>io.sarl.lang</groupId>
				<artifactId>io.sarl.lang.tests</artifactId>
				<version>${sarl.version}</version>
			</dependency>
			<dependency>
				<groupId>io.sarl</groupId>
				<artifactId>io.sarl.lang.sarlc</artifactId>
				<version>${sarl.version}</version>
			</dependency>
			<dependency>
				<groupId>io.sarl.maven</groupId>
				<artifactId>io.sarl.maven.docs.generator</artifactId>
				<version>${sarl.version}</version>
			</dependency>
			<dependency>
				<groupId>io.sarl.maven</groupId>
				<artifactId>io.sarl.maven.docs.testing</artifactId>
				<version>${sarl.version}</version>
			</dependency>
			<dependency>
				<groupId>io.janusproject</groupId>
				<artifactId>io.janusproject.kernel</artifactId>
				<version>${janus.version}</version>
			</dependency>
			<dependency>
				<groupId>org.eclipse.xtext</groupId>
				<artifactId>org.eclipse.xtext.xbase.lib</artifactId>
				<version>${xtext.version}</version>
			</dependency>
			<dependency>
				<groupId>org.eclipse.xtend</groupId>
				<artifactId>org.eclipse.xtend.core</artifactId>
				<version>${xtext.version}</version>
			</dependency>
			<dependency>
				<groupId>org.eclipse.xtext</groupId>
				<artifactId>org.eclipse.xtext.testing</artifactId>
				<version>${xtext.version}</version>
			</dependency>
			<dependency>
				<groupId>javax.inject</groupId>
				<artifactId>javax.inject</artifactId>
				<version>${javaxinject.version}</version>
			</dependency>
			<dependency>
				<groupId>com.google.guava</groupId>
				<artifactId>guava</artifactId>
				<version>${guava.version}</version>
			</dependency>
			<dependency>
				<groupId>org.arakhne.afc.core</groupId>
				<artifactId>vmutils</artifactId>
				<version>${afc.version}</version>
			</dependency>
			<dependency>
				<groupId>org.arakhne.afc.core</groupId>
				<artifactId>util</artifactId>
				<version>${afc.version}</version>
			</dependency>
			<dependency>
				<groupId>com.google.inject</groupId>
				<artifactId>guice</artifactId>
				<version>4.1.0</version>
			</dependency>
			<dependency>
				<groupId>com.google.inject.extensions</groupId>
				<artifactId>guice-multibindings</artifactId>
				<version>4.1.0</version>
			</dependency>
			<dependency>
				<groupId>commons-cli</groupId>
				<artifactId>commons-cli</artifactId>
				<version>1.4</version>
			</dependency>
			<dependency>
				<groupId>com.hazelcast</groupId>
				<artifactId>hazelcast</artifactId>
				<version>3.9-EA</version>
			</dependency>
			<dependency>
				<groupId>org.zeromq</groupId>
				<artifactId>jeromq</artifactId>
				<version>${zeromq.version}</version>
			</dependency>
			<dependency>
				<groupId>com.google.code.gson</groupId>
				<artifactId>gson</artifactId>
				<version>2.8.1</version>
			</dependency>
			<dependency>
				<groupId>com.google.guava</groupId>
				<artifactId>guava-testlib</artifactId>
				<version>${guava.version}</version>
			</dependency>
			<dependency>
				<groupId>org.javassist</groupId>
				<artifactId>javassist</artifactId>
				<version>3.22.0-GA</version>
			</dependency>
			<dependency>
				<groupId>org.apache.maven.plugin-tools</groupId>
				<artifactId>maven-plugin-annotations</artifactId>
				<version>3.5.1</version>
			</dependency>
			<dependency>
				<groupId>org.apache.maven</groupId>
				<artifactId>maven-core</artifactId>
				<version>3.5.2</version>
			</dependency>
			<dependency>
				<groupId>org.apache.maven.plugins</groupId>
				<artifactId>maven-clean-plugin</artifactId>
				<version>3.0.0</version>
			</dependency>
			<dependency>
				<groupId>org.apache.maven.plugins</groupId>
				<artifactId>maven-compiler-plugin</artifactId>
				<!-- Version 3.7.0 depends on a library that is compiled with Java 9! -->
				<version>3.6.2</version>
			</dependency>
			<dependency>
				<groupId>org.apache.maven.plugins</groupId>
				<artifactId>maven-jar-plugin</artifactId>
				<version>3.0.2</version>
			</dependency>
			<dependency>
				<groupId>junit</groupId>
				<artifactId>junit</artifactId>
				<version>4.12</version>
				<scope>test</scope>
			</dependency>
			<dependency>
				<groupId>org.eclipse</groupId>
				<artifactId>osgi</artifactId>
				<version>${osgi.nls.version}</version>
			</dependency>
			<dependency>
				<groupId>org.apache.maven.shared</groupId>
				<artifactId>maven-verifier</artifactId>
				<version>1.6</version>
			</dependency>
			<dependency>
				<groupId>org.apache.maven</groupId>
				<artifactId>maven-plugin-api</artifactId>
				<version>3.5.2</version>
			</dependency>
			<dependency>
				<groupId>org.mockito</groupId>
				<artifactId>mockito-core</artifactId>
				<version>2.15.0</version>
			</dependency>
			<dependency>
				<groupId>com.vladsch.flexmark</groupId>
				<artifactId>flexmark</artifactId>
				<version>0.32.4</version>
			</dependency>
			<dependency>
				<groupId>org.jsoup</groupId>
				<artifactId>jsoup</artifactId>
				<version>1.11.2</version>
			</dependency>
			<dependency>
				<groupId>org.apache.commons</groupId>
				<artifactId>commons-lang3</artifactId>
				<version>3.7</version>
<<<<<<< HEAD
			</dependency>
			<dependency>
				<groupId>org.apache.maven.shared</groupId>
				<artifactId>maven-shared-utils</artifactId>
				<version>3.2.1</version>
			</dependency>
			<dependency>
				<groupId>com.google.code.findbugs</groupId>
				<artifactId>jsr305</artifactId>
				<version>3.0.2</version>
			</dependency>
			<dependency>
				<groupId>com.google.errorprone</groupId>
				<artifactId>error_prone_annotations</artifactId>
				<version>2.2.0</version>
=======
>>>>>>> 4c886be0
			</dependency>
		</dependencies>
	</dependencyManagement>

	<!-- ======================================= -->
	<!-- ==== Plugins Building Management === -->
	<!-- ======================================= -->

	<build>
		<extensions>
			<extension>
				<groupId>org.apache.maven.wagon</groupId>
				<artifactId>wagon-webdav-jackrabbit</artifactId>
				<version>3.0.0</version>
			</extension>
		</extensions>
		<pluginManagement>
			<plugins>
				<plugin>
					<groupId>io.sarl.maven</groupId>
					<artifactId>sarl-maven-plugin</artifactId>
					<version>${sarl.version}</version>
				</plugin>

				<plugin>
					<groupId>io.sarl.maven</groupId>
					<artifactId>io.sarl.maven.sre</artifactId>
					<version>${sarl.version}</version>
				</plugin>

				<plugin>
					<groupId>io.sarl.maven</groupId>
					<artifactId>io.sarl.maven.docs.generator</artifactId>
					<version>${sarl.version}</version>
				</plugin>

				<plugin>
					<groupId>org.apache.maven.plugins</groupId>
					<artifactId>maven-compiler-plugin</artifactId>
					<!-- Version 3.7.0 depends on a library that is compiled with Java 9! -->
					<version>3.6.2</version>
					<configuration>
						<source>${compiler.level}</source>
						<target>${compiler.level}</target>
						<testSource>${compiler.level}</testSource>
						<testTarget>${compiler.level}</testTarget>
						<encoding>${project.build.sourceEncoding}</encoding>
						<showDeprecation>false</showDeprecation>
						<showWarnings>false</showWarnings>
					</configuration>
				</plugin>

				<plugin>
					<groupId>org.codehaus.mojo</groupId>
					<artifactId>build-helper-maven-plugin</artifactId>
					<version>3.0.0</version>
				</plugin>

				<plugin>
					<groupId>org.apache.maven.plugins</groupId>
					<artifactId>maven-jar-plugin</artifactId>
					<version>3.0.2</version>
				</plugin>


				<plugin>
					<groupId>org.apache.maven.plugins</groupId>
					<artifactId>maven-assembly-plugin</artifactId>
					<version>3.1.0</version>
				</plugin>

				<plugin>
					<groupId>org.apache.maven.plugins</groupId>
					<artifactId>maven-clean-plugin</artifactId>
					<version>3.0.0</version>
				</plugin>

				<plugin>
					<groupId>org.apache.maven.plugins</groupId>
					<artifactId>maven-resources-plugin</artifactId>
					<version>3.0.2</version>
				</plugin>

				<plugin>
					<groupId>org.apache.maven.plugins</groupId>
					<artifactId>maven-source-plugin</artifactId>
					<version>3.0.1</version>
				</plugin>

				<plugin>
					<groupId>org.apache.maven.plugins</groupId>
					<artifactId>maven-deploy-plugin</artifactId>
					<version>2.8.2</version>
				</plugin>

				<plugin>
					<groupId>org.apache.maven.plugins</groupId>
					<artifactId>maven-antrun-plugin</artifactId>
					<version>1.8</version>
				</plugin>

				<plugin>
					<groupId>org.codehaus.mojo</groupId>
					<artifactId>wagon-maven-plugin</artifactId>
					<version>1.0</version>
				</plugin>

				<plugin>
					<groupId>org.codehaus.gmavenplus</groupId>
					<artifactId>gmavenplus-plugin</artifactId>
					<version>1.5</version>
				</plugin>

				<plugin>
					<groupId>com.google.code.maven-replacer-plugin</groupId>
					<artifactId>replacer</artifactId>
					<version>1.5.3</version>
				</plugin>

				<plugin>
					<groupId>sh.tak.appbundler</groupId>
					<artifactId>appbundle-maven-plugin</artifactId>
					<version>1.2.0</version>
				</plugin>

				<plugin>
					<groupId>org.arakhne.afc.maven</groupId>
					<artifactId>tag-replacer</artifactId>
					<version>${afc.version}</version>
				</plugin>

				<plugin>
					<groupId>org.apache.maven.plugins</groupId>
					<artifactId>maven-surefire-plugin</artifactId>
					<version>2.20.1</version>
<<<<<<< HEAD
					<configuration>
						<fork>false</fork>
					</configuration>
=======
>>>>>>> 4c886be0
				</plugin>

				<plugin>
					<groupId>org.jasig.maven</groupId>
					<artifactId>maven-notice-plugin</artifactId>
					<version>1.1.0</version>
				</plugin>

				<plugin>
					<groupId>org.apache.maven.plugins</groupId>
					<artifactId>maven-plugin-plugin</artifactId>
					<version>3.5.1</version>
					<executions>
						<execution>
							<id>generated-helpmojo</id>
							<goals>
								<goal>helpmojo</goal>
							</goals>
						</execution>
					</executions>
				</plugin>

				<plugin>
					<groupId>com.akathist.maven.plugins.launch4j</groupId>
					<artifactId>launch4j-maven-plugin</artifactId>
					<version>1.7.21</version>
				</plugin>

				<plugin>
					<groupId>org.apache.maven.plugins</groupId>
					<artifactId>maven-checkstyle-plugin</artifactId>
					<version>3.0.0</version>
					<executions>
						<execution>
							<phase>process-classes</phase>
							<goals>
								<goal>check</goal>
							</goals>
						</execution>
					</executions>
					<configuration>
						<!-- config is inside one of the dependencies -->
						<configLocation>/checkstyle/sarl/checkstyle.xml</configLocation>
						<!-- force absolute path of the config file -->
						<propertyExpansion>${checkstyle.config_loc}</propertyExpansion>
						<consoleOutput>true</consoleOutput>
						<detail>true</detail>
						<failsOnError>true</failsOnError>
						<failOnViolation>true</failOnViolation>
						<includeResources>false</includeResources>
						<includeTestSourceDirectory>false</includeTestSourceDirectory>
						<includeTestResources>false</includeTestResources>
					</configuration>
					<dependencies>
						<dependency>
							<groupId>io.sarl</groupId>
							<artifactId>build-tools</artifactId>
							<version>${sarl.version}</version>
						</dependency>
						<dependency>
							<groupId>com.puppycrawl.tools</groupId>
							<artifactId>checkstyle</artifactId>
							<!-- Same version as inside Eclipse IDE -->
							<version>8.7</version>
						</dependency>
					</dependencies>
				</plugin>

				<plugin>
					<groupId>org.eclipse.xtend</groupId>
					<artifactId>xtend-maven-plugin</artifactId>
					<version>${xtext.version}</version>
					<executions>
						<execution>
							<goals>
								<goal>compile</goal>
								<goal>xtend-install-debug-info</goal>
								<goal>testCompile</goal>
								<goal>xtend-test-install-debug-info</goal>
							</goals>
						</execution>
					</executions>
					<configuration>
						<outputDirectory>xtend-gen</outputDirectory>
						<source>${compiler.level}</source>
						<target>${compiler.level}</target>
						<encoding>${project.build.sourceEncoding}</encoding>
						<xtendAsPrimaryDebugSource>true</xtendAsPrimaryDebugSource>
					</configuration>
				</plugin>

				<plugin>
					<groupId>org.apache.maven.plugins</groupId>
					<artifactId>maven-javadoc-plugin</artifactId>
					<version>3.0.0</version>
					<configuration>
						<doclet>io.sarl.docs.doclet.SarlDoclet</doclet>
						<docletArtifact>
							<groupId>io.sarl.docs</groupId>
							<artifactId>io.sarl.docs.doclet</artifactId>
							<version>${sarl.version}</version>
						</docletArtifact>
						<docencoding>${project.build.sourceEncoding}</docencoding>
						<encoding>${project.build.sourceEncoding}</encoding>
						<charset>${project.build.sourceEncoding}</charset>
						<show>protected</show>
						<detectJavaApiLink>true</detectJavaApiLink>
						<links>
							<link>http://download.eclipse.org/modeling/tmf/xtext/javadoc/2.9/</link>
						</links>
						<docfilessubdirs>true</docfilessubdirs>
						<excludePackageNames></excludePackageNames>
						<nohelp>true</nohelp>
						<notree>true</notree>
						<bottom>&lt;small&gt;Copyright &amp;copy; ${year}
							${copyrighters}.
						</bottom>
						<groups>
							<group>
								<title>Standard Development Kit</title>
								<packages>io.sarl.core*:io.sarl.util*:io.sarl.javafx*</packages>
							</group>
							<group>
								<title>SARL Language</title>
								<packages>io.sarl.lang*</packages>
							</group>
							<group>
								<title>Tools for SARL Run-time Environments</title>
								<packages>io.sarl.eventdispatching:io.sarl.sarlspecification</packages>
							</group>
							<group>
								<title>Janus Run-time Environment</title>
								<packages>io.janusproject*</packages>
							</group>
						</groups>
						<tags>
							<tag>
								<name>mavengroupid</name>
								<placement>pt</placement>
								<head>Maven Group Id:</head>
							</tag>
							<tag>
								<name>mavenartifactid</name>
								<placement>pt</placement>
								<head>Maven Artifact Id:</head>
							</tag>
							<tag>
								<name>fires</name>
								<placement>mc</placement>
								<head>Fired Events:</head>
							</tag>
							<tag>
								<name>generated</name>
								<placement>a</placement>
								<head>Generated element</head>
							</tag>
							<tag>
								<name>model</name>
								<placement>a</placement>
								<head>Private API</head>
							</tag>
							<tag>
								<name>privateapi</name>
								<placement>a</placement>
								<head>Model element</head>
							</tag>
							<tag>
								<name>optionalparam</name>
								<placement>X</placement>
							</tag>
							<tag>
								<name>ExcludeFromApidoc</name>
								<placement>X</placement>
							</tag>
						</tags>
					</configuration>
				</plugin>

				<!-- This plugin's configuration is used to store Eclipse m2e settings 
					only. It has no influence on the Maven build itself. -->
				<plugin>
					<groupId>org.eclipse.m2e</groupId>
					<artifactId>lifecycle-mapping</artifactId>
					<version>1.0.0</version>
					<configuration>
						<lifecycleMappingMetadata>
							<pluginExecutions>
								<pluginExecution>
									<pluginExecutionFilter>
										<groupId>com.google.code.maven-replacer-plugin</groupId>
										<artifactId>replacer</artifactId>
										<versionRange>[1.5.3,)</versionRange>
										<goals>
											<goal>replace</goal>
										</goals>
									</pluginExecutionFilter>
									<action>
										<ignore></ignore>
									</action>
								</pluginExecution>
								<pluginExecution>
									<pluginExecutionFilter>
										<groupId>org.codehaus.gmavenplus</groupId>
										<artifactId>gmavenplus-plugin</artifactId>
										<versionRange>[1.5,)</versionRange>
										<goals>
											<goal>execute</goal>
										</goals>
									</pluginExecutionFilter>
									<action>
										<ignore></ignore>
									</action>
								</pluginExecution>
								<pluginExecution>
									<pluginExecutionFilter>
										<groupId>org.apache.maven.plugins</groupId>
										<artifactId>maven-plugin-plugin</artifactId>
										<versionRange>[3.3,)</versionRange>
										<goals>
											<goal>descriptor</goal>
											<goal>helpmojo</goal>
										</goals>
									</pluginExecutionFilter>
									<action>
										<execute></execute>
									</action>
								</pluginExecution>
								<pluginExecution>
									<pluginExecutionFilter>
										<groupId>io.sarl.maven</groupId>
										<artifactId>sarl-maven-plugin</artifactId>
										<versionRange>[0.5.0,)</versionRange>
										<goals>
											<goal>initialize</goal>
											<goal>compile</goal>
											<goal>clean</goal>
										</goals>
									</pluginExecutionFilter>
									<action>
										<ignore></ignore>
									</action>
								</pluginExecution>
							</pluginExecutions>
						</lifecycleMappingMetadata>
					</configuration>
				</plugin>
			</plugins>
		</pluginManagement>

		<plugins>
			<!-- Compute additional version numbers for the SARL (specification, release, 
				buildId) -->
			<plugin>
				<groupId>org.codehaus.gmavenplus</groupId>
				<artifactId>gmavenplus-plugin</artifactId>
				<executions>
					<execution>
						<id>compute-sarl-properties</id>
						<phase>initialize</phase>
						<goals>
							<goal>execute</goal>
						</goals>
					</execution>
				</executions>
				<configuration>
					<scripts>
						<script><![CDATA[
						    def now = session.getStartTime();
						    //************************
						    // Detect root directory
						    def currentDirectory = project.basedir;
						    def previousDirectory = null;
					            def fileObj = new File(currentDirectory, "pom.xml");
						    while (fileObj.isFile()) {
						        previousDirectory = currentDirectory;
						        currentDirectory = fileObj.getParent();
						        currentDirectory = new File(currentDirectory).getParent();
					                fileObj = new File(currentDirectory, "pom.xml");
						    }
						    if (previousDirectory == null || !(new File(previousDirectory, "pom.xml").isFile())) {
						    	throw new Exception("Unable to detect root directory");
						    }
						    project.properties["mainbasedir"] = previousDirectory;
						    log.info("set mainbasedir to: " + project.properties["mainbasedir"]);
							//************************
							// Compute version and snapshot tag
							def snapshotTag = "-SNAPSHOT";
							def version;
							def releaseStatus;
							def isSnapshot;
							def endOfVersion;
							def p2UploadToDir;
							def projectVersion = project.properties["sarl.version"]
							def isDevelVersion = projectVersion.endsWith(snapshotTag)
							if (isDevelVersion) {
								def len = projectVersion.size() - snapshotTag.size();
								version = projectVersion.substring(0, len);
								releaseStatus = "Draft Release";
								isSnapshot = true;
								endOfVersion = snapshotTag;
								p2UploadToDir = "/snapshots/"+version+"/R"+project.properties["buildId"]
							} else {
								version = projectVersion;
								releaseStatus = "Stable Release";
								isSnapshot = false;
								endOfVersion = "";
								p2UploadToDir = "/releases/"+version
							}
							versionFields = version.split("\\.");
							//************************
							// Set SARL properties
							project.properties["sarl.specification.release_version"] = versionFields[0] + "." + versionFields[1];
							project.properties["sarl.release_version"] = project.properties["sarl.specification.release_version"] + "." + versionFields[2];
							if (isDevelVersion) {
								project.properties["sarl.release_version.osgi"] = project.properties["sarl.release_version"]+".qualifier";
							} else {
								project.properties["sarl.release_version.osgi"] = project.properties["sarl.release_version"];
							}
							project.properties["sarl.release_version.maven"] = project.properties["sarl.release_version"]+endOfVersion;
							project.properties["sarl.specification.release_date"] = (new java.text.SimpleDateFormat("yyyy-MM-dd")).format(now);
							project.properties["sarl.specification.release_status"] = releaseStatus;
							project.properties["sarl.is_stable_version"] = Boolean.toString(!isSnapshot);
							project.properties["janus.version"] = versionFields[0]+"."+versionFields[1]+"."+versionFields[2]+endOfVersion;
							project.properties["janus.release_version"] = "2."+versionFields[0]+"."+versionFields[1]+"."+versionFields[2];
							project.properties["janus.version2"] = "2."+project.properties["janus.version"];

							log.info("set sarl.specification.release_version to: " + project.properties["sarl.specification.release_version"]);
							log.info("set sarl.release_version to: " + project.properties["sarl.release_version"]);
							log.info("set sarl.release_version.osgi to: " + project.properties["sarl.release_version.osgi"]);
							log.info("set sarl.release_version.maven to: " + project.properties["sarl.release_version.maven"]);
							log.info("set sarl.specification.release_date to: " + project.properties["sarl.specification.release_date"]);
							log.info("set sarl.specification.release_status to: " + project.properties["sarl.specification.release_status"]);
							log.info("set sarl.is_stable_version to: " + project.properties["sarl.is_stable_version"]);
							log.info("set janus.version to: " + project.properties["janus.version"]);
							log.info("set janus.release_version to: " + project.properties["janus.release_version"]);
							log.info("set janus.version2 to: " + project.properties["janus.version2"]);
							//************************
							// Bug in Jenkins/Hudson
							// The buildId property is not correctly set since
							// "maven.build.timestamp" is skipped by Jenkins/Hudson.
							if (project.properties["buildId"] == "\${maven.build.timestamp}"
								|| project.properties["buildId"] == "\$maven.build.timestamp") {
								project.properties["buildId"] = (new java.text.SimpleDateFormat("yyyyMMddHHmmss")).format(now);
								log.info("reset buildId to: " + project.properties["buildId"]);
							}
							//************************
							// P2 properties
							project.properties["p2UploadToDir"] = p2UploadToDir;
							log.info("set p2UploadToDir to: " + project.properties["p2UploadToDir"]);
							//************************
							// Set Checkstyle properties
						    def config_loc = project.properties["mainbasedir"];
						    ["build-tools", "src", "main", "resources", "checkstyle", "sarl"].each {
						    	config_loc = new File(config_loc, it);
						    }
						    project.properties["checkstyle.config_loc"] = "config_loc=" + config_loc.getAbsolutePath() + File.separator;
						    log.info("set checkstyle.config_loc to: " + project.properties["checkstyle.config_loc"]);
						]]></script>
					</scripts>
				</configuration>
				<dependencies>
					<dependency>
						<groupId>org.codehaus.groovy</groupId>
						<artifactId>groovy-all-minimal</artifactId>
						<version>1.5.8</version>
					</dependency>
				</dependencies>
			</plugin>


			<!-- Automatic creation of the Jar archive with the source code inside. -->
			<plugin>
				<groupId>org.apache.maven.plugins</groupId>
				<artifactId>maven-source-plugin</artifactId>
				<executions>
					<execution>
						<id>attach-sources</id>
						<phase>verify</phase>
						<goals>
							<goal>jar-no-fork</goal>
						</goals>
					</execution>
				</executions>
			</plugin>

			<!-- Copy the licencing files into the target folder. -->
			<plugin>
				<groupId>org.apache.maven.plugins</groupId>
				<artifactId>maven-resources-plugin</artifactId>
				<executions>
					<execution>
						<id>copy-license-resources</id>
						<phase>validate</phase>
						<goals>
							<goal>copy-resources</goal>
						</goals>
						<configuration>
							<encoding>${project.build.sourceEncoding}</encoding>
							<outputDirectory>${project.basedir}/target/classes/META-INF</outputDirectory>
							<resources>
								<resource>
									<directory>${project.basedir}</directory>
									<filtering>true</filtering>
									<includes>
										<include>NOTICE</include>
									</includes>
								</resource>
							</resources>
						</configuration>
					</execution>
				</executions>
			</plugin>

			<!-- Generating the licencing files. -->
			<plugin>
				<groupId>org.jasig.maven</groupId>
				<artifactId>maven-notice-plugin</artifactId>
				<executions>
					<execution>
						<goals>
							<goal>check</goal>
							<goal>generate</goal>
						</goals>
						<configuration>
							<generateChildNotices>true</generateChildNotices>
							<noticeTemplate>${mainbasedir}/build-tools/licenses/NOTICE.template</noticeTemplate>
							<licenseMapping>
								<param>${mainbasedir}/build-tools/licenses/license-mappings-sarl.xml</param>
								<param>${mainbasedir}/build-tools/licenses/license-mappings.xml</param>
							</licenseMapping>
						</configuration>
					</execution>
				</executions>
			</plugin>

			<!-- Remove temporary folders created by testing modules. -->
			<plugin>
				<groupId>org.apache.maven.plugins</groupId>
				<artifactId>maven-clean-plugin</artifactId>
				<executions>
					<execution>
						<id>clean-temp-workspace</id>
						<phase>clean</phase>
						<goals>
							<goal>clean</goal>
						</goals>
						<configuration>
							<filesets>
								<fileset>
									<directory>workspace</directory>
								</fileset>
							</filesets>
						</configuration>
					</execution>
				</executions>
			</plugin>

		</plugins>
	</build>

	<!-- ======================================= -->
	<!-- ==== Profile configuration === -->
	<!-- ======================================= -->

	<profiles>
		<profile>
			<id>default</id>
			<activation>
				<activeByDefault>true</activeByDefault>
			</activation>
			<modules>
				<!-- Tools for building the project -->
				<module>build-tools</module>
				<!-- The shared Rtcho configuration -->
				<module>tycho-parent</module>
				<!-- Main modules of the project -->
				<module>main</module>
				<!-- Tools for developers -->
				<module>dev-tools</module>
				<!-- External Tests -->
				<module>tests</module>
				<!-- SREs -->
				<module>sre</module>
				<!-- Developer contributions -->
				<module>contribs</module>
				<!-- Products aand update site -->
				<module>products</module>
				<!-- Documentation -->
				<module>docs</module>
			</modules>
		</profile>
		<profile>
			<id>public-sarl-api-module-set</id>
			<activation>
				<property>
					<name>publicSarlApiModuleSet</name>
					<value>true</value>
				</property>
			</activation>
			<modules>
				<module>tycho-parent</module>
				<module>main</module>
				<module>sre</module>
			</modules>
		</profile>
		<profile>
			<id>release-tasks</id>
			<activation>
				<property>
					<name>performRelease</name>
					<value>true</value>
				</property>
			</activation>
			<build>
				<plugins>
					<plugin>
						<groupId>org.apache.maven.plugins</groupId>
						<artifactId>maven-gpg-plugin</artifactId>
						<version>1.6</version>
						<executions>
							<execution>
								<id>sign-artifacts</id>
								<phase>verify</phase>
								<goals>
									<goal>sign</goal>
								</goals>
							</execution>
						</executions>
					</plugin>
					<plugin>
						<groupId>org.apache.maven.plugins</groupId>
						<artifactId>maven-javadoc-plugin</artifactId>
						<executions>
							<execution>
								<id>attach-javadocs</id>
								<goals>
									<goal>jar</goal>
								</goals>
							</execution>
						</executions>
					</plugin>
					<plugin>
						<groupId>org.arakhne.afc.maven</groupId>
						<artifactId>tag-replacer</artifactId>
						<executions>
							<execution>
								<id>update-source-tags</id>
								<phase>process-sources</phase>
								<goals>
									<goal>generatereplacesrc</goal>
								</goals>
							</execution>
						</executions>
					</plugin>
				</plugins>
			</build>
		</profile>
	</profiles>

</project><|MERGE_RESOLUTION|>--- conflicted
+++ resolved
@@ -447,7 +447,6 @@
 				<groupId>org.apache.commons</groupId>
 				<artifactId>commons-lang3</artifactId>
 				<version>3.7</version>
-<<<<<<< HEAD
 			</dependency>
 			<dependency>
 				<groupId>org.apache.maven.shared</groupId>
@@ -463,8 +462,6 @@
 				<groupId>com.google.errorprone</groupId>
 				<artifactId>error_prone_annotations</artifactId>
 				<version>2.2.0</version>
-=======
->>>>>>> 4c886be0
 			</dependency>
 		</dependencies>
 	</dependencyManagement>
@@ -600,12 +597,6 @@
 					<groupId>org.apache.maven.plugins</groupId>
 					<artifactId>maven-surefire-plugin</artifactId>
 					<version>2.20.1</version>
-<<<<<<< HEAD
-					<configuration>
-						<fork>false</fork>
-					</configuration>
-=======
->>>>>>> 4c886be0
 				</plugin>
 
 				<plugin>
