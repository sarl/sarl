/*
 * $Id$
 * 
 * Janus platform is an open-source multiagent platform.
 * More details on http://www.janusproject.io
 * 
 * Copyright (C) 2014-2015 Sebastian RODRIGUEZ, Nicolas GAUD, Stéphane GALLAND.
 * 
 * Licensed under the Apache License, Version 2.0 (the "License");
 * you may not use this file except in compliance with the License.
 * You may obtain a copy of the License at
 * http://www.apache.org/licenses/LICENSE-2.0
 * 
 * Unless required by applicable law or agreed to in writing, software
 * distributed under the License is distributed on an "AS IS" BASIS,
 * WITHOUT WARRANTIES OR CONDITIONS OF ANY KIND, either express or implied.
 * See the License for the specific language governing permissions and
 * limitations under the License.
 */
package io.janusproject.tests.kernel.bic;

import static org.junit.Assert.assertNotNull;
import static org.junit.Assert.assertNotSame;
import static org.junit.Assert.assertNull;
import static org.junit.Assert.assertSame;
import static org.junit.Assert.assertTrue;

import java.lang.reflect.InvocationTargetException;
import java.util.Collection;
import java.util.UUID;
import java.util.concurrent.ScheduledFuture;
import java.util.concurrent.TimeUnit;

import javax.inject.Inject;

import org.eclipse.xtext.xbase.lib.Procedures.Procedure1;
import org.junit.Before;
import org.junit.Test;
import org.junit.runner.RunWith;
import org.junit.runners.Suite;
import org.junit.runners.Suite.SuiteClasses;
import org.mockito.ArgumentCaptor;
import org.mockito.ArgumentMatchers;
import org.mockito.InjectMocks;
import org.mockito.Mock;
import org.mockito.Mockito;
import org.mockito.internal.verification.Times;
import org.mockito.invocation.InvocationOnMock;
import org.mockito.stubbing.Answer;

import io.janusproject.kernel.bic.SchedulesSkill;
import io.janusproject.services.executor.ExecutorService;
import io.janusproject.services.logging.LogService;
import io.janusproject.tests.testutils.AbstractJanusRunTest;
import io.janusproject.tests.testutils.AbstractJanusTest;

import io.sarl.core.AgentTask;
import io.sarl.core.Behaviors;
import io.sarl.core.Destroy;
import io.sarl.core.Initialize;
import io.sarl.core.Lifecycle;
import io.sarl.core.Schedules;
import io.sarl.lang.SARLVersion;
import io.sarl.lang.annotation.PerceptGuardEvaluator;
import io.sarl.lang.annotation.SarlSpecification;
import io.sarl.lang.core.Agent;
<<<<<<< HEAD
import io.sarl.lang.core.Skill.UninstallationStage;
=======
import io.sarl.lang.core.Behavior;
import io.sarl.lang.core.BuiltinCapacitiesProvider;
>>>>>>> b1d3fbe3
import io.sarl.tests.api.Nullable;

/**
 * @author $Author: sgalland$
 * @version $FullVersion$
 * @mavengroupid $GroupId$
 * @mavenartifactid $ArtifactId$
 */
@RunWith(Suite.class)
@SuiteClasses({
	SchedulesSkillTest.StaticTests.class,
	SchedulesSkillTest.RuntimeTests.class,
})
@SuppressWarnings("all")
public class SchedulesSkillTest {

	public static class StaticTests extends AbstractJanusTest {

		@Nullable
		private UUID agentId;
	
		@Mock
		private ExecutorService executorService;
	
		@Mock
		private Agent agent;
	
		@Mock
		private LogService logger;
	
		@InjectMocks
		private SchedulesSkill skill;
	
		@Before
		public void setUp() throws Exception {
			this.agentId = UUID.randomUUID();
			Mockito.when(this.agent.getID()).thenReturn(this.agentId);
			Mockito.when(this.executorService.schedule(ArgumentMatchers.any(Runnable.class), ArgumentMatchers.any(long.class),
					ArgumentMatchers.any(TimeUnit.class))).thenAnswer(new Answer<ScheduledFuture>() {
						@Override
						public ScheduledFuture answer(InvocationOnMock invocation) throws Throwable {
							ScheduledFuture f = Mockito.mock(ScheduledFuture.class);
							Mockito.when(f.isDone()).thenReturn(false);
							Mockito.when(f.isCancelled()).thenReturn(false);
							Mockito.when(f.cancel(ArgumentMatchers.anyBoolean())).thenReturn(true);
							return f;
						}
					});
			Mockito.when(this.executorService.scheduleAtFixedRate(ArgumentMatchers.any(Runnable.class), ArgumentMatchers.any(long.class),
					ArgumentMatchers.any(long.class), ArgumentMatchers.any(TimeUnit.class))).thenAnswer(new Answer<ScheduledFuture>() {
						@Override
						public ScheduledFuture answer(InvocationOnMock invocation) throws Throwable {
							ScheduledFuture f = Mockito.mock(ScheduledFuture.class);
							Mockito.when(f.isDone()).thenReturn(false);
							Mockito.when(f.isCancelled()).thenReturn(false);
							Mockito.when(f.cancel(ArgumentMatchers.anyBoolean())).thenReturn(true);
							return f;
						}
					});
		}
	
		@Test
		public void task() {
			AgentTask task = this.skill.task("thename"); //$NON-NLS-1$
			assertNotNull(task);
			assertNotNull(task.getGuard());
			assertNull(task.getProcedure());
			assertEquals("thename", task.getName()); //$NON-NLS-1$
			//
			AgentTask task2 = this.skill.task("thename"); //$NON-NLS-1$
			assertSame(task, task2);
			//
			AgentTask task3 = this.skill.task("thename2"); //$NON-NLS-1$
			assertNotSame(task, task3);
		}
	
		@Test
		public void inLongProcedure1() {
			Procedure1 procedure = Mockito.mock(Procedure1.class);
			AgentTask task = this.skill.in(5, procedure);
			assertNotNull(task);
			assertSame(procedure, task.getProcedure());
			ArgumentCaptor<Runnable> argument1 = ArgumentCaptor.forClass(Runnable.class);
			ArgumentCaptor<Long> argument2 = ArgumentCaptor.forClass(Long.class);
			ArgumentCaptor<TimeUnit> argument3 = ArgumentCaptor.forClass(TimeUnit.class);
			Mockito.verify(this.executorService, new Times(1)).schedule(argument1.capture(), argument2.capture(),
					argument3.capture());
			assertNotNull(argument1.getValue());
			assertEquals(new Long(5), argument2.getValue());
			assertSame(TimeUnit.MILLISECONDS, argument3.getValue());
		}
	
		@Test
		public void inAgentTaskLongProcedure1() {
			AgentTask task = Mockito.mock(AgentTask.class);
			Mockito.when(task.getName()).thenReturn("thetask"); //$NON-NLS-1$
			Procedure1 procedure = Mockito.mock(Procedure1.class);
			AgentTask t = this.skill.in(task, 5, procedure);
			assertSame(task, t);
			ArgumentCaptor<Procedure1> argument0 = ArgumentCaptor.forClass(Procedure1.class);
			Mockito.verify(task, new Times(1)).setProcedure(argument0.capture());
			assertSame(procedure, argument0.getValue());
			ArgumentCaptor<Runnable> argument1 = ArgumentCaptor.forClass(Runnable.class);
			ArgumentCaptor<Long> argument2 = ArgumentCaptor.forClass(Long.class);
			ArgumentCaptor<TimeUnit> argument3 = ArgumentCaptor.forClass(TimeUnit.class);
			Mockito.verify(this.executorService, new Times(1)).schedule(argument1.capture(), argument2.capture(),
					argument3.capture());
			assertNotNull(argument1.getValue());
			assertEquals(new Long(5), argument2.getValue());
			assertSame(TimeUnit.MILLISECONDS, argument3.getValue());
		}
	
		@Test
		public void everyLongProcedure1() {
			Procedure1 procedure = Mockito.mock(Procedure1.class);
			AgentTask task = this.skill.every(5, procedure);
			assertNotNull(task);
			assertSame(procedure, task.getProcedure());
			ArgumentCaptor<Runnable> argument1 = ArgumentCaptor.forClass(Runnable.class);
			ArgumentCaptor<Long> argument2 = ArgumentCaptor.forClass(Long.class);
			ArgumentCaptor<Long> argument3 = ArgumentCaptor.forClass(Long.class);
			ArgumentCaptor<TimeUnit> argument4 = ArgumentCaptor.forClass(TimeUnit.class);
			Mockito.verify(this.executorService, new Times(1)).scheduleAtFixedRate(argument1.capture(), argument2.capture(),
					argument3.capture(), argument4.capture());
			assertNotNull(argument1.getValue());
			assertEquals(new Long(0), argument2.getValue());
			assertEquals(new Long(5), argument3.getValue());
			assertSame(TimeUnit.MILLISECONDS, argument4.getValue());
		}
	
		@Test
		public void everyAgentTaskLongProcedure1() {
			AgentTask task = Mockito.mock(AgentTask.class);
			Mockito.when(task.getName()).thenReturn("thetask"); //$NON-NLS-1$
			Procedure1 procedure = Mockito.mock(Procedure1.class);
			AgentTask t = this.skill.every(task, 5, procedure);
			assertSame(task, t);
			ArgumentCaptor<Procedure1> argument0 = ArgumentCaptor.forClass(Procedure1.class);
			Mockito.verify(task, new Times(1)).setProcedure(argument0.capture());
			assertSame(procedure, argument0.getValue());
			ArgumentCaptor<Runnable> argument1 = ArgumentCaptor.forClass(Runnable.class);
			ArgumentCaptor<Long> argument2 = ArgumentCaptor.forClass(Long.class);
			ArgumentCaptor<Long> argument3 = ArgumentCaptor.forClass(Long.class);
			ArgumentCaptor<TimeUnit> argument4 = ArgumentCaptor.forClass(TimeUnit.class);
			Mockito.verify(this.executorService, new Times(1)).scheduleAtFixedRate(argument1.capture(), argument2.capture(),
					argument3.capture(), argument4.capture());
			assertNotNull(argument1.getValue());
			assertEquals(new Long(0), argument2.getValue());
			assertEquals(new Long(5), argument3.getValue());
			assertSame(TimeUnit.MILLISECONDS, argument4.getValue());
		}
	
		@Test
		public void uninstall() throws Exception {
			Procedure1 procedure1 = Mockito.mock(Procedure1.class);
			this.skill.every(5, procedure1);
			Procedure1 procedure2 = Mockito.mock(Procedure1.class);
			this.skill.in(5, procedure2);
			Collection<ScheduledFuture<?>> futures = (Collection<ScheduledFuture<?>>) this.reflect.invoke(this.skill, "getActiveFutures");
			assertEquals(2, futures.size());
			//
			this.reflect.invoke(this.skill, "uninstall");
			//
			Collection<String> activeTasks = (Collection<String>) this.reflect.invoke(this.skill, "getActiveTasks");
			assertTrue(activeTasks.isEmpty());
			for (ScheduledFuture<?> f : futures) {
				Mockito.verify(f, new Times(1)).cancel(ArgumentMatchers.anyBoolean());
			}
		}
	
		@Test
		public void cancelAgentTask() throws Exception {
			Procedure1 procedure1 = Mockito.mock(Procedure1.class);
			AgentTask t1 = this.skill.every(5, procedure1);
			Procedure1 procedure2 = Mockito.mock(Procedure1.class);
			AgentTask t2 = this.skill.in(5, procedure2);
			Collection<ScheduledFuture<?>> futures = (Collection<ScheduledFuture<?>>) this.reflect.invoke(this.skill, "getActiveFutures");
			assertEquals(2, futures.size());
			//
			this.skill.cancel(t2);
			this.skill.cancel(t1);
			//
			Collection<String> activeTasks = (Collection<String>) this.reflect.invoke(this.skill, "getActiveTasks");
			assertTrue(activeTasks.isEmpty());
			for (ScheduledFuture<?> f : futures) {
				Mockito.verify(f, new Times(1)).cancel(ArgumentMatchers.anyBoolean());
			}
		}
	
		@Test
		public void cancelAgentTaskBoolean_true() throws Exception {
			Procedure1 procedure1 = Mockito.mock(Procedure1.class);
			AgentTask t1 = this.skill.every(5, procedure1);
			Procedure1 procedure2 = Mockito.mock(Procedure1.class);
			AgentTask t2 = this.skill.in(5, procedure2);
			Collection<ScheduledFuture<?>> futures = (Collection<ScheduledFuture<?>>) this.reflect.invoke(this.skill, "getActiveFutures");
			assertEquals(2, futures.size());
			//
			this.skill.cancel(t2, true);
			this.skill.cancel(t1, true);
			//
			Collection<String> activeTasks = (Collection<String>) this.reflect.invoke(this.skill, "getActiveTasks");
			assertTrue(activeTasks.isEmpty());
			for (ScheduledFuture<?> f : futures) {
				Mockito.verify(f, new Times(1)).cancel(ArgumentMatchers.anyBoolean());
			}
		}
	
		@Test
		public void cancelAgentTaskBoolean_false() throws Exception {
			Procedure1 procedure1 = Mockito.mock(Procedure1.class);
			AgentTask t1 = this.skill.every(5, procedure1);
			Procedure1 procedure2 = Mockito.mock(Procedure1.class);
			AgentTask t2 = this.skill.in(5, procedure2);
			Collection<ScheduledFuture<?>> futures = (Collection<ScheduledFuture<?>>) this.reflect.invoke(this.skill, "getActiveFutures");
			assertEquals(2, futures.size());
			//
			this.skill.cancel(t2, false);
			this.skill.cancel(t1, false);
			//
			Collection<String> activeTasks = (Collection<String>) this.reflect.invoke(this.skill, "getActiveTasks");
			assertTrue(activeTasks.isEmpty());
			for (ScheduledFuture<?> f : futures) {
				Mockito.verify(f, new Times(1)).cancel(ArgumentMatchers.anyBoolean());
			}
		}

	}

	public static class RuntimeTests extends AbstractJanusRunTest {

		@Test
		public void autodestroyTaskLaunchedFromBehavior() throws Exception {
			runJanus(InitiatorTestingAgent.class);
			Collection<String> collection = getResult(Collection.class, 0);
			assertNotNull(collection);
			assertEquals("Task list: " + collection.toArray(), 1, collection.size());
			String task = collection.iterator().next();
			assertEquals("XXX", task);
		}

		public static class InfiniteTask implements Procedure1<Agent> {

			@Override
			public void apply(Agent it) {
				while (true) {
					try {
						Thread.sleep(500);
					} catch (InterruptedException e) {
						//
					}
				}
			}

		}

		@SarlSpecification(SARLVersion.SPECIFICATION_RELEASE_VERSION_STRING)
		public static class InitiatorTestingAgent extends TestingAgent {

			protected final ReflectExtensions ext = new ReflectExtensions();

			public InitiatorTestingAgent(BuiltinCapacitiesProvider provider, UUID parentID, UUID agentID) {
				super(provider, parentID, agentID);
			}

			@PerceptGuardEvaluator
			private void onDestroyGuard(Destroy event, Collection<Runnable> handlers) {
				handlers.add(() -> onDestroy(event, event));
			}

<<<<<<< HEAD
	@Test
	public void uninstall_Pre() throws Exception {
		Procedure1 procedure1 = Mockito.mock(Procedure1.class);
		this.skill.every(5, procedure1);
		Procedure1 procedure2 = Mockito.mock(Procedure1.class);
		this.skill.in(5, procedure2);
		Collection<ScheduledFuture<?>> futures = (Collection<ScheduledFuture<?>>) this.reflect.invoke(this.skill, "getActiveFutures");
		assertEquals(2, futures.size());
		//
		this.reflect.invoke(this.skill, "uninstall", UninstallationStage.PRE_DESTROY_EVENT);
		//
		Collection<String> activeTasks = (Collection<String>) this.reflect.invoke(this.skill, "getActiveTasks");
		assertTrue(activeTasks.isEmpty());
		for (ScheduledFuture<?> f : futures) {
			Mockito.verify(f, new Times(1)).cancel(ArgumentMatchers.anyBoolean());
		}
	}

	@Test
	public void uninstall_Post() throws Exception {
		Procedure1 procedure1 = Mockito.mock(Procedure1.class);
		this.skill.every(5, procedure1);
		Procedure1 procedure2 = Mockito.mock(Procedure1.class);
		this.skill.in(5, procedure2);
		Collection<ScheduledFuture<?>> futures = (Collection<ScheduledFuture<?>>) this.reflect.invoke(this.skill, "getActiveFutures");
		assertEquals(2, futures.size());
		//
		this.reflect.invoke(this.skill, "uninstall", UninstallationStage.POST_DESTROY_EVENT);
		//
		Collection<String> activeTasks = (Collection<String>) this.reflect.invoke(this.skill, "getActiveTasks");
		assertTrue(activeTasks.isEmpty());
		for (ScheduledFuture<?> f : futures) {
			Mockito.verify(f, new Times(1)).cancel(ArgumentMatchers.anyBoolean());
		}
	}
=======
			private void onDestroy(Destroy it, Destroy occurrence) {
				try {
					addResult(this.ext.invoke(getSkill(Schedules.class), "getActiveTasks"));
				} catch (Exception e) {
					addResult(e);
				}
			}
>>>>>>> b1d3fbe3

			@Override
			protected boolean runAgentTest() {
				BehaviorTest beh = new BehaviorTest(this);
				getSkill(Behaviors.class).registerBehavior(beh);
				Schedules schedules = getSkill(Schedules.class);
				AgentTask xxx = schedules.task("XXX");
				schedules.in(xxx, 1000, (it) -> {
					getSkill(Behaviors.class).unregisterBehavior(beh);
					try {
						addResult(this.ext.invoke(schedules, "getActiveTasks"));
					} catch (Exception e) {
						addResult(e);
					}
					getSkill(Lifecycle.class).killMe();
				});
				return false;
			}

		}

		@SarlSpecification(SARLVersion.SPECIFICATION_RELEASE_VERSION_STRING)
		public static class BehaviorTest extends Behavior {

			public BehaviorTest(Agent agent) {
				super(agent);
			}

			@PerceptGuardEvaluator
			private void onInitializeGuard(Initialize event, Collection<Runnable> handlers) {
				handlers.add(() -> onInitialize(event, event));
			}

			private void onInitialize(Initialize it, Initialize occurrence) {
				getSkill(Schedules.class).in(0, new InfiniteTask());
			}

		}

	}

}<|MERGE_RESOLUTION|>--- conflicted
+++ resolved
@@ -64,12 +64,9 @@
 import io.sarl.lang.annotation.PerceptGuardEvaluator;
 import io.sarl.lang.annotation.SarlSpecification;
 import io.sarl.lang.core.Agent;
-<<<<<<< HEAD
-import io.sarl.lang.core.Skill.UninstallationStage;
-=======
 import io.sarl.lang.core.Behavior;
 import io.sarl.lang.core.BuiltinCapacitiesProvider;
->>>>>>> b1d3fbe3
+import io.sarl.lang.core.Skill.UninstallationStage;
 import io.sarl.tests.api.Nullable;
 
 /**
@@ -231,10 +228,11 @@
 			Collection<ScheduledFuture<?>> futures = (Collection<ScheduledFuture<?>>) this.reflect.invoke(this.skill, "getActiveFutures");
 			assertEquals(2, futures.size());
 			//
-			this.reflect.invoke(this.skill, "uninstall");
-			//
-			Collection<String> activeTasks = (Collection<String>) this.reflect.invoke(this.skill, "getActiveTasks");
-			assertTrue(activeTasks.isEmpty());
+			this.reflect.invoke(this.skill, "uninstall", UninstallationStage.PRE_DESTROY_EVENT);
+			//
+			Collection<String> activeTasks = (Collection<String>) this.reflect.invoke(this.skill, "getActiveTasks");
+			assertTrue(activeTasks.isEmpty());
+			//
 			for (ScheduledFuture<?> f : futures) {
 				Mockito.verify(f, new Times(1)).cancel(ArgumentMatchers.anyBoolean());
 			}
@@ -289,6 +287,42 @@
 			//
 			this.skill.cancel(t2, false);
 			this.skill.cancel(t1, false);
+			//
+			Collection<String> activeTasks = (Collection<String>) this.reflect.invoke(this.skill, "getActiveTasks");
+			assertTrue(activeTasks.isEmpty());
+			for (ScheduledFuture<?> f : futures) {
+				Mockito.verify(f, new Times(1)).cancel(ArgumentMatchers.anyBoolean());
+			}
+		}
+
+		@Test
+		public void uninstall_Pre() throws Exception {
+			Procedure1 procedure1 = Mockito.mock(Procedure1.class);
+			this.skill.every(5, procedure1);
+			Procedure1 procedure2 = Mockito.mock(Procedure1.class);
+			this.skill.in(5, procedure2);
+			Collection<ScheduledFuture<?>> futures = (Collection<ScheduledFuture<?>>) this.reflect.invoke(this.skill, "getActiveFutures");
+			assertEquals(2, futures.size());
+			//
+			this.reflect.invoke(this.skill, "uninstall", UninstallationStage.PRE_DESTROY_EVENT);
+			//
+			Collection<String> activeTasks = (Collection<String>) this.reflect.invoke(this.skill, "getActiveTasks");
+			assertTrue(activeTasks.isEmpty());
+			for (ScheduledFuture<?> f : futures) {
+				Mockito.verify(f, new Times(1)).cancel(ArgumentMatchers.anyBoolean());
+			}
+		}
+
+		@Test
+		public void uninstall_Post() throws Exception {
+			Procedure1 procedure1 = Mockito.mock(Procedure1.class);
+			this.skill.every(5, procedure1);
+			Procedure1 procedure2 = Mockito.mock(Procedure1.class);
+			this.skill.in(5, procedure2);
+			Collection<ScheduledFuture<?>> futures = (Collection<ScheduledFuture<?>>) this.reflect.invoke(this.skill, "getActiveFutures");
+			assertEquals(2, futures.size());
+			//
+			this.reflect.invoke(this.skill, "uninstall", UninstallationStage.POST_DESTROY_EVENT);
 			//
 			Collection<String> activeTasks = (Collection<String>) this.reflect.invoke(this.skill, "getActiveTasks");
 			assertTrue(activeTasks.isEmpty());
@@ -340,43 +374,6 @@
 				handlers.add(() -> onDestroy(event, event));
 			}
 
-<<<<<<< HEAD
-	@Test
-	public void uninstall_Pre() throws Exception {
-		Procedure1 procedure1 = Mockito.mock(Procedure1.class);
-		this.skill.every(5, procedure1);
-		Procedure1 procedure2 = Mockito.mock(Procedure1.class);
-		this.skill.in(5, procedure2);
-		Collection<ScheduledFuture<?>> futures = (Collection<ScheduledFuture<?>>) this.reflect.invoke(this.skill, "getActiveFutures");
-		assertEquals(2, futures.size());
-		//
-		this.reflect.invoke(this.skill, "uninstall", UninstallationStage.PRE_DESTROY_EVENT);
-		//
-		Collection<String> activeTasks = (Collection<String>) this.reflect.invoke(this.skill, "getActiveTasks");
-		assertTrue(activeTasks.isEmpty());
-		for (ScheduledFuture<?> f : futures) {
-			Mockito.verify(f, new Times(1)).cancel(ArgumentMatchers.anyBoolean());
-		}
-	}
-
-	@Test
-	public void uninstall_Post() throws Exception {
-		Procedure1 procedure1 = Mockito.mock(Procedure1.class);
-		this.skill.every(5, procedure1);
-		Procedure1 procedure2 = Mockito.mock(Procedure1.class);
-		this.skill.in(5, procedure2);
-		Collection<ScheduledFuture<?>> futures = (Collection<ScheduledFuture<?>>) this.reflect.invoke(this.skill, "getActiveFutures");
-		assertEquals(2, futures.size());
-		//
-		this.reflect.invoke(this.skill, "uninstall", UninstallationStage.POST_DESTROY_EVENT);
-		//
-		Collection<String> activeTasks = (Collection<String>) this.reflect.invoke(this.skill, "getActiveTasks");
-		assertTrue(activeTasks.isEmpty());
-		for (ScheduledFuture<?> f : futures) {
-			Mockito.verify(f, new Times(1)).cancel(ArgumentMatchers.anyBoolean());
-		}
-	}
-=======
 			private void onDestroy(Destroy it, Destroy occurrence) {
 				try {
 					addResult(this.ext.invoke(getSkill(Schedules.class), "getActiveTasks"));
@@ -384,7 +381,6 @@
 					addResult(e);
 				}
 			}
->>>>>>> b1d3fbe3
 
 			@Override
 			protected boolean runAgentTest() {
