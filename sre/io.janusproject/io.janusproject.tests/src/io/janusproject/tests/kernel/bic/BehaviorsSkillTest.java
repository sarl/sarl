/*
 * $Id$
 * 
 * Janus platform is an open-source multiagent platform.
 * More details on http://www.janusproject.io
 * 
 * Copyright (C) 2014-2015 Sebastian RODRIGUEZ, Nicolas GAUD, Stéphane GALLAND.
 * 
 * Licensed under the Apache License, Version 2.0 (the "License");
 * you may not use this file except in compliance with the License.
 * You may obtain a copy of the License at
 * http://www.apache.org/licenses/LICENSE-2.0
 * 
 * Unless required by applicable law or agreed to in writing, software
 * distributed under the License is distributed on an "AS IS" BASIS,
 * WITHOUT WARRANTIES OR CONDITIONS OF ANY KIND, either express or implied.
 * See the License for the specific language governing permissions and
 * limitations under the License.
 */
package io.janusproject.tests.kernel.bic;

<<<<<<< HEAD
import static org.junit.Assert.*;
=======
import static org.junit.Assert.assertNotNull;
>>>>>>> 23247e99
import static org.junit.Assert.assertNull;
import static org.junit.Assert.assertSame;
import static org.junit.Assert.assertTrue;

import java.lang.reflect.Constructor;
import java.util.Collection;
import java.util.UUID;

<<<<<<< HEAD
=======
import org.eclipse.xtext.xbase.lib.Functions.Function1;
>>>>>>> 23247e99
import org.junit.Before;
import org.junit.Test;
import org.junit.runner.RunWith;
import org.junit.runners.Suite;
import org.junit.runners.Suite.SuiteClasses;
import org.mockito.ArgumentCaptor;
import org.mockito.ArgumentMatchers;
import org.mockito.Mockito;
import org.mockito.internal.verification.Times;

import io.janusproject.kernel.bic.BehaviorsSkill;
import io.janusproject.kernel.bic.InnerContextSkill;
import io.janusproject.kernel.bic.InternalEventBusCapacity;
import io.janusproject.tests.testutils.AbstractJanusTest;

import io.janusproject.kernel.bic.BehaviorsSkill;
import io.janusproject.kernel.bic.InternalEventBusCapacity;
import io.janusproject.kernel.bic.SchedulesSkill;
import io.janusproject.tests.testutils.AbstractJanusTest;

import io.sarl.core.InnerContextAccess;
import io.sarl.core.Schedules;
import io.sarl.lang.core.Address;
import io.sarl.lang.core.Agent;
import io.sarl.lang.core.AgentContext;
import io.sarl.lang.core.AgentTrait;
import io.sarl.lang.core.Behavior;
import io.sarl.lang.core.BuiltinCapacitiesProvider;
import io.sarl.lang.core.Capacities;
import io.sarl.lang.core.Capacity;
import io.sarl.lang.core.Event;
import io.sarl.lang.core.EventListener;
import io.sarl.lang.core.EventSpace;
import io.sarl.lang.core.EventSpaceSpecification;
<<<<<<< HEAD
import io.sarl.lang.core.Scope;
=======
import io.sarl.lang.core.Skill;
>>>>>>> 23247e99
import io.sarl.lang.core.SpaceID;
import io.sarl.lang.util.ClearableReference;
import io.sarl.tests.api.Nullable;
import io.sarl.util.Scopes;

/**
 * @author $Author: sgalland$
 * @version $FullVersion$
 * @mavengroupid $GroupId$
 * @mavenartifactid $ArtifactId$
 */
@RunWith(Suite.class)
@SuiteClasses({
	BehaviorsSkillTest.WithInnerSpace.class,
	BehaviorsSkillTest.WithoutInnerSpace.class,
})
@SuppressWarnings("all")
public class BehaviorsSkillTest {

	public static class WithInnerSpace extends AbstractJanusTest {
		
		@Nullable
		private EventListener eventListener;
	
		@Nullable
		private InternalEventBusCapacity busCapacity;
	
		@Nullable
		private InnerContextAccess innerCapacity;
	
		@Nullable
		private EventSpace innerSpace;
	
		@Nullable
		private Address address;
	
		@Nullable
		private BehaviorsSkill skill;
	
		@Before
		public void setUp() throws Exception {
			this.eventListener = Mockito.mock(EventListener.class);
			this.address = new Address(new SpaceID(UUID.randomUUID(), UUID.randomUUID(), EventSpaceSpecification.class),
					UUID.randomUUID());
			this.busCapacity = Mockito.mock(InternalEventBusCapacity.class);
			Mockito.when(this.busCapacity.asEventListener()).thenReturn(this.eventListener);
			Mockito.when(this.busCapacity.getInnerDefaultSpaceAddress()).thenReturn(this.address);
	
			this.innerSpace = Mockito.mock(EventSpace.class);
			Mockito.when(this.innerSpace.getAddress(ArgumentMatchers.any(UUID.class))).thenReturn(this.address);
			AgentContext innerContext = Mockito.mock(AgentContext.class);
			Mockito.when(innerContext.getDefaultSpace()).thenReturn(this.innerSpace);
			this.innerCapacity = Mockito.mock(InnerContextAccess.class);
			Mockito.when(this.innerCapacity.getInnerContext()).thenReturn(innerContext);
	
			Agent agent = new TestAgent(this);
			this.skill = this.reflect.newInstance(BehaviorsSkill.class, agent, this.address);
		}
	
		@Test
		public void asEventListener() {
			assertSame(this.eventListener, this.skill.asEventListener());
		}
	
		@Test
		public void registerBehavior() {
			Behavior b = new TestBehavior();
			b = spy(b);
			assertSame(b, this.skill.registerBehavior(b));
			ArgumentCaptor<Behavior> argument = ArgumentCaptor.forClass(Behavior.class);
			Mockito.verify(this.busCapacity).registerEventListener(argument.capture());
			assertSame(b, argument.getValue());
		}
	
		@Test
		public void unregisterBehavior() {
			Behavior b = new TestBehavior();
			b = spy(b);
			this.skill.registerBehavior(b);
			//
			assertSame(b, this.skill.unregisterBehavior(b));
			ArgumentCaptor<Behavior> argument = ArgumentCaptor.forClass(Behavior.class);
			Mockito.verify(this.busCapacity).unregisterEventListener(argument.capture());
			assertSame(b, argument.getValue());
		}
	
		@Test
		public void hasRegisteredBehavior() {
			Mockito.doReturn(false).when(this.busCapacity).hasRegisteredEventListener(ArgumentMatchers.any());
			assertFalse(this.skill.hasRegisteredBehavior());
			//
			Mockito.doReturn(true).when(this.busCapacity).hasRegisteredEventListener(ArgumentMatchers.any());
			assertTrue(this.skill.hasRegisteredBehavior());
		}

		@Test
		public void getRegisteredBehaviors() {
			Mockito.doReturn(0).when(this.busCapacity).getRegisteredEventListeners(ArgumentMatchers.any(), ArgumentMatchers.any());
			assertContains(this.skill.getRegisteredBehaviors());
			//
			Object behaviorListener = new TestBehavior();
			Mockito.doAnswer((it) -> {
				((Collection) it.getArgument(1)).add(behaviorListener);
				return 1;
			}).when(this.busCapacity).getRegisteredEventListeners(ArgumentMatchers.any(), ArgumentMatchers.any());
			assertContains(this.skill.getRegisteredBehaviors(), behaviorListener);
		}

<<<<<<< HEAD
		@Test
		public void wake_noScope() {
			Event event = mock(Event.class);
			this.skill.wake(event);
			ArgumentCaptor<Event> argument1 = ArgumentCaptor.forClass(Event.class);
			ArgumentCaptor<Scope<Address>> argument2 = ArgumentCaptor.forClass(Scope.class);
			Mockito.verify(this.innerSpace).emit(argument1.capture(), argument2.capture());
			assertSame(event, argument1.getValue());
			assertNull(argument2.getValue());
			ArgumentCaptor<Address> argument3 = ArgumentCaptor.forClass(Address.class);
			Mockito.verify(event).setSource(argument3.capture());
			assertEquals(this.address, argument3.getValue());
		}
	
		@Test
		public void wake_scope_all() {
			Event event = mock(Event.class);
			this.skill.wake(event, Scopes.allParticipants());
			ArgumentCaptor<Event> argument1 = ArgumentCaptor.forClass(Event.class);
			ArgumentCaptor<Scope<Address>> argument2 = ArgumentCaptor.forClass(Scope.class);
			Mockito.verify(this.innerSpace).emit(argument1.capture(), argument2.capture());
			assertSame(event, argument1.getValue());
			assertNotNull(argument2.getValue());
			assertSame(Scopes.allParticipants(), argument2.getValue());
			ArgumentCaptor<Address> argument3 = ArgumentCaptor.forClass(Address.class);
			Mockito.verify(event).setSource(argument3.capture());
			assertEquals(this.address, argument3.getValue());
		}
	
		@Test
		public void wake_scope_any() {
			Event event = mock(Event.class);
			SpaceID spaceID = new SpaceID(UUID.randomUUID(), UUID.randomUUID(), null);
			Scope<Address> scope = Scopes.addresses(new Address(spaceID, UUID.randomUUID()));
			this.skill.wake(event, scope);
			ArgumentCaptor<Event> argument1 = ArgumentCaptor.forClass(Event.class);
			ArgumentCaptor<Scope<Address>> argument2 = ArgumentCaptor.forClass(Scope.class);
			Mockito.verify(this.innerSpace).emit(argument1.capture(), argument2.capture());
			assertSame(event, argument1.getValue());
			assertNotNull(argument2.getValue());
			assertSame(scope, argument2.getValue());
			ArgumentCaptor<Address> argument3 = ArgumentCaptor.forClass(Address.class);
			Mockito.verify(event).setSource(argument3.capture());
			assertEquals(this.address, argument3.getValue());
		}
=======
	@Nullable
	private SchedulesSkill schedulesCapacity;

	@Nullable
	private EventSpace innerSpace;
>>>>>>> 23247e99

		public static class TestAgent extends Agent {

			private final WithInnerSpace test;
			
			public TestAgent(WithInnerSpace test) {
				super(Mockito.mock(BuiltinCapacitiesProvider.class), UUID.randomUUID(), null);
				this.test = test;
			}

<<<<<<< HEAD
			@Override
			protected <S extends Capacity> S getSkill(Class<S> capacity) {
				if (InternalEventBusCapacity.class.equals(capacity))
					return capacity.cast(this.test.busCapacity);
				return capacity.cast(this.test.innerCapacity);
			}

		}

=======
	@Nullable
	private Skill1 specificCapacity;

	@Nullable
	private TestAgent agent;

	@Before
	public void setUp() throws Exception {
		this.eventListener = Mockito.mock(EventListener.class);
		this.address = new Address(new SpaceID(UUID.randomUUID(), UUID.randomUUID(), EventSpaceSpecification.class),
				UUID.randomUUID());
		this.busCapacity = Mockito.mock(InternalEventBusCapacity.class);
		Mockito.when(this.busCapacity.asEventListener()).thenReturn(this.eventListener);

		this.innerSpace = Mockito.mock(EventSpace.class);
		Mockito.when(this.innerSpace.getAddress(ArgumentMatchers.any(UUID.class))).thenReturn(this.address);
		AgentContext innerContext = Mockito.mock(AgentContext.class);
		Mockito.when(innerContext.getDefaultSpace()).thenReturn(this.innerSpace);
		this.innerCapacity = Mockito.mock(InnerContextAccess.class);
		Mockito.when(this.innerCapacity.getInnerContext()).thenReturn(innerContext);
		this.schedulesCapacity = Mockito.mock(SchedulesSkill.class);

		this.agent = new TestAgent(this);
		this.skill = this.reflect.newInstance(BehaviorsSkill.class, this.agent, this.address);

		this.specificCapacity = new Skill1(this.agent);
>>>>>>> 23247e99
	}

	public static class WithoutInnerSpace extends AbstractJanusTest {
		
		@Nullable
		private EventListener eventListener;
	
		@Nullable
		private InternalEventBusCapacity busCapacity;
	
		@Nullable
		private InnerContextAccess innerCapacity;
	
		@Nullable
		private EventSpace innerSpace;
	
		@Nullable
		private Address address;
	
		@Nullable
		private BehaviorsSkill skill;
	
		@Before
		public void setUp() throws Exception {
			this.eventListener = Mockito.mock(EventListener.class);
			this.address = new Address(new SpaceID(UUID.randomUUID(), UUID.randomUUID(), EventSpaceSpecification.class),
					UUID.randomUUID());
			this.busCapacity = Mockito.mock(InternalEventBusCapacity.class);
			Mockito.when(this.busCapacity.asEventListener()).thenReturn(this.eventListener);
			Mockito.when(this.busCapacity.getInnerDefaultSpaceAddress()).thenReturn(this.address);
	
			this.innerSpace = Mockito.mock(EventSpace.class);
			Mockito.when(this.innerSpace.getAddress(ArgumentMatchers.any(UUID.class))).thenReturn(this.address);
			AgentContext innerContext = Mockito.mock(AgentContext.class);
			Mockito.when(innerContext.getDefaultSpace()).thenReturn(this.innerSpace);

<<<<<<< HEAD
			Agent agent = new TestAgent(this);

			InnerContextSkill innerSkill = this.reflect.newInstance(InnerContextSkill.class, agent, this.address);
			innerSkill = Mockito.spy(innerSkill);
			Mockito.doReturn(false).when(innerSkill).hasInnerContext();
			Mockito.doReturn(innerContext).when(innerSkill).getInnerContext();
			this.innerCapacity = innerSkill;
	
			this.skill = this.reflect.newInstance(BehaviorsSkill.class, agent, this.address);
		}
	
		@Test
		public void asEventListener() {
			assertSame(this.eventListener, this.skill.asEventListener());
		}
	
		@Test
		public void registerBehavior() {
			Behavior b = new TestBehavior();
			b = spy(b);
			assertSame(b, this.skill.registerBehavior(b));
			ArgumentCaptor<Behavior> argument = ArgumentCaptor.forClass(Behavior.class);
			Mockito.verify(this.busCapacity).registerEventListener(argument.capture());
			assertSame(b, argument.getValue());
		}
	
		@Test
		public void unregisterBehavior() {
			Behavior b = new TestBehavior();
			b = spy(b);
			this.skill.registerBehavior(b);
			//
			assertSame(b, this.skill.unregisterBehavior(b));
			ArgumentCaptor<Behavior> argument = ArgumentCaptor.forClass(Behavior.class);
			Mockito.verify(this.busCapacity).unregisterEventListener(argument.capture());
			assertSame(b, argument.getValue());
		}
	
		@Test
		public void wake_noScope() {
			Event event = mock(Event.class);
			this.skill.wake(event);
			ArgumentCaptor<Event> argument1 = ArgumentCaptor.forClass(Event.class);
			Mockito.verify(this.eventListener).receiveEvent(argument1.capture());
			assertSame(event, argument1.getValue());
			ArgumentCaptor<Address> argument2 = ArgumentCaptor.forClass(Address.class);
			Mockito.verify(event).setSource(argument2.capture());
			assertEquals(this.address, argument2.getValue());
		}
	
		@Test
		public void wake_scope_all() {
			Event event = mock(Event.class);
			this.skill.wake(event, Scopes.allParticipants());
			ArgumentCaptor<Event> argument1 = ArgumentCaptor.forClass(Event.class);
			Mockito.verify(this.eventListener).receiveEvent(argument1.capture());
			assertSame(event, argument1.getValue());
			ArgumentCaptor<Address> argument2 = ArgumentCaptor.forClass(Address.class);
			Mockito.verify(event).setSource(argument2.capture());
			assertEquals(this.address, argument2.getValue());
		}
	
		@Test
		public void wake_scope_any() {
			Event event = mock(Event.class);
			SpaceID spaceID = new SpaceID(UUID.randomUUID(), UUID.randomUUID(), null);
			Scope<Address> scope = Scopes.addresses(new Address(spaceID, UUID.randomUUID()));
			this.skill.wake(event, scope);
			ArgumentCaptor<Event> argument1 = ArgumentCaptor.forClass(Event.class);
			Mockito.verify(this.eventListener, Mockito.never()).receiveEvent(argument1.capture());
		}
=======
	@Test
	public void registerBehavior() {
		Behavior b = new TestBehavior(this.agent);
		b = spy(b);
		assertSame(b, this.skill.registerBehavior(b));
		ArgumentCaptor<Behavior> argument1 = ArgumentCaptor.forClass(Behavior.class);
		ArgumentCaptor<Boolean> argument2 = ArgumentCaptor.forClass(Boolean.class);
		ArgumentCaptor<Function1<? super Event, ? extends Boolean>> argument3 = ArgumentCaptor.forClass(Function1.class);
		Mockito.verify(this.busCapacity).registerEventListener(argument1.capture(), argument2.capture(), argument3.capture());
		assertSame(b, argument1.getValue());
		assertTrue(argument2.getValue());
		assertNull(argument3.getValue());
	}

	@Test
	public void registerBehavior_null() {
		Behavior b = new TestBehavior(this.agent);
		b = spy(b);
		assertSame(b, this.skill.registerBehavior(b, null));
		ArgumentCaptor<Behavior> argument1 = ArgumentCaptor.forClass(Behavior.class);
		ArgumentCaptor<Boolean> argument2 = ArgumentCaptor.forClass(Boolean.class);
		ArgumentCaptor<Function1<? super Event, ? extends Boolean>> argument3 = ArgumentCaptor.forClass(Function1.class);
		Mockito.verify(this.busCapacity).registerEventListener(argument1.capture(), argument2.capture(), argument3.capture());
		assertSame(b, argument1.getValue());
		assertTrue(argument2.getValue());
		assertNull(argument3.getValue());
	}

	@Test
	public void registerBehavior_validFilter() {
		Behavior b = new TestBehavior(this.agent);
		b = spy(b);
		Function1<? super Event, ? extends Boolean> filter = (event) -> true;
		assertSame(b, this.skill.registerBehavior(b, filter));
		ArgumentCaptor<Behavior> argument1 = ArgumentCaptor.forClass(Behavior.class);
		ArgumentCaptor<Boolean> argument2 = ArgumentCaptor.forClass(Boolean.class);
		ArgumentCaptor<Function1<? super Event, ? extends Boolean>> argument3 = ArgumentCaptor.forClass(Function1.class);
		Mockito.verify(this.busCapacity).registerEventListener(argument1.capture(), argument2.capture(), argument3.capture());
		assertSame(b, argument1.getValue());
		assertTrue(argument2.getValue());
		assertSame(filter, argument3.getValue());
	}

	@Test
	public void registerBehavior_invalidFilter() {
		Behavior b = new TestBehavior(this.agent);
		b = spy(b);
		Function1<? super Event, ? extends Boolean> filter = (event) -> false;
		assertSame(b, this.skill.registerBehavior(b, filter));
		ArgumentCaptor<Behavior> argument1 = ArgumentCaptor.forClass(Behavior.class);
		ArgumentCaptor<Boolean> argument2 = ArgumentCaptor.forClass(Boolean.class);
		ArgumentCaptor<Function1<? super Event, ? extends Boolean>> argument3 = ArgumentCaptor.forClass(Function1.class);
		Mockito.verify(this.busCapacity).registerEventListener(argument1.capture(), argument2.capture(), argument3.capture());
		assertSame(b, argument1.getValue());
		assertTrue(argument2.getValue());
		assertSame(filter, argument3.getValue());
	}

	@Test
	public void unregisterBehavior() {
		Behavior b = new TestBehavior(this.agent);
		b = spy(b);
		this.skill.registerBehavior(b);
		//
		assertSame(b, this.skill.unregisterBehavior(b));
		ArgumentCaptor<Behavior> argument1 = ArgumentCaptor.forClass(Behavior.class);
		ArgumentCaptor<Boolean> argument2 = ArgumentCaptor.forClass(Boolean.class);
		Mockito.verify(this.busCapacity, Mockito.times(1)).unregisterEventListener(argument1.capture(), argument2.capture());
		assertSame(b, argument1.getValue());
		assertTrue(argument2.getValue());
	}
>>>>>>> 23247e99

		public static class TestAgent extends Agent {

<<<<<<< HEAD
			private final WithoutInnerSpace test;
			
			public TestAgent(WithoutInnerSpace test) {
				super(Mockito.mock(BuiltinCapacitiesProvider.class), UUID.randomUUID(), null);
				this.test = test;
			}
=======
	@Test
	public void contextAwareCapacityCall() throws Exception {
		TestBehavior b = new TestBehavior(this.agent);
		//
		b.runContextAwareCapacityCallTest();
		//
		assertNotNull(this.specificCapacity.caller);
		assertSame(b, this.specificCapacity.caller);
	}

	public static interface Capacity1 extends Capacity {
		void callCapacity();
		public static class ContextAwareCapacityWrapper<C extends Capacity1> extends Capacity.ContextAwareCapacityWrapper<C> implements Capacity1 {
			public ContextAwareCapacityWrapper(C capacity, AgentTrait caller) {
				super(capacity, caller);
			}
			public void callCapacity() {
				try {
					ensureCallerInLocalThread();
					this.capacity.callCapacity();
				} finally {
					resetCallerInLocalThread();
				}
			}
		}
	}

	public static class Skill1 extends Skill implements Capacity1 {

		public Object caller;

		public Skill1(Agent agent) {
			super(agent);
		}

		@Override
		public void callCapacity() {
			Object caller = Capacities.getCaller();
			this.caller = caller; 
		}

	}

	public static class TestAgent extends Agent {
>>>>>>> 23247e99

			@Override
			protected <S extends Capacity> S getSkill(Class<S> capacity) {
				if (InternalEventBusCapacity.class.equals(capacity))
					return capacity.cast(this.test.busCapacity);
				return capacity.cast(this.test.innerCapacity);
			}

<<<<<<< HEAD
=======
		@Override
		protected ClearableReference<Skill> $getSkill(Class<? extends Capacity> capacity) {
			if (Capacity1.class.equals(capacity))
				return new ClearableReference(this.test.specificCapacity);
			if (InternalEventBusCapacity.class.equals(capacity))
				return new ClearableReference(this.test.busCapacity);
			if (InnerContextAccess.class.equals(capacity))
				return new ClearableReference(this.test.innerCapacity);
			if (Schedules.class.equals(capacity))
				return new ClearableReference(this.test.schedulesCapacity);
			return new ClearableReference<>(null);
>>>>>>> 23247e99
		}

	}

	public static class TestBehavior extends Behavior {

		public TestBehavior(Agent owner) {
			super(owner);
		}

		public void runContextAwareCapacityCallTest() {
			Capacity1 skill = getSkill(Capacity1.class);
			assertNotNull(skill);
			assertInstanceOf(Capacity1.ContextAwareCapacityWrapper.class, skill);
			Capacity1 original = ((Capacity1.ContextAwareCapacityWrapper<?>) skill).getDelegate();
			assertInstanceOf(Skill1.class, original);
			Skill1 skill1 = (Skill1) original;
			skill.callCapacity();
			assertSame(this, skill1.caller);
		}

	}

}<|MERGE_RESOLUTION|>--- conflicted
+++ resolved
@@ -19,37 +19,20 @@
  */
 package io.janusproject.tests.kernel.bic;
 
-<<<<<<< HEAD
 import static org.junit.Assert.*;
-=======
-import static org.junit.Assert.assertNotNull;
->>>>>>> 23247e99
 import static org.junit.Assert.assertNull;
 import static org.junit.Assert.assertSame;
 import static org.junit.Assert.assertTrue;
 
-import java.lang.reflect.Constructor;
 import java.util.Collection;
 import java.util.UUID;
 
-<<<<<<< HEAD
-=======
 import org.eclipse.xtext.xbase.lib.Functions.Function1;
->>>>>>> 23247e99
 import org.junit.Before;
 import org.junit.Test;
-import org.junit.runner.RunWith;
-import org.junit.runners.Suite;
-import org.junit.runners.Suite.SuiteClasses;
 import org.mockito.ArgumentCaptor;
 import org.mockito.ArgumentMatchers;
 import org.mockito.Mockito;
-import org.mockito.internal.verification.Times;
-
-import io.janusproject.kernel.bic.BehaviorsSkill;
-import io.janusproject.kernel.bic.InnerContextSkill;
-import io.janusproject.kernel.bic.InternalEventBusCapacity;
-import io.janusproject.tests.testutils.AbstractJanusTest;
 
 import io.janusproject.kernel.bic.BehaviorsSkill;
 import io.janusproject.kernel.bic.InternalEventBusCapacity;
@@ -70,11 +53,8 @@
 import io.sarl.lang.core.EventListener;
 import io.sarl.lang.core.EventSpace;
 import io.sarl.lang.core.EventSpaceSpecification;
-<<<<<<< HEAD
 import io.sarl.lang.core.Scope;
-=======
 import io.sarl.lang.core.Skill;
->>>>>>> 23247e99
 import io.sarl.lang.core.SpaceID;
 import io.sarl.lang.util.ClearableReference;
 import io.sarl.tests.api.Nullable;
@@ -86,177 +66,30 @@
  * @mavengroupid $GroupId$
  * @mavenartifactid $ArtifactId$
  */
-@RunWith(Suite.class)
-@SuiteClasses({
-	BehaviorsSkillTest.WithInnerSpace.class,
-	BehaviorsSkillTest.WithoutInnerSpace.class,
-})
 @SuppressWarnings("all")
-public class BehaviorsSkillTest {
-
-	public static class WithInnerSpace extends AbstractJanusTest {
-		
-		@Nullable
-		private EventListener eventListener;
-	
-		@Nullable
-		private InternalEventBusCapacity busCapacity;
-	
-		@Nullable
-		private InnerContextAccess innerCapacity;
-	
-		@Nullable
-		private EventSpace innerSpace;
-	
-		@Nullable
-		private Address address;
-	
-		@Nullable
-		private BehaviorsSkill skill;
-	
-		@Before
-		public void setUp() throws Exception {
-			this.eventListener = Mockito.mock(EventListener.class);
-			this.address = new Address(new SpaceID(UUID.randomUUID(), UUID.randomUUID(), EventSpaceSpecification.class),
-					UUID.randomUUID());
-			this.busCapacity = Mockito.mock(InternalEventBusCapacity.class);
-			Mockito.when(this.busCapacity.asEventListener()).thenReturn(this.eventListener);
-			Mockito.when(this.busCapacity.getInnerDefaultSpaceAddress()).thenReturn(this.address);
-	
-			this.innerSpace = Mockito.mock(EventSpace.class);
-			Mockito.when(this.innerSpace.getAddress(ArgumentMatchers.any(UUID.class))).thenReturn(this.address);
-			AgentContext innerContext = Mockito.mock(AgentContext.class);
-			Mockito.when(innerContext.getDefaultSpace()).thenReturn(this.innerSpace);
-			this.innerCapacity = Mockito.mock(InnerContextAccess.class);
-			Mockito.when(this.innerCapacity.getInnerContext()).thenReturn(innerContext);
-	
-			Agent agent = new TestAgent(this);
-			this.skill = this.reflect.newInstance(BehaviorsSkill.class, agent, this.address);
-		}
-	
-		@Test
-		public void asEventListener() {
-			assertSame(this.eventListener, this.skill.asEventListener());
-		}
-	
-		@Test
-		public void registerBehavior() {
-			Behavior b = new TestBehavior();
-			b = spy(b);
-			assertSame(b, this.skill.registerBehavior(b));
-			ArgumentCaptor<Behavior> argument = ArgumentCaptor.forClass(Behavior.class);
-			Mockito.verify(this.busCapacity).registerEventListener(argument.capture());
-			assertSame(b, argument.getValue());
-		}
-	
-		@Test
-		public void unregisterBehavior() {
-			Behavior b = new TestBehavior();
-			b = spy(b);
-			this.skill.registerBehavior(b);
-			//
-			assertSame(b, this.skill.unregisterBehavior(b));
-			ArgumentCaptor<Behavior> argument = ArgumentCaptor.forClass(Behavior.class);
-			Mockito.verify(this.busCapacity).unregisterEventListener(argument.capture());
-			assertSame(b, argument.getValue());
-		}
-	
-		@Test
-		public void hasRegisteredBehavior() {
-			Mockito.doReturn(false).when(this.busCapacity).hasRegisteredEventListener(ArgumentMatchers.any());
-			assertFalse(this.skill.hasRegisteredBehavior());
-			//
-			Mockito.doReturn(true).when(this.busCapacity).hasRegisteredEventListener(ArgumentMatchers.any());
-			assertTrue(this.skill.hasRegisteredBehavior());
-		}
-
-		@Test
-		public void getRegisteredBehaviors() {
-			Mockito.doReturn(0).when(this.busCapacity).getRegisteredEventListeners(ArgumentMatchers.any(), ArgumentMatchers.any());
-			assertContains(this.skill.getRegisteredBehaviors());
-			//
-			Object behaviorListener = new TestBehavior();
-			Mockito.doAnswer((it) -> {
-				((Collection) it.getArgument(1)).add(behaviorListener);
-				return 1;
-			}).when(this.busCapacity).getRegisteredEventListeners(ArgumentMatchers.any(), ArgumentMatchers.any());
-			assertContains(this.skill.getRegisteredBehaviors(), behaviorListener);
-		}
-
-<<<<<<< HEAD
-		@Test
-		public void wake_noScope() {
-			Event event = mock(Event.class);
-			this.skill.wake(event);
-			ArgumentCaptor<Event> argument1 = ArgumentCaptor.forClass(Event.class);
-			ArgumentCaptor<Scope<Address>> argument2 = ArgumentCaptor.forClass(Scope.class);
-			Mockito.verify(this.innerSpace).emit(argument1.capture(), argument2.capture());
-			assertSame(event, argument1.getValue());
-			assertNull(argument2.getValue());
-			ArgumentCaptor<Address> argument3 = ArgumentCaptor.forClass(Address.class);
-			Mockito.verify(event).setSource(argument3.capture());
-			assertEquals(this.address, argument3.getValue());
-		}
-	
-		@Test
-		public void wake_scope_all() {
-			Event event = mock(Event.class);
-			this.skill.wake(event, Scopes.allParticipants());
-			ArgumentCaptor<Event> argument1 = ArgumentCaptor.forClass(Event.class);
-			ArgumentCaptor<Scope<Address>> argument2 = ArgumentCaptor.forClass(Scope.class);
-			Mockito.verify(this.innerSpace).emit(argument1.capture(), argument2.capture());
-			assertSame(event, argument1.getValue());
-			assertNotNull(argument2.getValue());
-			assertSame(Scopes.allParticipants(), argument2.getValue());
-			ArgumentCaptor<Address> argument3 = ArgumentCaptor.forClass(Address.class);
-			Mockito.verify(event).setSource(argument3.capture());
-			assertEquals(this.address, argument3.getValue());
-		}
-	
-		@Test
-		public void wake_scope_any() {
-			Event event = mock(Event.class);
-			SpaceID spaceID = new SpaceID(UUID.randomUUID(), UUID.randomUUID(), null);
-			Scope<Address> scope = Scopes.addresses(new Address(spaceID, UUID.randomUUID()));
-			this.skill.wake(event, scope);
-			ArgumentCaptor<Event> argument1 = ArgumentCaptor.forClass(Event.class);
-			ArgumentCaptor<Scope<Address>> argument2 = ArgumentCaptor.forClass(Scope.class);
-			Mockito.verify(this.innerSpace).emit(argument1.capture(), argument2.capture());
-			assertSame(event, argument1.getValue());
-			assertNotNull(argument2.getValue());
-			assertSame(scope, argument2.getValue());
-			ArgumentCaptor<Address> argument3 = ArgumentCaptor.forClass(Address.class);
-			Mockito.verify(event).setSource(argument3.capture());
-			assertEquals(this.address, argument3.getValue());
-		}
-=======
+public class BehaviorsSkillTest extends AbstractJanusTest {
+
+	@Nullable
+	private EventListener eventListener;
+
+	@Nullable
+	private InternalEventBusCapacity busCapacity;
+
+	@Nullable
+	private InnerContextAccess innerCapacity;
+
 	@Nullable
 	private SchedulesSkill schedulesCapacity;
 
 	@Nullable
 	private EventSpace innerSpace;
->>>>>>> 23247e99
-
-		public static class TestAgent extends Agent {
-
-			private final WithInnerSpace test;
-			
-			public TestAgent(WithInnerSpace test) {
-				super(Mockito.mock(BuiltinCapacitiesProvider.class), UUID.randomUUID(), null);
-				this.test = test;
-			}
-
-<<<<<<< HEAD
-			@Override
-			protected <S extends Capacity> S getSkill(Class<S> capacity) {
-				if (InternalEventBusCapacity.class.equals(capacity))
-					return capacity.cast(this.test.busCapacity);
-				return capacity.cast(this.test.innerCapacity);
-			}
-
-		}
-
-=======
+
+	@Nullable
+	private Address address;
+
+	@Nullable
+	private BehaviorsSkill skill;
+
 	@Nullable
 	private Skill1 specificCapacity;
 
@@ -283,116 +116,13 @@
 		this.skill = this.reflect.newInstance(BehaviorsSkill.class, this.agent, this.address);
 
 		this.specificCapacity = new Skill1(this.agent);
->>>>>>> 23247e99
-	}
-
-	public static class WithoutInnerSpace extends AbstractJanusTest {
-		
-		@Nullable
-		private EventListener eventListener;
-	
-		@Nullable
-		private InternalEventBusCapacity busCapacity;
-	
-		@Nullable
-		private InnerContextAccess innerCapacity;
-	
-		@Nullable
-		private EventSpace innerSpace;
-	
-		@Nullable
-		private Address address;
-	
-		@Nullable
-		private BehaviorsSkill skill;
-	
-		@Before
-		public void setUp() throws Exception {
-			this.eventListener = Mockito.mock(EventListener.class);
-			this.address = new Address(new SpaceID(UUID.randomUUID(), UUID.randomUUID(), EventSpaceSpecification.class),
-					UUID.randomUUID());
-			this.busCapacity = Mockito.mock(InternalEventBusCapacity.class);
-			Mockito.when(this.busCapacity.asEventListener()).thenReturn(this.eventListener);
-			Mockito.when(this.busCapacity.getInnerDefaultSpaceAddress()).thenReturn(this.address);
-	
-			this.innerSpace = Mockito.mock(EventSpace.class);
-			Mockito.when(this.innerSpace.getAddress(ArgumentMatchers.any(UUID.class))).thenReturn(this.address);
-			AgentContext innerContext = Mockito.mock(AgentContext.class);
-			Mockito.when(innerContext.getDefaultSpace()).thenReturn(this.innerSpace);
-
-<<<<<<< HEAD
-			Agent agent = new TestAgent(this);
-
-			InnerContextSkill innerSkill = this.reflect.newInstance(InnerContextSkill.class, agent, this.address);
-			innerSkill = Mockito.spy(innerSkill);
-			Mockito.doReturn(false).when(innerSkill).hasInnerContext();
-			Mockito.doReturn(innerContext).when(innerSkill).getInnerContext();
-			this.innerCapacity = innerSkill;
-	
-			this.skill = this.reflect.newInstance(BehaviorsSkill.class, agent, this.address);
-		}
-	
-		@Test
-		public void asEventListener() {
-			assertSame(this.eventListener, this.skill.asEventListener());
-		}
-	
-		@Test
-		public void registerBehavior() {
-			Behavior b = new TestBehavior();
-			b = spy(b);
-			assertSame(b, this.skill.registerBehavior(b));
-			ArgumentCaptor<Behavior> argument = ArgumentCaptor.forClass(Behavior.class);
-			Mockito.verify(this.busCapacity).registerEventListener(argument.capture());
-			assertSame(b, argument.getValue());
-		}
-	
-		@Test
-		public void unregisterBehavior() {
-			Behavior b = new TestBehavior();
-			b = spy(b);
-			this.skill.registerBehavior(b);
-			//
-			assertSame(b, this.skill.unregisterBehavior(b));
-			ArgumentCaptor<Behavior> argument = ArgumentCaptor.forClass(Behavior.class);
-			Mockito.verify(this.busCapacity).unregisterEventListener(argument.capture());
-			assertSame(b, argument.getValue());
-		}
-	
-		@Test
-		public void wake_noScope() {
-			Event event = mock(Event.class);
-			this.skill.wake(event);
-			ArgumentCaptor<Event> argument1 = ArgumentCaptor.forClass(Event.class);
-			Mockito.verify(this.eventListener).receiveEvent(argument1.capture());
-			assertSame(event, argument1.getValue());
-			ArgumentCaptor<Address> argument2 = ArgumentCaptor.forClass(Address.class);
-			Mockito.verify(event).setSource(argument2.capture());
-			assertEquals(this.address, argument2.getValue());
-		}
-	
-		@Test
-		public void wake_scope_all() {
-			Event event = mock(Event.class);
-			this.skill.wake(event, Scopes.allParticipants());
-			ArgumentCaptor<Event> argument1 = ArgumentCaptor.forClass(Event.class);
-			Mockito.verify(this.eventListener).receiveEvent(argument1.capture());
-			assertSame(event, argument1.getValue());
-			ArgumentCaptor<Address> argument2 = ArgumentCaptor.forClass(Address.class);
-			Mockito.verify(event).setSource(argument2.capture());
-			assertEquals(this.address, argument2.getValue());
-		}
-	
-		@Test
-		public void wake_scope_any() {
-			Event event = mock(Event.class);
-			SpaceID spaceID = new SpaceID(UUID.randomUUID(), UUID.randomUUID(), null);
-			Scope<Address> scope = Scopes.addresses(new Address(spaceID, UUID.randomUUID()));
-			this.skill.wake(event, scope);
-			ArgumentCaptor<Event> argument1 = ArgumentCaptor.forClass(Event.class);
-			Mockito.verify(this.eventListener, Mockito.never()).receiveEvent(argument1.capture());
-		}
-=======
+	}
+
+	@Test
+	public void asEventListener() {
+		assertSame(this.eventListener, this.skill.asEventListener());
+	}
+
 	@Test
 	public void registerBehavior() {
 		Behavior b = new TestBehavior(this.agent);
@@ -464,18 +194,75 @@
 		assertSame(b, argument1.getValue());
 		assertTrue(argument2.getValue());
 	}
->>>>>>> 23247e99
-
-		public static class TestAgent extends Agent {
-
-<<<<<<< HEAD
-			private final WithoutInnerSpace test;
-			
-			public TestAgent(WithoutInnerSpace test) {
-				super(Mockito.mock(BuiltinCapacitiesProvider.class), UUID.randomUUID(), null);
-				this.test = test;
-			}
-=======
+
+	@Test
+	public void hasRegisteredBehavior() {
+		Mockito.doReturn(false).when(this.busCapacity).hasRegisteredEventListener(ArgumentMatchers.any());
+		assertFalse(this.skill.hasRegisteredBehavior());
+		//
+		Mockito.doReturn(true).when(this.busCapacity).hasRegisteredEventListener(ArgumentMatchers.any());
+		assertTrue(this.skill.hasRegisteredBehavior());
+	}
+
+	@Test
+	public void getRegisteredBehaviors() {
+		Mockito.doReturn(0).when(this.busCapacity).getRegisteredEventListeners(ArgumentMatchers.any(), ArgumentMatchers.any());
+		assertContains(this.skill.getRegisteredBehaviors());
+		//
+		Object behaviorListener = new TestBehavior(this.agent);
+		Mockito.doAnswer((it) -> {
+			((Collection) it.getArgument(1)).add(behaviorListener);
+			return 1;
+		}).when(this.busCapacity).getRegisteredEventListeners(ArgumentMatchers.any(), ArgumentMatchers.any());
+		assertContains(this.skill.getRegisteredBehaviors(), behaviorListener);
+	}
+
+	@Test
+	public void wake_noScope() {
+		Event event = mock(Event.class);
+		this.skill.wake(event);
+		ArgumentCaptor<Event> argument1 = ArgumentCaptor.forClass(Event.class);
+		ArgumentCaptor<Scope<Address>> argument2 = ArgumentCaptor.forClass(Scope.class);
+		Mockito.verify(this.innerSpace).emit(argument1.capture(), argument2.capture());
+		assertSame(event, argument1.getValue());
+		assertNull(argument2.getValue());
+		ArgumentCaptor<Address> argument3 = ArgumentCaptor.forClass(Address.class);
+		Mockito.verify(event).setSource(argument3.capture());
+		assertEquals(this.address, argument3.getValue());
+	}
+
+	@Test
+	public void wake_scope_all() {
+		Event event = mock(Event.class);
+		this.skill.wake(event, Scopes.allParticipants());
+		ArgumentCaptor<Event> argument1 = ArgumentCaptor.forClass(Event.class);
+		ArgumentCaptor<Scope<Address>> argument2 = ArgumentCaptor.forClass(Scope.class);
+		Mockito.verify(this.innerSpace).emit(argument1.capture(), argument2.capture());
+		assertSame(event, argument1.getValue());
+		assertNotNull(argument2.getValue());
+		assertSame(Scopes.allParticipants(), argument2.getValue());
+		ArgumentCaptor<Address> argument3 = ArgumentCaptor.forClass(Address.class);
+		Mockito.verify(event).setSource(argument3.capture());
+		assertEquals(this.address, argument3.getValue());
+	}
+
+	@Test
+	public void wake_scope_any() {
+		Event event = mock(Event.class);
+		SpaceID spaceID = new SpaceID(UUID.randomUUID(), UUID.randomUUID(), null);
+		Scope<Address> scope = Scopes.addresses(new Address(spaceID, UUID.randomUUID()));
+		this.skill.wake(event, scope);
+		ArgumentCaptor<Event> argument1 = ArgumentCaptor.forClass(Event.class);
+		ArgumentCaptor<Scope<Address>> argument2 = ArgumentCaptor.forClass(Scope.class);
+		Mockito.verify(this.innerSpace).emit(argument1.capture(), argument2.capture());
+		assertSame(event, argument1.getValue());
+		assertNotNull(argument2.getValue());
+		assertSame(scope, argument2.getValue());
+		ArgumentCaptor<Address> argument3 = ArgumentCaptor.forClass(Address.class);
+		Mockito.verify(event).setSource(argument3.capture());
+		assertEquals(this.address, argument3.getValue());
+	}
+
 	@Test
 	public void contextAwareCapacityCall() throws Exception {
 		TestBehavior b = new TestBehavior(this.agent);
@@ -520,17 +307,14 @@
 	}
 
 	public static class TestAgent extends Agent {
->>>>>>> 23247e99
-
-			@Override
-			protected <S extends Capacity> S getSkill(Class<S> capacity) {
-				if (InternalEventBusCapacity.class.equals(capacity))
-					return capacity.cast(this.test.busCapacity);
-				return capacity.cast(this.test.innerCapacity);
-			}
-
-<<<<<<< HEAD
-=======
+
+		private final BehaviorsSkillTest test;
+
+		public TestAgent(BehaviorsSkillTest test) {
+			super(Mockito.mock(BuiltinCapacitiesProvider.class), UUID.randomUUID(), null);
+			this.test = test;
+		}
+
 		@Override
 		protected ClearableReference<Skill> $getSkill(Class<? extends Capacity> capacity) {
 			if (Capacity1.class.equals(capacity))
@@ -542,7 +326,6 @@
 			if (Schedules.class.equals(capacity))
 				return new ClearableReference(this.test.schedulesCapacity);
 			return new ClearableReference<>(null);
->>>>>>> 23247e99
 		}
 
 	}
