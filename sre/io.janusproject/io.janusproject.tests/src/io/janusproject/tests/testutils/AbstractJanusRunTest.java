--- conflicted
+++ resolved
@@ -385,7 +385,6 @@
 		}
 		
 		/**
-<<<<<<< HEAD
 		 * Replies the number of results provided by the ran platform.
 		 *
 		 * @return the number of results.
@@ -393,7 +392,8 @@
 		protected int getNumberOfResults() {
 			return this.results.size();
 		}
-=======
+
+		/**
 		 * Replies result at the given index of the run of the agent.
 		 * @return the results.
 		 */
@@ -404,8 +404,6 @@
 			return Collections.emptyList();
 		}
 
->>>>>>> a7fce26b
-		
 		@PerceptGuardEvaluator
 		private void $guardEvaluator$Initialize(final Initialize occurrence, final Collection<Runnable> ___SARLlocal_runnableCollection) {
 			assert occurrence != null;
