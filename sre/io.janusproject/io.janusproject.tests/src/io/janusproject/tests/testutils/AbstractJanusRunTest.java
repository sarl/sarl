/*
 * $Id$
 * 
 * Janus platform is an open-source multiagent platform.
 * More details on http://www.janusproject.io
 * 
 * Copyright (C) 2014-2015 Sebastian RODRIGUEZ, Nicolas GAUD, Stéphane GALLAND.
 * 
 * Licensed under the Apache License, Version 2.0 (the "License");
 * you may not use this file except in compliance with the License.
 * You may obtain a copy of the License at
 * http://www.apache.org/licenses/LICENSE-2.0
 * 
 * Unless required by applicable law or agreed to in writing, software
 * distributed under the License is distributed on an "AS IS" BASIS,
 * WITHOUT WARRANTIES OR CONDITIONS OF ANY KIND, either express or implied.
 * See the License for the specific language governing permissions and
 * limitations under the License.
 */
package io.janusproject.tests.testutils;

import static org.junit.Assert.assertNull;

import java.io.IOException;
import java.io.OutputStream;
import java.io.PrintStream;
import java.lang.annotation.Documented;
import java.lang.annotation.ElementType;
import java.lang.annotation.Retention;
import java.lang.annotation.RetentionPolicy;
import java.lang.annotation.Target;
import java.util.ArrayList;
import java.util.Collection;
import java.util.Collections;
import java.util.List;
import java.util.UUID;
import java.util.concurrent.TimeoutException;
import java.util.logging.Level;
import java.util.logging.Logger;

import com.google.inject.Module;
import com.google.inject.util.Modules;
import org.eclipse.xtext.xbase.lib.Functions.Function1;
import org.junit.Rule;
import org.junit.rules.TestWatcher;
import org.junit.runner.Description;

import io.janusproject.Boot;
import io.janusproject.kernel.Kernel;
import io.janusproject.modules.StandardJanusPlatformModule;
import io.janusproject.services.executor.ChuckNorrisException;

import io.sarl.core.Initialize;
import io.sarl.core.Lifecycle;
import io.sarl.core.Schedules;
import io.sarl.lang.annotation.PerceptGuardEvaluator;
import io.sarl.lang.core.Agent;
import io.sarl.lang.core.BuiltinCapacitiesProvider;
import io.sarl.tests.api.Nullable;

/**
 * Abstract class for creating unit tests that needs to launch a Janus instance.
 *
 * @param <S> - the type of the service.
 * @author $Author: sgalland$
 * @version $FullVersion$
 * @mavengroupid $GroupId$
 * @mavenartifactid $ArtifactId$
 */
@SuppressWarnings("all")
public abstract class AbstractJanusRunTest extends AbstractJanusTest {

	/** Standard timeout in seconds.
	 *
	 * @see #EXTRA_TIMEOUT
	 * @see #NO_TIMEOUT
	 */
	public static final int STANDARD_TIMEOUT = 40;
	
	/** Extra timeout in seconds.
	 *
	 * @see #STANDARD_TIMEOUT
	 * @see #NO_TIMEOUT
	 */
	public static final int EXTRA_TIMEOUT = 240;

	/** No timeout.
	 *
	 * @see #STANDARD_TIMEOUT
	 * @see #EXTRA_TIMEOUT
	 */
	public static final int NO_TIMEOUT = -1;

	/**
	 * Reference to the instance of the Janus kernel.
	 */
	protected Kernel janusKernel;

	@Nullable
	private List<Object> results;

	@Rule
	public TestWatcher janusRunWatcher = new TestWatcher() {
		@Override
		protected void starting(Description description) {
			JanusRun skipRun = description.getAnnotation(JanusRun.class);
			if (skipRun != null) {
				try {
					runJanus(skipRun.agent(), skipRun.enableLogging());
				} catch (Exception e) {
					throw new RuntimeException(e);
				}
			}
		}

		@Override
		protected void finished(Description description) {
			if (AbstractJanusRunTest.this.janusKernel != null) {
				AbstractJanusRunTest.this.janusKernel = null;
			}
		}
	};

	/**
	 * Replies the number of results provided by the ran platform.
	 *
	 * @return the number of results.
	 */
	protected int getNumberOfResults() {
		return this.results.size();
	}

	/**
	 * Test if the number of results provided by the Janus platform is equal to the given number.
	 *
	 * @param expected - the expected number of results.
	 */
	protected void assertNumberOfResults(int expected) {
		assertEquals("Invalid number of results provided by the platform.", expected, this.results.size());
	}

	/**
	 * Replies result at the given index of the run of the agent.
	 * 
	 * @param type - the type of the result.
	 * @param index - the index of the result.
	 * @return the value; or <code>null</code> if no result.
	 */
	protected <T> T getResult(Class<T> type, int index) {
		if (this.results != null) {
			try {
				return type.cast(this.results.get(index));
			} catch (Throwable exception) {
				//
			}
		}
		return null;
	}

	/**
	 * Replies result at the given index of the run of the agent.
	 * @return the results.
	 */
	protected List<Object> getResults() {
		if (this.results != null) {
			return Collections.unmodifiableList(this.results);
		}
		return Collections.emptyList();
	}

	/**
	 * Replies the initialization parameters for the agents.
	 * @return the parameters.
	 */
	protected Object[] getAgentInitializationParameters() {
		return new Object[] {
				this.results,
		};
	}

	/**
	 * Replies the index of the first result of the given type.
	 * 
	 * @param type - the type of the result.
	 * @return the index; or <code>-1</code> if not found.
	 */
	protected int indexOfResult(Class<?> type) {
		return indexOfResult(type, 0);
	}

	/**
	 * Replies the index of the first result of the given type starting at the given index.
	 * 
	 * @param type - the type of the result.
	 * @param fromIndex - the start index.
	 * @return the index; or <code>-1</code> if not found.
	 */
	protected int indexOfResult(Class<?> type, int fromIndex) {
		if (this.results != null) {
			try {
				for (int i = fromIndex; i < this.results.size(); ++i) {
					Object r = this.results.get(i);
					if (type.isInstance(r)) {
						return i;
					}
				}
			} catch (Throwable exception) {
				//
			}
		}
		return -1;
	}

	/**
	 * Start the Janus platform offline.
	 *
	 * This function has no timeout for the end of the run.
	 *
	 * @param type - the type of the agent to launch at start-up.
	 * @param enableLogging - indicates if the logging is enable or not.
	 * @throws Exception - if the kernel cannot be launched.
	 */
	protected void runJanus(Class<? extends TestingAgent> type, boolean enableLogging) throws Exception {
		runJanus(type, enableLogging, true, NO_TIMEOUT);
	}

	/**
	 * Start the Janus platform offline with logging enabled.
	 *
	 * This function enables logging and has no timeout for the end of the run.
	 * 
	 * @param type - the type of the agent to launch at start-up.
	 * @return the kernel.
	 * @throws Exception - if the kernel cannot be launched.
	 */
	protected void runJanus(Class<? extends TestingAgent> type) throws Exception {
		runJanus(type, true, true, NO_TIMEOUT);
	}

	/**
	 * Start the Janus platform.
	 * 
	 * @param type - the type of the agent to launch at start-up.
	 * @param enableLogging - indicates if the logging is enable or not.
	 * @param offline - indicates if the Janus platform is offline
	 * @param timeout - the maximum waiting time in seconds, or <code>-1</code> to ignore the timeout.
	 *     See {@link #STANDARD_TIMEOUT}, {@link #EXTRA_TIMEOUT} or {@link #NO_TIMEOUT}.
	 * @throws Exception - if the kernel cannot be launched.
	 */
	protected void runJanus(Class<? extends TestingAgent> type, boolean enableLogging, boolean offline, int timeout)
			throws Exception {
		setupTheJanusKernel(type, enableLogging, offline);
		waitForTheKernel(timeout);
	}

	/**
	 * Set-up the Janus platform.
	 * 
	 * @param type - the type of the agent to launch at start-up.
	 * @param enableLogging - indicates if the logging is enable or not.
	 * @param offline - indicates if the Janus platform is offline
	 * @return the kernel.
	 * @throws Exception - if the kernel cannot be launched.
	 */
	protected Kernel setupTheJanusKernel(Class<? extends TestingAgent> type, boolean enableLogging, boolean offline)
			throws Exception {
		assertNull("Janus already launched.", this.janusKernel);
		Module module = new StandardJanusPlatformModule();
		Boot.setConsoleLogger(new PrintStream(new OutputStream() {
			@Override
			public void write(int b) throws IOException {
				//
			}
			@Override
			public void write(byte[] b) throws IOException {
				//
			}
			@Override
			public void write(byte[] b, int off, int len) throws IOException {
				//
			}
		}));
		this.results = new ArrayList<>();
		if (!enableLogging) {
			module = Modules.override(new StandardJanusPlatformModule()).with(new NoLogTestingModule());
		} else {
			module = Modules.override(new StandardJanusPlatformModule()).with(new ErrorLogTestingModule(this.results));
		}
		Boot.setOffline(offline);
		this.janusKernel = Boot.startJanusWithModule(module, type, getAgentInitializationParameters());
		Logger current = this.janusKernel.getLogger();
		while (current.getParent() != null && current.getParent() != current) {
			current = current.getParent();
		}
		if (current != null) {
			current.setLevel(Level.OFF);
		}
		return this.janusKernel;
	}

	/**
	 * Wait for the end of the Janus platform.
	 * 
	 * @param timeout - the maximum waiting time in seconds, or <code>-1</code> to ignore the timeout.
	 *     See {@link #STANDARD_TIMEOUT}, {@link #EXTRA_TIMEOUT} or {@link #NO_TIMEOUT}.
	 * @throws Exception - if the kernel cannot be launched.
	 */
	public void waitForTheKernel(int timeout) throws Exception {
		long endTime;
		if (timeout >= 0) {
			endTime = System.currentTimeMillis() + timeout * 1000;
		} else {
			endTime = -1;
		}
		boolean isJanusRunning = this.janusKernel.isRunning();
		while (isJanusRunning && (endTime == -1 || System.currentTimeMillis() <= endTime)) {
			isJanusRunning = this.janusKernel.isRunning();
			Thread.yield();
		}
		Boot.setConsoleLogger(null);
		if (isJanusRunning) {
			throw new TimeoutException();
		}
	}

	/**
	 * Wait for the end of the Janus platform.
	 * 
	 * @param timeout - the maximum waiting time in seconds, or <code>-1</code> to ignore the timeout.
	 *     See {@link #STANDARD_TIMEOUT}, {@link #EXTRA_TIMEOUT} or {@link #NO_TIMEOUT}.
	 * @param predicate the predicate to use as stop condition.
	 * @throws Exception - if the kernel cannot be launched.
	 */
	public void waitForTheKernel(int timeout, Function1<List<Object>, Boolean> predicate) throws Exception {
		long endTime;
		if (timeout >= 0) {
			endTime = System.currentTimeMillis() + timeout * 1000;
		} else {
			endTime = -1;
		}
		boolean isJanusRunning = this.janusKernel.isRunning();
		while (isJanusRunning && (endTime == -1 || System.currentTimeMillis() <= endTime)) {
			isJanusRunning = this.janusKernel.isRunning() || !(predicate.apply(this.results));
			Thread.yield();
		}
		Boot.setConsoleLogger(null);
		if (isJanusRunning) {
			throw new TimeoutException();
		}
	}

	/**
	 * Interface that permits to mark a method that is manually launching the Janus.
	 *
	 * @author $Author: sgalland$
	 * @version $FullVersion$
	 * @mavengroupid $GroupId$
	 * @mavenartifactid $ArtifactId$
	 */
	@Documented
	@Retention(RetentionPolicy.RUNTIME)
	@Target(ElementType.TYPE)
	protected @interface JanusRun {

		/**
		 * The type of the agent to launch.
		 *
		 * @return the type of the agent to launch.
		 */
		Class<? extends TestingAgent> agent();

		/**
		 * Indicates if the logging is enabled.
		 *
		 * @return <code>true</code> if the logging is enabled; <code>false</code> otherwise.
		 */
		boolean enableLogging() default false;

	}

	/**
	 * Abstract implementation of an agent that is used for testing Janus
	 * 
	 * @author $Author: sgalland$
	 * @version $FullVersion$
	 * @mavengroupid $GroupId$
	 * @mavenartifactid $ArtifactId$
	 */
	protected static abstract class TestingAgent extends Agent {

		private List<Object> results;

		/**
		 * @param provider - the provider of builtin capacities.
		 * @param parentID - the identifier of the parent's agent.
		 * @param agentID - the identifier of the agent.
		 */
		public TestingAgent(BuiltinCapacitiesProvider provider, UUID parentID, UUID agentID) {
			super(provider, parentID, agentID);
		}

		/**
		 * Add a result.
		 * 
		 * @param result - the result.
		 */
		protected synchronized void addResult(Object result) {
			this.results.add(result);
		}
		
		/**
<<<<<<< HEAD
		 * Replies the number of results provided by the ran platform.
		 *
		 * @return the number of results.
		 */
		protected int getNumberOfResults() {
			return this.results.size();
=======
		 * Add a result.
		 * 
		 * @param result - the result.
		 */
		protected synchronized void addResults(Collection<?> results) {
			this.results.addAll(results);
>>>>>>> 2a6fc7d4
		}

		/**
		 * Replies result at the given index of the run of the agent.
		 * @return the results.
		 */
		protected synchronized List<Object> getResults() {
			if (this.results != null) {
				return Collections.unmodifiableList(this.results);
			}
			return Collections.emptyList();
		}

		@PerceptGuardEvaluator
		private void $guardEvaluator$Initialize(final Initialize occurrence, final Collection<Runnable> ___SARLlocal_runnableCollection) {
			assert occurrence != null;
			assert ___SARLlocal_runnableCollection != null;
			___SARLlocal_runnableCollection.add(() -> $behaviorUnit$Initialize$0(occurrence));
		}
		
		/**
		 * Invoked at the start of the agent.
		 * 
		 * @param occurrence - the initialization event.
		 */
		private void $behaviorUnit$Initialize$0(final Initialize occurrence) {
			this.results = (List<Object>) occurrence.parameters[0];
			try {
				if (runAgentTest()) {
					getSkill(Schedules.class).in(1000, (it) -> forceKillMe());
				}
			} catch (Throwable exception) {
				if (!(exception instanceof ChuckNorrisException)) {
					addResult(exception);
				}
				throw exception;
			}
		}

		protected void forceKillMe() {
			getSkill(Lifecycle.class).killMe();
		}

		/**
		 * Invoked to run the unit test. This function is invoked at agent initialization
		 *
		 * @return <code>true</code> for killing the agent 1 second after its initialization.
		 */
		protected abstract boolean runAgentTest();

	}

}<|MERGE_RESOLUTION|>--- conflicted
+++ resolved
@@ -409,21 +409,21 @@
 		}
 		
 		/**
-<<<<<<< HEAD
 		 * Replies the number of results provided by the ran platform.
 		 *
 		 * @return the number of results.
 		 */
 		protected int getNumberOfResults() {
 			return this.results.size();
-=======
+		}
+
+		/**
 		 * Add a result.
 		 * 
 		 * @param result - the result.
 		 */
 		protected synchronized void addResults(Collection<?> results) {
 			this.results.addAll(results);
->>>>>>> 2a6fc7d4
 		}
 
 		/**
