--- conflicted
+++ resolved
@@ -447,7 +447,6 @@
 			return Collections.emptyList();
 		}
 
-<<<<<<< HEAD
 		/** Replies the initialization parameters of the agents.
 		 *
 		 * @return the initialization parameters.
@@ -456,8 +455,6 @@
 			return this.initializationParameters;
 		}
 
-=======
->>>>>>> 56f82511
 		@PerceptGuardEvaluator
 		private void $guardEvaluator$Initialize(final Initialize occurrence, final Collection<Runnable> ___SARLlocal_runnableCollection) {
 			assert occurrence != null;
@@ -475,11 +472,7 @@
 			this.results = (List<Object>) occurrence.parameters[0];
 			try {
 				if (runAgentTest()) {
-<<<<<<< HEAD
-					getSkill(Lifecycle.class).killMe();
-=======
 					getSkill(Schedules.class).in(1000, (it) -> forceKillMe());
->>>>>>> 56f82511
 				}
 			} catch (Throwable exception) {
 				if (!(exception instanceof ChuckNorrisException)) {
