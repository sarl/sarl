--- conflicted
+++ resolved
@@ -19,9 +19,6 @@
  */
 package io.janusproject.tests.testutils;
 
-import io.janusproject.services.logging.LogService;
-
-import java.text.MessageFormat;
 import java.util.Collection;
 import java.util.Collections;
 import java.util.List;
@@ -33,6 +30,8 @@
 import com.google.common.util.concurrent.AbstractService;
 import com.google.common.util.concurrent.Service;
 
+import io.janusproject.services.logging.LogService;
+
 /**
  * This class provides an implementation of the {@link LogService} that throws an exception when logging an error.
  *
@@ -111,10 +110,6 @@
 
 	@Override
 	public void error(String message, Object... params) {
-<<<<<<< HEAD
-		this.results.add(new LoggedException(message));
-		getLogger().severe(MessageFormat.format(message, params));
-=======
 		final Exception ex = new LoggedException(message);
 		synchronized(getResultMutex()) {
 			this.results.add(ex);
@@ -126,36 +121,25 @@
 		synchronized(getResultMutex()) {
 			this.results.add(exception);
 		}
->>>>>>> 56f82511
 	}
 
 	@Override
 	public void log(LogRecord record) {
 		if (record.getLevel() == Level.SEVERE) {
-<<<<<<< HEAD
-			this.results.add(new LoggedException(record.getMessage(), record.getThrown()));
-			getLogger().log(record);
-=======
 			final Exception ex = new LoggedException(record.getMessage(), record.getThrown());
 			synchronized(getResultMutex()) {
 				this.results.add(ex);
 			}
->>>>>>> 56f82511
 		}
 	}
 
 	@Override
 	public void log(Level level, String message, Object... params) {
 		if (level == Level.SEVERE) {
-<<<<<<< HEAD
-			this.results.add(new LoggedException(message));
-			getLogger().severe(MessageFormat.format(message, params));
-=======
 			final Exception ex = new LoggedException(message);
 			synchronized(getResultMutex()) {
 				this.results.add(ex);
 			}
->>>>>>> 56f82511
 		}
 	}
 
