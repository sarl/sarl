/*
 * $Id$
 *
 * Janus platform is an open-source multiagent platform.
 * More details on http://www.janusproject.io
 *
 * Copyright (C) 2014-2015 Sebastian RODRIGUEZ, Nicolas GAUD, Stéphane GALLAND.
 *
 * Licensed under the Apache License, Version 2.0 (the "License");
 * you may not use this file except in compliance with the License.
 * You may obtain a copy of the License at
 * http://www.apache.org/licenses/LICENSE-2.0
 *
 * Unless required by applicable law or agreed to in writing, software
 * distributed under the License is distributed on an "AS IS" BASIS,
 * WITHOUT WARRANTIES OR CONDITIONS OF ANY KIND, either express or implied.
 * See the License for the specific language governing permissions and
 * limitations under the License.
 */

package io.janusproject.tests.bugs;

import static org.junit.Assert.*;

import java.util.ArrayList;
import java.util.Collection;
import java.util.List;
import java.util.Random;
import java.util.Set;
import java.util.TreeSet;
import java.util.UUID;
import java.util.concurrent.TimeoutException;
import java.util.concurrent.atomic.AtomicBoolean;
import java.util.concurrent.atomic.AtomicInteger;

import org.junit.Test;
import org.junit.runner.RunWith;
import org.junit.runners.Suite;
import org.junit.runners.Suite.SuiteClasses;

import io.janusproject.kernel.Kernel;
import io.janusproject.tests.testutils.AbstractJanusRunTest;

import io.sarl.core.AgentKilled;
import io.sarl.core.AgentTask;
import io.sarl.core.DefaultContextInteractions;
import io.sarl.core.Initialize;
import io.sarl.core.Lifecycle;
import io.sarl.core.Schedules;
import io.sarl.lang.SARLVersion;
import io.sarl.lang.annotation.PerceptGuardEvaluator;
import io.sarl.lang.annotation.SarlSpecification;
import io.sarl.lang.core.Agent;
import io.sarl.lang.core.BuiltinCapacitiesProvider;
import io.sarl.lang.core.Event;
import io.sarl.util.Scopes;

/**
 * Unit test for the issue #546: Not enough AgentKilled occurrences after killMe() calls.
 * 
 * @author $Author: sgalland$
 * @version $FullVersion$
 * @mavengroupid $GroupId$
 * @mavenartifactid $ArtifactId$
 * @see https://github.com/sarl/sarl/issues/546
 */
@RunWith(Suite.class)
@SuiteClasses({
	BugS546.NoRandomWaiting.class,
	BugS546.RandomWaiting.class,
	BugS546.HugeEventSetTest.class,
})
@SuppressWarnings("all")
public class BugS546 {

	private static final boolean LOG = false;
	
	private static final int NB_AGENTS = 300;

	private static final int NB_EVENTS = 500;

<<<<<<< HEAD
	private static final int TIMEOUT = 240;

=======
>>>>>>> b1d3fbe3
	private static final int BASE_DELAY = 500;

	private static final int MAX_EXTRA_DELAY = 2000;

	private static final int PRESENTATION_DELAY = 1000;

	public static abstract class AbstractBugS546Test extends AbstractJanusRunTest {

		@Test
		public void waitAgentKilled() throws Exception {
			Kernel kernel = setupTheJanusKernel(KillWaiterAgent.class, false, true);
			List<UUID> ids = new ArrayList<>(NB_AGENTS);
			for (int i = 0; i < NB_AGENTS; ++i) {
				UUID id = spawn(kernel);
				ids.add(id);
			}
			try {
				waitForTheKernel(EXTRA_TIMEOUT);
			} catch (TimeoutException e) {
				if (LOG) {
					System.err.println(getResults());
				}
				throw e;
			}
			assertEquals(NB_AGENTS, getNumberOfResults());
			assertContains(getResults(), ids.toArray());
		}

		protected abstract UUID spawn(Kernel kernel);

		@SarlSpecification(SARLVersion.SPECIFICATION_RELEASE_VERSION_STRING)
		public static abstract class AbstractKillableAgent extends TestingAgent {

			private AgentTask task;

			public AbstractKillableAgent(BuiltinCapacitiesProvider provider, UUID parentID, UUID agentID) {
				super(provider, parentID, agentID);
			}

			@Override
			protected boolean runAgentTest() {
				if (LOG) {
					System.out.println("K-" + getID() + ": starting");
				}
				final Schedules s = getSkill(Schedules.class);
				this.task = s.task(null);
				s.every(this.task, PRESENTATION_DELAY, (it) -> {
					if (LOG) {
						System.out.println("K-" + getID() + ": send presentation");
					}
					getSkill(DefaultContextInteractions.class).emit(new PresentationEvent());
				});
				return false;
			}

			@PerceptGuardEvaluator
			private void shootGuardEvaluator(ShootEvent occurrence, Collection<Runnable> ___SARLlocal_runnableCollection) {
				assert occurrence != null;
				assert ___SARLlocal_runnableCollection != null;
				___SARLlocal_runnableCollection.add(() -> shootBehaviorUnitPrivate(occurrence));
			}

			private void shootBehaviorUnitPrivate(ShootEvent occurrence) {
				Schedules s = getSkill(Schedules.class);
				s.cancel(this.task);
				if (LOG) {
					System.out.println("K-" + getID() + ": cancel presentation task");
					System.out.println("K-" + getID() + ": run shoot behavior");
				}
				shootBehaviorUnit(occurrence);
			}

			protected abstract void shootBehaviorUnit(ShootEvent occurrence);

		}

		@SarlSpecification(SARLVersion.SPECIFICATION_RELEASE_VERSION_STRING)
		public static class KillWaiterAgent extends TestingAgent {

			private final Set<UUID> presentedAgents = new TreeSet<>();
			private final Set<UUID> shootedAgents = new TreeSet<>();
			private final AtomicInteger feedbacks = new AtomicInteger();
			private final AtomicInteger guards = new AtomicInteger();

			public KillWaiterAgent(BuiltinCapacitiesProvider provider, UUID parentID, UUID agentID) {
				super(provider, parentID, agentID);
			}

			@Override
			protected boolean runAgentTest() {
				final Schedules s = getSkill(Schedules.class);
				final AgentTask task = s.task(null);
				s.every(task, 500, (it) -> {
					final int nb;
					synchronized (this.presentedAgents) {
						nb = this.presentedAgents.size();
					}
					if (LOG) {
						System.out.println("W: receiving " + nb + " agent presentation(s)");
					}
					if (nb >= NB_AGENTS && !s.isCanceled(task)) {
						s.cancel(task);
						if (LOG) {
							System.out.println("W: waiting task canceled");
							System.out.println("W: shoot the guys");
						}
						getSkill(DefaultContextInteractions.class).emit(new ShootEvent());
					}
				});
				if (LOG) {
					s.every(1000, (it) -> {
						final int nb1;
						synchronized (this.presentedAgents) {
							nb1 = this.presentedAgents.size();
						}
						final int nb2;
						synchronized (this.shootedAgents) {
							nb2 = this.shootedAgents.size();
						}
						final int nb3 = getSkill(DefaultContextInteractions.class).getDefaultSpace().getParticipants().size();
						System.out.println("INFO: present=" + nb1 + "; killed=" + nb2 + "; inSpace=" + nb3);
						System.out.flush();
					});
				}
				return false;
			}

			@PerceptGuardEvaluator
			private void initializeGuardEvaluator(PresentationEvent occurrence, Collection<Runnable> ___SARLlocal_runnableCollection) {
				assert occurrence != null;
				assert ___SARLlocal_runnableCollection != null;
				___SARLlocal_runnableCollection.add(() -> initializeBehaviorUnit(occurrence));
			}

			private void initializeBehaviorUnit(PresentationEvent occurrence) {
				final boolean b;
				synchronized (this.presentedAgents) {
					b = this.presentedAgents.add(occurrence.getSource().getUUID());
				}
				if (!b) {
					if (LOG) {
						System.out.println("W: again K-" + occurrence.getSource().getUUID());
					}
				} else if (LOG) {
					System.out.println("W: hello K-" + occurrence.getSource().getUUID());
				}

			}

			@PerceptGuardEvaluator
			private void agentKilledGuardEvaluator(AgentKilled occurrence, Collection<Runnable> ___SARLlocal_runnableCollection) {
				assert occurrence != null;
				assert ___SARLlocal_runnableCollection != null;
				if (LOG) {
					System.out.println("W: guard evaluation #" + guards.incrementAndGet()) ;
				}
				if (!isFromMe(occurrence)) {
					___SARLlocal_runnableCollection.add(() -> agentKilledBehaviorUnit(occurrence));
				}
			}

			private void agentKilledBehaviorUnit(AgentKilled occurrence) {
				if (LOG) {
					System.out.println("W: feedback #" + feedbacks.incrementAndGet()) ;
				}
				final boolean b;
				final int size1;
				synchronized (this.presentedAgents) {
					b = this.presentedAgents.remove(occurrence.getSource().getUUID());
					size1 = this.presentedAgents.size();
				}
				if (b) {
					if (LOG) {
						System.out.println("W: agent K-" + occurrence.getSource().getUUID() + " killed") ;
						System.out.println("W: remaining " + size1 + " agent(s)") ;
					}
					final int size2;
					synchronized (this.shootedAgents) {
						this.shootedAgents.add(occurrence.getSource().getUUID());
						size2 = this.shootedAgents.size();
					}
					if (LOG) {
						System.out.println("W: living agents = " + size1) ;
						System.out.println("W: killed agents = " + size2) ;
					}
					if (size2 >= NB_AGENTS) {
						if (LOG) {
							System.out.println("W: Stop unit test");
						}
						synchronized (this.shootedAgents) {
							addResults(this.shootedAgents);
						}
						getSkill(Lifecycle.class).killMe();
					}
				} else if (LOG) {
					System.out.println("W: IGNORE AGENT KILLED FOR " + occurrence.getSource().getUUID());
				}
			}
	
		}

	}

	public static class PresentationEvent extends Event {
	}

	public static class ShootEvent extends Event {
	}

	public static class NoRandomWaiting extends AbstractBugS546Test {

		@SarlSpecification(SARLVersion.SPECIFICATION_RELEASE_VERSION_STRING)
		public static class NotRandomKillableAgent extends AbstractKillableAgent {

			public NotRandomKillableAgent(BuiltinCapacitiesProvider provider, UUID parentID, UUID agentID) {
				super(provider, parentID, agentID);
			}

			protected void shootBehaviorUnit(ShootEvent occurrence) {
				if (LOG) {
					System.out.println("K-" + getID() + ": bye bye");

				}
				getSkill(Lifecycle.class).killMe();
			}

		}

		@Override
		protected UUID spawn(Kernel kernel) {
			return kernel.spawn(NotRandomKillableAgent.class, getAgentInitializationParameters());
		}

	}

	public static class RandomWaiting extends AbstractBugS546Test {

		private static final Random RANDOM = new Random();

		@SarlSpecification(SARLVersion.SPECIFICATION_RELEASE_VERSION_STRING)
		public static class RandomKillableAgent extends AbstractKillableAgent {

			public RandomKillableAgent(BuiltinCapacitiesProvider provider, UUID parentID, UUID agentID) {
				super(provider, parentID, agentID);
			}

			protected void shootBehaviorUnit(ShootEvent occurrence) {
				long delay = RANDOM.nextInt(MAX_EXTRA_DELAY) + BASE_DELAY;
				if (LOG) {
					System.out.println("I'M SHOOT -> commit suicide in " + delay + " ms: " + getID());
				}
				getSkill(Schedules.class).in(delay, (it) -> {
					if (LOG) {
						System.out.println("Commit suicide now: " + getID());
					}
					getSkill(Lifecycle.class).killMe();
				});
			}

		}

		@Override
		protected UUID spawn(Kernel kernel) {
			return kernel.spawn(RandomKillableAgent.class, getAgentInitializationParameters());
		}

	}

	public static class HugeEventSetTest extends AbstractJanusRunTest {

		@Test
		public void sendEvents() throws Exception {
			Kernel kernel = setupTheJanusKernel(ReceivingAgent.class, false, true);
			kernel.spawn(SendingAgent.class);
			try {
				waitForTheKernel(TIMEOUT);
			} catch (TimeoutException e) {
				if (LOG) {
					System.err.println(getResults());
				}
				throw e;
			}
			assertEquals(NB_EVENTS, getNumberOfResults());
			for (Object result : getResults()) {
				assertTrue(result instanceof HugeEventSetEvent);
			}
		}

		@SarlSpecification(SARLVersion.SPECIFICATION_RELEASE_VERSION_STRING)
		public static class SendingAgent extends TestingAgent {

			private final AtomicBoolean treated = new AtomicBoolean(false);

			public SendingAgent(BuiltinCapacitiesProvider provider, UUID parentID, UUID agentID) {
				super(provider, parentID, agentID);
			}

			@Override
			protected boolean runAgentTest() {
				return false;
			}

			@PerceptGuardEvaluator
			private void guardEvaluator1(PresentationEvent occurrence, Collection<Runnable> ___SARLlocal_runnableCollection) {
				assert occurrence != null;
				assert ___SARLlocal_runnableCollection != null;
				if (treated.getAndSet(true)) {
					___SARLlocal_runnableCollection.add(() -> eventHandler1(occurrence));
				}
			}

			private void eventHandler1(PresentationEvent occurrence) {
				assert occurrence != null;
				getSkill(Schedules.class).in(1000, (agent) -> {
					DefaultContextInteractions skill = getSkill(DefaultContextInteractions.class);
					for (int i = 0; i < NB_EVENTS; ++i) {
						skill.emit(new HugeEventSetEvent(), Scopes.notAddresses(skill.getDefaultAddress()));
					}
				});
			}

		}
	
		@SarlSpecification(SARLVersion.SPECIFICATION_RELEASE_VERSION_STRING)
		public static class ReceivingAgent extends TestingAgent {

			private AgentTask task;

			public ReceivingAgent(BuiltinCapacitiesProvider provider, UUID parentID, UUID agentID) {
				super(provider, parentID, agentID);
			}

			@Override
			protected boolean runAgentTest() {
				final Schedules schedules = getSkill(Schedules.class);
				this.task = schedules.task(null);
				schedules.every(this.task, PRESENTATION_DELAY, (agent) -> {
					DefaultContextInteractions ctx = getSkill(DefaultContextInteractions.class);
					ctx.emit(new PresentationEvent(), Scopes.notAddresses(ctx.getDefaultAddress()));
				});
				return false;
			}

			@PerceptGuardEvaluator
			private void guardEvaluator(HugeEventSetEvent occurrence, Collection<Runnable> ___SARLlocal_runnableCollection) {
				assert occurrence != null;
				assert ___SARLlocal_runnableCollection != null;
				AgentTask tsk = this.task;
				if (tsk != null) {
					this.task = null;
					getSkill(Schedules.class).cancel(tsk);
				}
				___SARLlocal_runnableCollection.add(() -> eventHandler(occurrence));
			}

			private void eventHandler(HugeEventSetEvent occurrence) {
				assert occurrence != null;
				addResult(occurrence);
			}

		}

		@SarlSpecification(SARLVersion.SPECIFICATION_RELEASE_VERSION_STRING)
		public static final class HugeEventSetEvent extends Event {

		}

	}

}<|MERGE_RESOLUTION|>--- conflicted
+++ resolved
@@ -79,11 +79,6 @@
 
 	private static final int NB_EVENTS = 500;
 
-<<<<<<< HEAD
-	private static final int TIMEOUT = 240;
-
-=======
->>>>>>> b1d3fbe3
 	private static final int BASE_DELAY = 500;
 
 	private static final int MAX_EXTRA_DELAY = 2000;
@@ -359,7 +354,7 @@
 			Kernel kernel = setupTheJanusKernel(ReceivingAgent.class, false, true);
 			kernel.spawn(SendingAgent.class);
 			try {
-				waitForTheKernel(TIMEOUT);
+				waitForTheKernel(EXTRA_TIMEOUT);
 			} catch (TimeoutException e) {
 				if (LOG) {
 					System.err.println(getResults());
