<?xml version="1.0" encoding="UTF-8"?>
<feature
      id="io.janusproject.feature"
      label="Janus SARL Runtime Environment"
      version="0.8.0.qualifier"
      plugin="io.janusproject.plugin">

   <description url="http://www.sarl.io/about/">
      Provide the default runtime environment for the SARL language.
   </description>

   <copyright url="http://www.sarl.io/about/">
      Copyright (c) 2014-2018 the original authors and authors.
   </copyright>

   <license url="http://www.apache.org/licenses/LICENSE-2.0">
      Apache License
                           Version 2.0, January 2004
                        http://www.apache.org/licenses/

   TERMS AND CONDITIONS FOR USE, REPRODUCTION, AND DISTRIBUTION

   1. Definitions.

      &quot;License&quot; shall mean the terms and conditions for use, reproduction,
      and distribution as defined by Sections 1 through 9 of this document.

      &quot;Licensor&quot; shall mean the copyright owner or entity authorized by
      the copyright owner that is granting the License.

      &quot;Legal Entity&quot; shall mean the union of the acting entity and all
      other entities that control, are controlled by, or are under common
      control with that entity. For the purposes of this definition,
      &quot;control&quot; means (i) the power, direct or indirect, to cause the
      direction or management of such entity, whether by contract or
      otherwise, or (ii) ownership of fifty percent (50%) or more of the
      outstanding shares, or (iii) beneficial ownership of such entity.

      &quot;You&quot; (or &quot;Your&quot;) shall mean an individual or Legal Entity
      exercising permissions granted by this License.

      &quot;Source&quot; form shall mean the preferred form for making modifications,
      including but not limited to software source code, documentation
      source, and configuration files.

      &quot;Object&quot; form shall mean any form resulting from mechanical
      transformation or translation of a Source form, including but
      not limited to compiled object code, generated documentation,
      and conversions to other media types.

      &quot;Work&quot; shall mean the work of authorship, whether in Source or
      Object form, made available under the License, as indicated by a
      copyright notice that is included in or attached to the work
      (an example is provided in the Appendix below).

      &quot;Derivative Works&quot; shall mean any work, whether in Source or Object
      form, that is based on (or derived from) the Work and for which the
      editorial revisions, annotations, elaborations, or other modifications
      represent, as a whole, an original work of authorship. For the purposes
      of this License, Derivative Works shall not include works that remain
      separable from, or merely link (or bind by name) to the interfaces of,
      the Work and Derivative Works thereof.

      &quot;Contribution&quot; shall mean any work of authorship, including
      the original version of the Work and any modifications or additions
      to that Work or Derivative Works thereof, that is intentionally
      submitted to Licensor for inclusion in the Work by the copyright owner
      or by an individual or Legal Entity authorized to submit on behalf of
      the copyright owner. For the purposes of this definition, &quot;submitted&quot;
      means any form of electronic, verbal, or written communication sent
      to the Licensor or its representatives, including but not limited to
      communication on electronic mailing lists, source code control systems,
      and issue tracking systems that are managed by, or on behalf of, the
      Licensor for the purpose of discussing and improving the Work, but
      excluding communication that is conspicuously marked or otherwise
      designated in writing by the copyright owner as &quot;Not a Contribution.&quot;

      &quot;Contributor&quot; shall mean Licensor and any individual or Legal Entity
      on behalf of whom a Contribution has been received by Licensor and
      subsequently incorporated within the Work.

   2. Grant of Copyright License. Subject to the terms and conditions of
      this License, each Contributor hereby grants to You a perpetual,
      worldwide, non-exclusive, no-charge, royalty-free, irrevocable
      copyright license to reproduce, prepare Derivative Works of,
      publicly display, publicly perform, sublicense, and distribute the
      Work and such Derivative Works in Source or Object form.

   3. Grant of Patent License. Subject to the terms and conditions of
      this License, each Contributor hereby grants to You a perpetual,
      worldwide, non-exclusive, no-charge, royalty-free, irrevocable
      (except as stated in this section) patent license to make, have made,
      use, offer to sell, sell, import, and otherwise transfer the Work,
      where such license applies only to those patent claims licensable
      by such Contributor that are necessarily infringed by their
      Contribution(s) alone or by combination of their Contribution(s)
      with the Work to which such Contribution(s) was submitted. If You
      institute patent litigation against any entity (including a
      cross-claim or counterclaim in a lawsuit) alleging that the Work
      or a Contribution incorporated within the Work constitutes direct
      or contributory patent infringement, then any patent licenses
      granted to You under this License for that Work shall terminate
      as of the date such litigation is filed.

   4. Redistribution. You may reproduce and distribute copies of the
      Work or Derivative Works thereof in any medium, with or without
      modifications, and in Source or Object form, provided that You
      meet the following conditions:

      (a) You must give any other recipients of the Work or
          Derivative Works a copy of this License; and

      (b) You must cause any modified files to carry prominent notices
          stating that You changed the files; and

      (c) You must retain, in the Source form of any Derivative Works
          that You distribute, all copyright, patent, trademark, and
          attribution notices from the Source form of the Work,
          excluding those notices that do not pertain to any part of
          the Derivative Works; and

      (d) If the Work includes a &quot;NOTICE&quot; text file as part of its
          distribution, then any Derivative Works that You distribute must
          include a readable copy of the attribution notices contained
          within such NOTICE file, excluding those notices that do not
          pertain to any part of the Derivative Works, in at least one
          of the following places: within a NOTICE text file distributed
          as part of the Derivative Works; within the Source form or
          documentation, if provided along with the Derivative Works; or,
          within a display generated by the Derivative Works, if and
          wherever such third-party notices normally appear. The contents
          of the NOTICE file are for informational purposes only and
          do not modify the License. You may add Your own attribution
          notices within Derivative Works that You distribute, alongside
          or as an addendum to the NOTICE text from the Work, provided
          that such additional attribution notices cannot be construed
          as modifying the License.

      You may add Your own copyright statement to Your modifications and
      may provide additional or different license terms and conditions
      for use, reproduction, or distribution of Your modifications, or
      for any such Derivative Works as a whole, provided Your use,
      reproduction, and distribution of the Work otherwise complies with
      the conditions stated in this License.

   5. Submission of Contributions. Unless You explicitly state otherwise,
      any Contribution intentionally submitted for inclusion in the Work
      by You to the Licensor shall be under the terms and conditions of
      this License, without any additional terms or conditions.
      Notwithstanding the above, nothing herein shall supersede or modify
      the terms of any separate license agreement you may have executed
      with Licensor regarding such Contributions.

   6. Trademarks. This License does not grant permission to use the trade
      names, trademarks, service marks, or product names of the Licensor,
      except as required for reasonable and customary use in describing the
      origin of the Work and reproducing the content of the NOTICE file.

   7. Disclaimer of Warranty. Unless required by applicable law or
      agreed to in writing, Licensor provides the Work (and each
      Contributor provides its Contributions) on an &quot;AS IS&quot; BASIS,
      WITHOUT WARRANTIES OR CONDITIONS OF ANY KIND, either express or
      implied, including, without limitation, any warranties or conditions
      of TITLE, NON-INFRINGEMENT, MERCHANTABILITY, or FITNESS FOR A
      PARTICULAR PURPOSE. You are solely responsible for determining the
      appropriateness of using or redistributing the Work and assume any
      risks associated with Your exercise of permissions under this License.

   8. Limitation of Liability. In no event and under no legal theory,
      whether in tort (including negligence), contract, or otherwise,
      unless required by applicable law (such as deliberate and grossly
      negligent acts) or agreed to in writing, shall any Contributor be
      liable to You for damages, including any direct, indirect, special,
      incidental, or consequential damages of any character arising as a
      result of this License or out of the use or inability to use the
      Work (including but not limited to damages for loss of goodwill,
      work stoppage, computer failure or malfunction, or any and all
      other commercial damages or losses), even if such Contributor
      has been advised of the possibility of such damages.

   9. Accepting Warranty or Additional Liability. While redistributing
      the Work or Derivative Works thereof, You may choose to offer,
      and charge a fee for, acceptance of support, warranty, indemnity,
      or other liability obligations and/or rights consistent with this
      License. However, in accepting such obligations, You may act only
      on Your own behalf and on Your sole responsibility, not on behalf
      of any other Contributor, and only if You agree to indemnify,
      defend, and hold each Contributor harmless for any liability
      incurred by, or claims asserted against, such Contributor by reason
      of your accepting any such warranty or additional liability.

   END OF TERMS AND CONDITIONS

   APPENDIX: How to apply the Apache License to your work.

      To apply the Apache License to your work, attach the following
      boilerplate notice, with the fields enclosed by brackets &quot;[]&quot;
      replaced with your own identifying information. (Don&apos;t include
      the brackets!)  The text should be enclosed in the appropriate
      comment syntax for the file format. We also recommend that a
      file or class name and description of purpose be included on the
      same &quot;printed page&quot; as the copyright notice for easier
      identification within third-party archives.

   Copyright [yyyy] [name of copyright owner]

   Licensed under the Apache License, Version 2.0 (the &quot;License&quot;);
   you may not use this file except in compliance with the License.
   You may obtain a copy of the License at

       http://www.apache.org/licenses/LICENSE-2.0

   Unless required by applicable law or agreed to in writing, software
   distributed under the License is distributed on an &quot;AS IS&quot; BASIS,
   WITHOUT WARRANTIES OR CONDITIONS OF ANY KIND, either express or implied.
   See the License for the specific language governing permissions and
   limitations under the License.
   </license>

   <url>
      <update label="SARL Snapshots" url="http://updates.sarl.io/snapshots/"/>
   </url>

   <requires>
      <import plugin="io.sarl.core" version="0.8.0" match="greaterOrEqual"/>
      <import plugin="io.sarl.util" version="0.8.0" match="greaterOrEqual"/>
      <import plugin="io.sarl.javafx" version="0.8.0" match="greaterOrEqual"/>
      <import plugin="com.hazelcast" version="3.9.0" match="greaterOrEqual"/>
      <import plugin="org.zeromq.jeromq" version="0.4.2" match="greaterOrEqual"/>
      <import plugin="com.google.inject" version="4.1.0" match="greaterOrEqual"/>
      <import plugin="org.apache.commons.cli" version="1.3.1" match="greaterOrEqual"/>
      <import plugin="org.arakhne.afc.core.vmutils" version="14.0.0" match="greaterOrEqual"/>
      <import plugin="org.arakhne.afc.core.util" version="14.0.0" match="greaterOrEqual"/>
      <import plugin="com.google.code.gson" version="2.8.0" match="greaterOrEqual"/>
      <import plugin="javax.inject" version="1.0.0" match="greaterOrEqual"/>
      <import plugin="aopalliance" version="1.0.0" match="greaterOrEqual"/>
      <import plugin="io.janusproject.plugin" version="0.8.0" match="greaterOrEqual"/>
      <import plugin="io.sarl.eclipse" version="0.8.0" match="greaterOrEqual"/>
      <import plugin="org.eclipse.jdt.core" version="3.13.100" match="greaterOrEqual"/>
      <import plugin="org.eclipse.core.runtime" version="3.13.0" match="greaterOrEqual"/>
      <import plugin="org.eclipse.ui.workbench" version="3.110.1" match="greaterOrEqual"/>
      <import plugin="org.eclipse.jdt.ui" version="3.13.51" match="greaterOrEqual"/>
      <import plugin="org.eclipse.jface" version="3.13.2" match="greaterOrEqual"/>
      <import plugin="org.eclipse.swt" version="3.106.2" match="greaterOrEqual"/>
      <import plugin="org.eclipse.jdt.launching" version="3.9.51" match="greaterOrEqual"/>
<<<<<<< HEAD
      <import plugin="org.eclipse.osgi" version="3.12.100" match="greaterOrEqual"/>
=======
      <import plugin="org.eclipse.osgi" version="3.13.0" match="greaterOrEqual"/>
>>>>>>> dd45d758
   </requires>

   <plugin
         id="io.janusproject.plugin"
         download-size="0"
         install-size="0"
         version="0.0.0"
         unpack="false"/>

   <plugin
         id="aopalliance"
         download-size="0"
         install-size="0"
         version="0.0.0"
         unpack="false"/>

   <plugin
         id="com.google.code.gson"
         download-size="0"
         install-size="0"
         version="0.0.0"
         unpack="false"/>

   <plugin
         id="com.hazelcast"
         download-size="0"
         install-size="0"
         version="0.0.0"
         unpack="false"/>

   <plugin
         id="org.zeromq.jeromq"
         download-size="0"
         install-size="0"
         version="0.0.0"
         unpack="false"/>

   <plugin
         id="com.google.inject.multibindings"
         download-size="0"
         install-size="0"
         version="0.0.0"
         fragment="true"
         unpack="false"/>

   <plugin
         id="org.arakhne.afc.core.util"
         download-size="0"
         install-size="0"
         version="0.0.0"
         unpack="false"/>

   <plugin
         id="io.janusproject.eclipse"
         download-size="0"
         install-size="0"
         version="0.0.0"
         unpack="false"/>

</feature><|MERGE_RESOLUTION|>--- conflicted
+++ resolved
@@ -243,11 +243,7 @@
       <import plugin="org.eclipse.jface" version="3.13.2" match="greaterOrEqual"/>
       <import plugin="org.eclipse.swt" version="3.106.2" match="greaterOrEqual"/>
       <import plugin="org.eclipse.jdt.launching" version="3.9.51" match="greaterOrEqual"/>
-<<<<<<< HEAD
-      <import plugin="org.eclipse.osgi" version="3.12.100" match="greaterOrEqual"/>
-=======
       <import plugin="org.eclipse.osgi" version="3.13.0" match="greaterOrEqual"/>
->>>>>>> dd45d758
    </requires>
 
    <plugin
