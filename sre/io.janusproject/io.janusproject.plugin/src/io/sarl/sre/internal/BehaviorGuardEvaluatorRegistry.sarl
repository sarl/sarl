/* 
 * $Id$
 * 
 * SARL is an general-purpose agent programming language.
 * More details on http://www.sarl.io
 * 
 * Copyright (C) 2014-2020 the original authors or authors.
 * 
 * Licensed under the Apache License, Version 2.0 (the "License");
 * you may not use this file except in compliance with the License.
 * You may obtain a copy of the License at
 * 
 * http://www.apache.org/licenses/LICENSE-2.0
 * 
 * Unless required by applicable law or agreed to in writing, software
 * distributed under the License is distributed on an "AS IS" BASIS,
 * WITHOUT WARRANTIES OR CONDITIONS OF ANY KIND, either express or implied.
 * See the License for the specific language governing permissions and
 * limitations under the License.
 */

package io.sarl.sre.internal

import com.google.common.base.Objects
import com.google.common.cache.CacheBuilder
import com.google.common.cache.LoadingCache
import com.google.common.collect.Collections2
import com.google.common.collect.ImmutableMap
import com.google.common.collect.ImmutableSet
import com.google.common.reflect.TypeToken
import io.sarl.lang.annotation.PerceptGuardEvaluator
import io.sarl.lang.core.Event
import java.lang.reflect.Method
import java.text.MessageFormat
import java.util.Arrays
import java.util.Collection
import java.util.Comparator
import java.util.Iterator
import java.util.List
import java.util.Map
import java.util.Map.Entry
import java.util.Set
import java.util.TreeMap
import java.util.TreeSet
import java.util.concurrent.ConcurrentHashMap
import java.util.concurrent.ConcurrentLinkedDeque
import java.util.concurrent.ConcurrentSkipListSet
import java.util.concurrent.CopyOnWriteArraySet

<<<<<<< HEAD
/** 
 * Registry of all {@code BehaviorGuardEvaluator} classes containing a method to evaluate the guard of a
 * given behavior (on clause in SARL behavior).
 * This class has been inspired by the {@code com.google.common.eventbus.SuscriberRegistry} class of
 * Google Guava library.
 * 
=======
/**
 * Registry of all {@code BehaviorGuardEvaluator} classes containing a method to evaluate the guard of a given behavior (on clause in SARL behavior).
 * This class has been inspired by the {@code com.google.common.eventbus.SubscriberRegistry} class of Google Guava library.
 *
>>>>>>> ccd97d24
 * <p>This class is not thread-safe.
 *
 * @author $Author: ngaud$
 * @author $Author: sgalland$
 * @version $FullVersion$
 * @mavengroupid $GroupId$
 * @mavenartifactid $ArtifactId$
 * 
 */
class BehaviorGuardEvaluatorRegistry {

	private static def reloadClass(context : Class<?>, type : Class<?>) : Class<?> {
		var ld = context.classLoader
		if (ld === null) {
			ld = type.classLoader
		}
		try {
			return ld.loadClass(type.name)
		} catch (ex : Throwable) {
			return type
		}
	}

	private static def safeCast(obj : Object) : T with T {
		obj as T
	}

	private static def exploreTypeHierarchy(concreteClass : Class<?>) : Set<Class<?>> {
		TypeToken::of(concreteClass).types.rawTypes.safeCast
	}

	private static def getTypeHierarchyOnDemand(concreteClass : Class<?>) : ImmutableSet<Class<?>> {
		assert concreteClass !== null
		val typeHierarchy = concreteClass.exploreTypeHierarchy
		try {
			val eventType = concreteClass.reloadClass(typeof(Event))
			if (eventType.isAssignableFrom(concreteClass)) {
				return ImmutableSet::copyOf(typeHierarchy.filter [ eventType.isAssignableFrom(it) ])
			}
		} catch (ex : Exception) {
			//
		}
		ImmutableSet::copyOf(typeHierarchy)
	}

	private static def getAnnotatedMethodMapOnDemand(
		concreteClass : Class<?>) : Map<Class<? extends Event>, Collection<Method>> {
		assert concreteClass !== null
		// TODO verify if it effectively explores the whole type hierarchy
		val typeHierarchy = concreteClass.exploreTypeHierarchy
		val supertypes = typeHierarchy.filter [ !it.isInterface && typeof(Object) != it ]

		val identifiers = new TreeMap

		// Traverse all methods of the whole inheritance hierarchy
		for (supertype : supertypes) {
			for (method : supertype.declaredMethods) {
				if (method.isAnnotationPresent(typeof(PerceptGuardEvaluator)) && !method.synthetic) {
					val parameterTypes = method.parameterTypes
					val ident = new MethodIdentifier(method, parameterTypes)
					identifiers.putIfAbsent(ident, method)
				}
			}
		}

		val buffer : Map<Class<? extends Event>, Collection<Method>> = new TreeMap [ elt1, elt2 | elt1.name <=> elt2.name ]
		for (method : identifiers.values) {
			val parameterTypes = method.parameterTypes
			// Check the prototype of the event handler in debug mode only
			assert checkEventHandlerPrototype(parameterTypes)
			val eventType = parameterTypes.get(0) as Class<? extends Event>
			var methods = buffer.get(eventType)
			if (methods === null) {
				methods = newArrayList
				buffer.put(eventType, methods)
			}
			methods += method
		}

		ImmutableMap::copyOf(buffer)
	}

	private static def checkEventHandlerPrototype(parameterTypes : Class<?>[]) : boolean {
		try {
			if (parameterTypes.length === 2
				&& parameterTypes.get(0) !== null
				&& reloadClass(parameterTypes.get(0), typeof(Event)).isAssignableFrom(parameterTypes.get(0))
				&& parameterTypes.get(1) !== null
				&& reloadClass(parameterTypes.get(1), typeof(Collection)).isAssignableFrom(parameterTypes.get(1))) {
				return true
			}
		} catch (ex : Exception) {
			//
		}
		return false
	}

	private static def getAnnotatedMethodsPerEvent(
		listenerType : Class<?>) : Map<Class<? extends Event>, Collection<Method>> {
		PERCEPT_GUARD_EVALUATOR_METHOD_CACHE.getUnchecked(listenerType)
	}

	/**
	 * Thread-safe cache of classes to their flattened hierarchy of supertypes.
	 */
	static val FLATTEN_HIERARCHY_CACHE
			: LoadingCache<Class<?>, ImmutableSet<Class<?>>>
			= CacheBuilder::newBuilder.weakKeys.build [ it.getTypeHierarchyOnDemand ]

	/**
	 * A thread-safe cache that contains the mapping from each class to all methods in that class and all super-classes, that are annotated with
	 * the annotation given by {@link #getAnnotatedMethodMapOnDemand(java.lang.Class)}. The cache is shared across all instances of this class; this greatly
	 * improves performance if multiple EventBus instances are created and objects of the same class are registered on all of them.
	 */
	static val PERCEPT_GUARD_EVALUATOR_METHOD_CACHE
			: LoadingCache<Class<?>, Map<Class<? extends Event>, Collection<Method>>>
			= CacheBuilder::newBuilder.weakKeys.build [ it.getAnnotatedMethodMapOnDemand ]

	/**
	 * It stores the information related to a given method especially its prototype.
	 *
	 * @author $Author: ngaud$
	 * @author $Author: sgalland$
	 * @version $FullVersion$
	 * @mavengroupid $GroupId$
	 * @mavenartifactid $ArtifactId$
	 */
	private static final class MethodIdentifier implements Comparable<MethodIdentifier> {

		/**
		 * the name of the considered method.
		 */
		val name : String

		/**
		 * The list of the type of the various parameters of the considered method.
		 */
		val parameterTypes : List<Class<?>>

		/**
		 * Creates a new method identifier according to the name and the list of parameter types of the considered method.
		 *
		 * @param method
		 *            - the name of the considered method.
		 * @param parameterTypes
		 *            - The list of the type of the various parameters of the considered method.
		 */
		new (method : Method, parameterTypes : Class<?>[]) {
			// Useful to maintain the getDeclaringClass to obtain method of all classes with the inheritance hierarchy
			this.name = method.declaringClass + method.name
			this.parameterTypes = Arrays::asList(parameterTypes)
		}

		override hashCode : int {
			Objects::hashCode(this.name, this.parameterTypes)
		}

		override equals(object : Object) : boolean {
			if (object instanceof MethodIdentifier) {
				return this.name == object.name && this.parameterTypes == object.parameterTypes
			}
			return false
		}

		override compareTo(obj : MethodIdentifier) : int {
			if (obj === null) {
				return -1
			}
			var cmp = this.name <=> obj.name
			if (cmp !== 0) {
				return cmp
			}
			cmp = this.parameterTypes.size <=> obj.parameterTypes.size
			if (cmp !== 0) {
				return cmp
			}
			val it1 = this.parameterTypes.iterator
			val it2 = obj.parameterTypes.iterator
			while (it1.hasNext) {
				assert it2.hasNext
				cmp = it1.next.name <=> it2.next.name
				if (cmp !== 0) {
					return cmp
				}
			}
			return 0
		}

		override toString : String {
			this.name
		}

	}

	/** Iterator on guard evaluators.
	 *
	 * @author $Author: sgalland$
	 * @version $FullVersion$
	 * @mavengroupid $GroupId$
	 * @mavenartifactid $ArtifactId$
	 */
	private static class EvaluatorIterator implements Iterator<Pair<Class<? extends Event>, Collection<BehaviorGuardEvaluator>>> {

		val listener : Object

		val iterator : Iterator<Entry<Class<? extends Event>, Collection<Method>>>

		new (listener : Object) {
			val methods = getAnnotatedMethodsPerEvent(listener.class)
			this.iterator = methods.entrySet.iterator
			this.listener = listener
		}

		override hasNext : boolean {
			this.iterator.hasNext
		}

		override next : Pair<Class<? extends Event>, Collection<BehaviorGuardEvaluator>> {
			val entry = this.iterator.next
			new Pair(entry.key, Collections2::transform(entry.value)
					[ new BehaviorGuardEvaluator(this.listener, it) ])
		}

	}

	/** Iterator on behavior guard evaluators.
	 *
	 * @author $Author: sgalland$
	 * @version $FullVersion$
	 * @mavengroupid $GroupId$
	 * @mavenartifactid $ArtifactId$
	 * @since 0.5
	 */
	private static class EvaluatorCollectionIterator implements Iterator<BehaviorGuardEvaluator> {

		val behaviorGuardEvaluators : Map<Class<? extends Event>, Pair<(Event) => Boolean, Set<BehaviorGuardEvaluator>>>

		val ^event : Event

		val eventTypeIterator : Iterator<Class<?>>

		val skipSubscriberFiltering : boolean

		var evaluators : Iterator<BehaviorGuardEvaluator>

		new (behaviorGuardEvaluators : Map<Class<? extends Event>, Pair<(Event) => Boolean, Set<BehaviorGuardEvaluator>>>,
				^event : Event,
				eventTypes : Iterator<Class<?>>,
				skipSubscriberFiltering : boolean) {
			assert behaviorGuardEvaluators !== null
			assert ^event !== null
			this.skipSubscriberFiltering = skipSubscriberFiltering
			this.behaviorGuardEvaluators = behaviorGuardEvaluators
			this.^event = ^event
			this.eventTypeIterator = eventTypes
			searchNext
		}

		private def searchNext : void {
			while ((this.evaluators === null || !this.evaluators.hasNext) && this.eventTypeIterator.hasNext) {
				val eventType = this.eventTypeIterator.next
				val eventSubscribers = this.behaviorGuardEvaluators.get(eventType)
				if (eventSubscribers.isValidSubscriber) {
					this.evaluators = eventSubscribers.value.iterator
				}
			}
		}

		protected def isValidSubscriber(subscriber : Pair<(Event) => Boolean, Set<BehaviorGuardEvaluator>>) : boolean {
			if (subscriber !== null && subscriber.value !== null) {
				return this.skipSubscriberFiltering || subscriber.key === null || subscriber.key.apply(this.^event)
			}
			return false
		}

		override hasNext : boolean {
			this.evaluators !== null && this.evaluators.hasNext
		}

		override next : BehaviorGuardEvaluator {
			if (this.evaluators === null) {
				searchNext
			}
			val next = this.evaluators.next
			assert next !== null
			searchNext
			return next
		}

	}

	/** Iterator on behavior guard evaluators.
	 *
	 * @author $Author: sgalland$
	 * @version $FullVersion$
	 * @mavengroupid $GroupId$
	 * @mavenartifactid $ArtifactId$
	 * @since 0.5
	 */
	private static class EvaluatorCollectionFilteringIterator implements Iterator<BehaviorGuardEvaluator> {

		val iterator : Iterator<BehaviorGuardEvaluator>

		val subscriber : Object

		var next : BehaviorGuardEvaluator

		new (iterator : Iterator<BehaviorGuardEvaluator>, subscriber : Object) {
			assert iterator !== null
			assert subscriber !== null
			this.iterator = iterator
			this.subscriber = subscriber
			searchNext
		}

		private def searchNext {
			this.next = null
			while (this.next === null && this.iterator.hasNext) {
				val evaluator = this.iterator.next
				if (evaluator.target === this.subscriber) {
					this.next = evaluator
				}
			}
		}

		override hasNext : boolean {
			this.next !== null
		}

		override next : BehaviorGuardEvaluator {
			assert this.next !== null
			val next = this.next
			searchNext
			return next
		}

	}

	/**
	 * All registered {@code BehaviorGuardEvaluator}s (class containing at least one PerceptGuardEvaluator method), indexed by event type.
	 *
	 * <p>The {@link CopyOnWriteArraySet} values make it easy and relatively lightweight to get an immutable snapshot of all current
	 * {@code BehaviorGuardEvaluator}s to an event without any locking.
	 */
	 // FIXME replace the CopyOnWriteArraySet by an adapted concurrent implementations of set but not ConcurrentSkipList that also implement list and thus use the compareTo that is not working well on BehaviorGuardEvaluator
	val behaviorGuardEvaluators : ConcurrentHashMap<Class<? extends Event>, Pair<(Event)=>Boolean, CopyOnWriteArraySet<BehaviorGuardEvaluator>>>

	var active = true

	/** 
	 * Instanciates a new registry linked with the {@link PerceptGuardEvaluator} annotation.
	 * 
	 * <p>The registry will use concurrent data structures.
	 * 
	 * @param internalMap the internal map.
	 */
<<<<<<< HEAD
	new {
		this.behaviorGuardEvaluators = new ConcurrentHashMap
=======
	new {	
		this.behaviorGuardEvaluators = new ConcurrentHashMap<Class<? extends Event>, Pair<(Event)=>Boolean, CopyOnWriteArraySet<BehaviorGuardEvaluator>>>()
>>>>>>> ccd97d24
	}

	/**
	 * Registers all {@code PerceptGuardEvaluator} methods on the given listener object.
	 *
	 * <p>If the filter is provided, it will be used for determining if the given behavior accepts a specific event.
	 * If the filter function replies {@code true} for a specific event as argument, the event is fired in the
	 * behavior context. If the filter function replies {@code false}, the event is not fired in the behavior context.
	 *
	 * @param listener the new {@code BehaviorGuardEvaluator} to add
	 * @param filter the filter function.
	 * @param callback function which is invoked just after the first registration of the object. It could be {@code null}.
	 * @since 0.5
	 */
	def register(listener : Object, filter : (Event) => Boolean = null, callback : (Object) => void = null) {
		if (this.active) {
			var firstInit = false
			val listenerMethods = new EvaluatorIterator(listener)
			while (listenerMethods.hasNext) {
				val entry = listenerMethods.next
				val eventType = entry.key
				val eventMethodsInListener = entry.value

				val pair = this.behaviorGuardEvaluators.get(eventType)
				var eventSubscribers : CopyOnWriteArraySet<BehaviorGuardEvaluator>

				if (pair === null) {
					eventSubscribers = new CopyOnWriteArraySet()
					var p = new Pair(filter, eventSubscribers)
					this.behaviorGuardEvaluators.put(eventType, p)
					firstInit = true
				} else {
					eventSubscribers = pair.value
				}

				if (eventSubscribers.addAll(eventMethodsInListener)) {
					firstInit = true
				}
			}
			if (firstInit && callback !== null) {
				callback.apply(listener)
			}
		}
	}

	/**
	 * Unregisters all BehaviorGuardEvaluators on all the listener objects.
	 *
	 * @param callback function which is invoked just before the object is unregistered. It could be {@code null}.
	 *     The callback functions replies {@code true} if it should be called on the next removed object.
	 *     If it replies {@code false}, it will be not called anymore.
	 * @since 0.5
	 */
	def unregisterAll(callback : (Object) => boolean) : void {
		if (this.active) {
			var listenerCallback = callback
			this.active = false
			try {
				if (callback !== null) {
					val iterator = this.behaviorGuardEvaluators.values.iterator
					val subscribers = new TreeSet [term1, term2 |
						if (term1 === term2) {
							return 0
						}
						return System::identityHashCode(term1) <=> System::identityHashCode(term2)
					]
					while (iterator.hasNext) {
						val pair = iterator.next
						for (evaluator : pair.value) {
							if (subscribers += evaluator.target) {
								if (listenerCallback !== null) {
									val continueCalls = listenerCallback.apply(evaluator.target)
									if (!continueCalls) {
										listenerCallback = null
									}
								}
							}
						}
						iterator.remove
					}
				} else {
					this.behaviorGuardEvaluators.clear
				}
			} finally {
				this.active = true
			}
		}
	}

	/**
	 * Unregisters all BehaviorGuardEvaluators on the given listener object.
	 *
	 * @param listener the new {@code BehaviorGuardEvaluator} to remove
	 * @param callback function which is invoked just before the object is unregistered. It could be {@code null}.
	 *     The callback functions replies {@code true} if it should be called on the next removed object.
	 *     If it replies {@code false}, it will be not called anymore.
	 * @since 0.5
	 */
	def unregister(listener : Object, callback : (Object)=>boolean) : void {
		if (this.active) {
			val listenerMethods = new EvaluatorIterator(listener)
			var listenerCallback = callback
			while (listenerMethods.hasNext) {
				val entry = listenerMethods.next
				val eventType = entry.key
				val listenerMethodsForType = entry.value

				val pair = this.behaviorGuardEvaluators.get(eventType)

				val listenerList = if(pair !== null && pair.value !== null) pair.value else null

				if (listenerList !== null) {
					if (!listenerList.empty) {
						if (listenerCallback !== null) {
							val continueCalls = listenerCallback.apply(listener)
							if (!continueCalls) {
								listenerCallback = null
							}
						}

						if (!listenerList.removeAll(listenerMethodsForType)) {
							throw new IllegalArgumentException(
								MessageFormat::format(Messages::BehaviorGuardEvaluatorRegistry_0, listener))
						}

						// TODO: Is the following behavior efficient?
						// don't try to remove the set if it's empty; that can't be done safely without a lock
						// anyway, if the set is empty it'll just be wrapping an array of length 0
					}
				}
			}
		}
	}

	/** 
	 * Unregisters all BehaviorGuardEvaluators on the listener objects of the given type.
	 * 
	 * @param listenerType the type of the {@code BehaviorGuardEvaluator} to remove
	 * @param callback function which is invoked just before the object is unregistered. It could be {@code null}.
	 *     The callback functions replies {@code true} if it should be called on the next removed object.
	 *     If it replies {@code false}, it will be not called anymore.
	 * @since 0.7
	 */
	def unregister(listenerType : Class<?>, callback : (Object) => boolean) {
		if (this.active) {
			var listenerCallback = callback
			val listeners = new TreeSet[a, b|Integer::compare(System::identityHashCode(a), System::identityHashCode(b))]
			for (handler : this.behaviorGuardEvaluators.entrySet) {
				var pair = handler.value
				if (pair !== null) {
					var candidates = pair.value
					if (candidates !== null) {
						val iterator = candidates.iterator
						while (iterator.hasNext) {
							val evaluator = iterator.next
							if (evaluator !== null && listenerType.isInstance(evaluator)) {
								if (listenerCallback !== null && listeners.add(evaluator)) {
									val continueCalls = listenerCallback.apply(evaluator)
									if (!continueCalls) {
										listenerCallback = null
									}
								}
								iterator.remove
							}
						}
						
						// TODO: Is the following behavior efficient?
						// don't try to remove the set if it's empty; that can't be done safely without a lock
						// anyway, if the set is empty it'll just be wrapping an array of length 0
					}
				}
			}
		}
	}

	/**
	 * Gets an iterator representing an immutable snapshot of all BehaviorGuardEvaluators to the given event at the time this method is called.
	 *
	 * @param event
	 *            -the event to process
	 * @return the set of guard evaluators associated to the specified event
	 */
	def getBehaviorGuardEvaluators(^event : Event) : ConcurrentLinkedDeque<BehaviorGuardEvaluator> {
		val eventTypes = ^event.class.flattenHierarchy
		val iBehaviorGuardEvaluators = new ConcurrentLinkedDeque
		for (eventType : eventTypes) {
			val eventSubscribers = this.behaviorGuardEvaluators.get(eventType)
			if (eventSubscribers !== null && eventSubscribers.value !== null
					&& (eventSubscribers.key === null || eventSubscribers.key.apply(^event))) {
				iBehaviorGuardEvaluators.addAll(eventSubscribers.value)
			}
		}
		return iBehaviorGuardEvaluators
	}

	/**
	 * Gets an iterator representing an immutable snapshot of all BehaviorGuardEvaluators of the given listener
	 * to the given event at the time this method is called.
	 *
	 * <p>Caution: This function does not apply filtering function given to
	 * {@link #register(Object, Function1, Procedure1)}.
	 *
	 * @param event -the event to process
	 * @param listener the owner of the BehaviorGuardEvaluators (never {@code null}).
	 * @return the set of guard evaluators associated to the specified event
	 * @since 0.5
	 */
	def getBehaviorGuardEvaluatorsFor(^event : Event, listener : Object) : ConcurrentLinkedDeque<BehaviorGuardEvaluator> {
		val eventTypes = flattenHierarchy(^event.class)
		var iBehaviorGuardEvaluators = new ConcurrentLinkedDeque
		
		for (eventType : eventTypes) {					
			var eventSubscribers = this.behaviorGuardEvaluators.get(eventType)
			if (eventSubscribers !== null && eventSubscribers.getValue() !== null
					&& (eventSubscribers.getKey() === null || eventSubscribers.getKey().apply(^event))) {
				for (evaluator : eventSubscribers.getValue()) {
					if(evaluator.target === listener) {
						iBehaviorGuardEvaluators.add(evaluator)
					}
				}
				
			}
		}
		return iBehaviorGuardEvaluators
	}

	/** Replies if a listener with the given type is registered.
	 *
	 * @param type the type of listener.
	 * @return {@code true} if a listener of the given type is registered.
	 * @since 0.5
	 */
	def hasRegisteredEventListener(type : Class<?>) : boolean {
		// TODO: Not efficient implementation
		for (pair : this.behaviorGuardEvaluators.values) {
			val listeners = pair.value
			if (listeners !== null) {
				for (evaluator : listeners) {
					val target = evaluator.target
					if (type.isInstance(target)) {
						return true
					}
				}
			}
		}
		return false
	}

	/** Extract the registered listeners with the given type.
	 *
	 * @param <T> the type of the listeners.
	 * @param type the type of the listeners.
	 * @param collection the collection of listeners that is filled by this function. This argument could be {@code null}.
	 * @return the number of listeners of the given type.
	 * @since 0.5
	 */
	def getRegisteredEventListeners(type : Class<T>, collection : Collection<? super T>) : int with T {
		// TODO: Not efficient implementation
		val addedObjects = new TreeSet [ elt1, elt2 |
			if (elt1 === elt2) {
				return 0
			}
			System::identityHashCode(elt1) <=> System::identityHashCode(elt2)
		]
		for (pair : this.behaviorGuardEvaluators.values) {
			val listeners = pair.value
			if (listeners !== null) {
				for (evaluator : listeners) {
					val target = evaluator.target
					if (type.isInstance(target) && addedObjects.add(target)) {
						if (collection !== null) {
							collection += type.cast(target)
						}
					}
				}
			}
		}
		addedObjects.size
	}

	/** Extract the registered listeners with the given type.
	 * 
	 * @param <T> the type of the listeners.
	 * @param type the type of the listeners.
	 * @return the listeners.
	 * @since 0.6
	 */
	def getRegisteredEventListeners(type : Class<T>) : ConcurrentLinkedDeque<T> with T {
		val addedObjects = new TreeSet [ elt1, elt2 |
			if (elt1 === elt2) {
				return 0
			}
			System::identityHashCode(elt1) <=> System::identityHashCode(elt2)
		]
		//TODO optimize this loop introduce to remove the iterable in coments below 
		/*return this.behaviorGuardEvaluators.values.map[it.value].flatten.map[it.target].filter [
			type.isInstance(it) && addedObjects.add(it)
		].map[type.cast(it)]*/
		var result : ConcurrentLinkedDeque<T> = new ConcurrentLinkedDeque<T>();
		
		for (t : this.behaviorGuardEvaluators.values.map[it.value].flatten.map[it.target].filter [
			type.isInstance(it) && addedObjects.add(it)
		].map[type.cast(it)]) {
			result.add(t)
		}
		
		return result
		
	}

	/**
	 * Flattens a class's type hierarchy into a set of {@code Class} objects including all super-classes (transitively) and all interfaces implemented
	 * by these super-classes.
	 *
	 * @param concreteClass
	 *            - the class you find the hierarchy
	 * @return the set of class in the hierarchy of the specififed class
	 */
	private static def flattenHierarchy(concreteClass : Class<?>) : ImmutableSet<Class<?>> {
		FLATTEN_HIERARCHY_CACHE.getUnchecked(concreteClass)
	}

}<|MERGE_RESOLUTION|>--- conflicted
+++ resolved
@@ -47,19 +47,12 @@
 import java.util.concurrent.ConcurrentSkipListSet
 import java.util.concurrent.CopyOnWriteArraySet
 
-<<<<<<< HEAD
 /** 
  * Registry of all {@code BehaviorGuardEvaluator} classes containing a method to evaluate the guard of a
  * given behavior (on clause in SARL behavior).
  * This class has been inspired by the {@code com.google.common.eventbus.SuscriberRegistry} class of
  * Google Guava library.
  * 
-=======
-/**
- * Registry of all {@code BehaviorGuardEvaluator} classes containing a method to evaluate the guard of a given behavior (on clause in SARL behavior).
- * This class has been inspired by the {@code com.google.common.eventbus.SubscriberRegistry} class of Google Guava library.
- *
->>>>>>> ccd97d24
  * <p>This class is not thread-safe.
  *
  * @author $Author: ngaud$
@@ -416,13 +409,8 @@
 	 * 
 	 * @param internalMap the internal map.
 	 */
-<<<<<<< HEAD
 	new {
 		this.behaviorGuardEvaluators = new ConcurrentHashMap
-=======
-	new {	
-		this.behaviorGuardEvaluators = new ConcurrentHashMap<Class<? extends Event>, Pair<(Event)=>Boolean, CopyOnWriteArraySet<BehaviorGuardEvaluator>>>()
->>>>>>> ccd97d24
 	}
 
 	/**
