--- conflicted
+++ resolved
@@ -44,26 +44,16 @@
 	/**
 	 * Spawn agents of the given type, and pass the parameters to its initialization function.
 	 *
-<<<<<<< HEAD
 	 * @param nbAgents the number of agents to spawn.
+	 * @param spawningAgent the agent which is spawning.
 	 * @param parent - the parent entity that is creating the agents.
 	 * @param agentClazz - the type of the agents to spawn.
 	 * @param agentId - the identifier of the agent to spawn. If <code>null</code> the identifier is randomly selected.
 	 *     If {@code nbAgents} is greater than 1, the agent identifier must be {@code null}.
-=======
-	 * @param spawningAgent the identifier of the spawning agent.
-	 * @param parent - the parent entity that is creating the agent.
-	 * @param agentId - the identifier of the agent to spawn. If <code>null</code> the identifier is randomly selected.
-	 * @param agentClazz - the type of the agent to spawn.
->>>>>>> 56f82511
 	 * @param params - the list of the parameters to pass to the agent initialization function.
 	 * @return the identifiers of the agents, never <code>null</code>.
 	 */
-<<<<<<< HEAD
-	List<UUID> spawn(int nbAgents, AgentContext parent, UUID agentId, Class<? extends Agent> agentClazz, Object... params);
-=======
-	UUID spawn(UUID spawningAgent, AgentContext parent, UUID agentId, Class<? extends Agent> agentClazz, Object... params);
->>>>>>> 56f82511
+	List<UUID> spawn(int nbAgents, UUID spawningAgent, AgentContext parent, UUID agentId, Class<? extends Agent> agentClazz, Object... params);
 
 	/**
 	 * Kill the agent with the given identifier.
