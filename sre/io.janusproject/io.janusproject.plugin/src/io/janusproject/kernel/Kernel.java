--- conflicted
+++ resolved
@@ -143,8 +143,7 @@
 	 * @return the identifier of the agent, never <code>null</code>.
 	 */
 	public UUID spawn(Class<? extends Agent> agent, Object... params) {
-<<<<<<< HEAD
-		final List<UUID> ids = this.spawnService.spawn(1, this.janusContext, null, agent, params);
+		final List<UUID> ids = this.spawnService.spawn(1, null, this.janusContext, null, agent, params);
 		if (ids.isEmpty()) {
 			throw new CannotSpawnException(agent, null);
 		}
@@ -160,10 +159,7 @@
 	 * @return the identifiers of the agents, never <code>null</code>.
 	 */
 	public List<UUID> spawn(int nbAgents, Class<? extends Agent> agent, Object... params) {
-		return this.spawnService.spawn(nbAgents, this.janusContext, null, agent, params);
-=======
-		return this.spawnService.spawn(null, this.janusContext, null, agent, params);
->>>>>>> 56f82511
+		return this.spawnService.spawn(nbAgents, null, this.janusContext, null, agent, params);
 	}
 
 	/**
@@ -175,15 +171,11 @@
 	 * @return the identifier of the agent, never <code>null</code>.
 	 */
 	public UUID spawn(UUID agentID, Class<? extends Agent> agent, Object... params) {
-<<<<<<< HEAD
-		final List<UUID> ids = this.spawnService.spawn(1, this.janusContext, agentID, agent, params);
+		final List<UUID> ids = this.spawnService.spawn(1, null, this.janusContext, agentID, agent, params);
 		if (ids.isEmpty()) {
 			return null;
 		}
 		return ids.get(0);
-=======
-		return this.spawnService.spawn(null, this.janusContext, agentID, agent, params);
->>>>>>> 56f82511
 	}
 
 	/**
