/*
 * $Id$
 *
 * SARL is an general-purpose agent programming language.
 * More details on http://www.sarl.io
 *
 * Copyright (C) 2014-2017 the original authors or authors.
 *
 * Licensed under the Apache License, Version 2.0 (the "License");
 * you may not use this file except in compliance with the License.
 * You may obtain a copy of the License at
 *
 *      http://www.apache.org/licenses/LICENSE-2.0
 *
 * Unless required by applicable law or agreed to in writing, software
 * distributed under the License is distributed on an "AS IS" BASIS,
 * WITHOUT WARRANTIES OR CONDITIONS OF ANY KIND, either express or implied.
 * See the License for the specific language governing permissions and
 * limitations under the License.
 */

package io.janusproject.kernel.bic;

import java.util.Collection;
import java.util.List;
import java.util.UUID;

import com.google.inject.Inject;

import io.janusproject.services.executor.ChuckNorrisException;
import io.janusproject.services.spawn.SpawnService;

import io.sarl.core.DefaultContextInteractions;
import io.sarl.core.Lifecycle;
import io.sarl.lang.core.Agent;
import io.sarl.lang.core.AgentContext;
import io.sarl.lang.core.Skill;
import io.sarl.lang.util.ClearableReference;

/**
 * Skill that permits to manage the life cycle of the agents.
 *
 * @author $Author: srodriguez$
 * @author $Author: ngaud$
 * @author $Author: sgalland$
 * @version $FullVersion$
 * @mavengroupid $GroupId$
 * @mavenartifactid $ArtifactId$
 */
public class LifecycleSkill extends BuiltinSkill implements Lifecycle {

	private static int installationOrder = -1;

	@Inject
	private SpawnService spawnService;

	private ClearableReference<Skill> skillBufferInternalEventBusCapacity;

	/**
	 * Constructs the skill.
	 *
	 * @param agent - owner of the skill.
	 */
	LifecycleSkill(Agent agent) {
		super(agent);
	}

	/** Replies the InternalEventBusCapacity skill as fast as possible.
	 *
	 * @return the skill
	 */
	protected final InternalEventBusCapacity getInternalEventBusCapacitySkill() {
		if (this.skillBufferInternalEventBusCapacity == null || this.skillBufferInternalEventBusCapacity.get() == null) {
			this.skillBufferInternalEventBusCapacity = $getSkill(InternalEventBusCapacity.class);
		}
		return $castSkill(InternalEventBusCapacity.class, this.skillBufferInternalEventBusCapacity);
	}

	@Override
	public int getInstallationOrder() {
		if (installationOrder < 0) {
			installationOrder = installationOrder(this);
		}
		return installationOrder;
	}

	@Override
	public UUID spawn(Class<? extends Agent> agentType, Object... params) {
		final List<UUID> ids = this.spawnService.spawn(
				1,
				getSkill(DefaultContextInteractions.class).getDefaultContext(),
				null, agentType, params);
		if (ids.isEmpty()) {
			return null;
		}
		return ids.get(0);
	}

	@Override
	public Collection<UUID> spawn(int nbAgents, Class<? extends Agent> agentType, Object... params) {
		return this.spawnService.spawn(nbAgents,
				getSkill(DefaultContextInteractions.class).getDefaultContext(),
				null, agentType, params);
	}

	@Override
	public UUID spawnInContext(Class<? extends Agent> agentType, AgentContext context, Object... params) {
<<<<<<< HEAD
		final List<UUID> ids = this.spawnService.spawn(1, context, null, agentType, params);
		if (ids.isEmpty()) {
			return null;
		}
		return ids.get(0);
	}

	@Override
	public Collection<UUID> spawnInContext(int nbAgents, Class<? extends Agent> agentClass, AgentContext context,
			Object... params) {
		return this.spawnService.spawn(nbAgents, context, null, agentClass, params);
=======
		return this.spawnService.spawn(getOwner().getID(), context, null, agentType, params);
>>>>>>> 56f82511
	}

	@Override
	public UUID spawnInContextWithID(Class<? extends Agent> agentClass, UUID agentID, AgentContext context, Object... params) {
<<<<<<< HEAD
		final List<UUID> ids = this.spawnService.spawn(1, context, agentID, agentClass, params);
		if (ids.isEmpty()) {
			return null;
		}
		return ids.get(0);
=======
		return this.spawnService.spawn(getOwner().getID(), context, agentID, agentClass, params);
>>>>>>> 56f82511
	}

	@Override
	public void killMe() {
		// The agent should be killed by a specific asynchronous event.
		// This event is supported by the internal event bus implementation.
		final InternalEventBusCapacity busCapacity = getInternalEventBusCapacitySkill();
		busCapacity.selfEvent(new AsynchronousAgentKillingEvent());
		// Never return from the killMe
		Thread.yield();
		throw new ChuckNorrisException();
	}

	/**
	 * This runtie exception is thrown when an agent cannot be killed.
	 *
	 * @author $Author: sgalland$
	 * @version $FullVersion$
	 * @mavengroupid $GroupId$
	 * @mavenartifactid $ArtifactId$
	 */
	public static class AgentKillException extends RuntimeException {

		private static final long serialVersionUID = 3186824315988212481L;

		/**
		 * Construct.
		 *
		 * @param exception - cause
		 */
		AgentKillException(io.janusproject.services.spawn.SpawnService.AgentKillException exception) {
			super(exception.getMessage(), exception);
		}

		/**
		 * Replies the agent that cannot be killed.
		 *
		 * @return the agent.
		 */
		public UUID getAgent() {
			return ((io.janusproject.services.spawn.SpawnService.AgentKillException) getCause()).getAgent();
		}

	}

}<|MERGE_RESOLUTION|>--- conflicted
+++ resolved
@@ -88,6 +88,7 @@
 	public UUID spawn(Class<? extends Agent> agentType, Object... params) {
 		final List<UUID> ids = this.spawnService.spawn(
 				1,
+				getOwner().getID(),
 				getSkill(DefaultContextInteractions.class).getDefaultContext(),
 				null, agentType, params);
 		if (ids.isEmpty()) {
@@ -99,14 +100,16 @@
 	@Override
 	public Collection<UUID> spawn(int nbAgents, Class<? extends Agent> agentType, Object... params) {
 		return this.spawnService.spawn(nbAgents,
+				getOwner().getID(),
 				getSkill(DefaultContextInteractions.class).getDefaultContext(),
 				null, agentType, params);
 	}
 
 	@Override
 	public UUID spawnInContext(Class<? extends Agent> agentType, AgentContext context, Object... params) {
-<<<<<<< HEAD
-		final List<UUID> ids = this.spawnService.spawn(1, context, null, agentType, params);
+		final List<UUID> ids = this.spawnService.spawn(1,
+				getOwner().getID(),
+				context, null, agentType, params);
 		if (ids.isEmpty()) {
 			return null;
 		}
@@ -116,23 +119,20 @@
 	@Override
 	public Collection<UUID> spawnInContext(int nbAgents, Class<? extends Agent> agentClass, AgentContext context,
 			Object... params) {
-		return this.spawnService.spawn(nbAgents, context, null, agentClass, params);
-=======
-		return this.spawnService.spawn(getOwner().getID(), context, null, agentType, params);
->>>>>>> 56f82511
+		return this.spawnService.spawn(nbAgents,
+				getOwner().getID(),
+				context, null, agentClass, params);
 	}
 
 	@Override
 	public UUID spawnInContextWithID(Class<? extends Agent> agentClass, UUID agentID, AgentContext context, Object... params) {
-<<<<<<< HEAD
-		final List<UUID> ids = this.spawnService.spawn(1, context, agentID, agentClass, params);
+		final List<UUID> ids = this.spawnService.spawn(1,
+				getOwner().getID(),
+				context, agentID, agentClass, params);
 		if (ids.isEmpty()) {
 			return null;
 		}
 		return ids.get(0);
-=======
-		return this.spawnService.spawn(getOwner().getID(), context, agentID, agentClass, params);
->>>>>>> 56f82511
 	}
 
 	@Override
