/*
 * $Id$
 *
 * SARL is an general-purpose agent programming language.
 * More details on http://www.sarl.io
 *
 * Copyright (C) 2014-2017 the original authors or authors.
 *
 * Licensed under the Apache License, Version 2.0 (the "License");
 * you may not use this file except in compliance with the License.
 * You may obtain a copy of the License at
 *
 *      http://www.apache.org/licenses/LICENSE-2.0
 *
 * Unless required by applicable law or agreed to in writing, software
 * distributed under the License is distributed on an "AS IS" BASIS,
 * WITHOUT WARRANTIES OR CONDITIONS OF ANY KIND, either express or implied.
 * See the License for the specific language governing permissions and
 * limitations under the License.
 */

package io.janusproject.kernel.bic;

import org.eclipse.xtext.xbase.lib.Functions.Function1;

import io.sarl.core.Destroy;
import io.sarl.core.Initialize;
import io.sarl.lang.core.Address;
import io.sarl.lang.core.Capacity;
import io.sarl.lang.core.Event;
import io.sarl.lang.core.EventListener;

/**
 * Capacity that provides an event bus to notify the different components of an agent.
 *
 * <p><strong>This capacity is provided by the Janus kernel, not SARL.</strong>
 *
 * @author $Author: sgalland$
 * @version $FullVersion$
 * @mavengroupid $GroupId$
 * @mavenartifactid $ArtifactId$
 */
public interface InternalEventBusCapacity extends Capacity {

	/**
	 * Replies the state of the owner of the event bus.
	 *
	 * @return the state of the agent.
	 */
	OwnerState getOwnerState();

	/**
	 * Register the given object on the event bus for receiving any event.
	 *
	 * @param listener - the listener on the SARL events.
	 * @deprecated see {@link #registerEventListener(Object, boolean, Function1)}.
	 */
	@Deprecated
	void registerEventListener(Object listener);

	/**
	 * Register the given object on the event bus for receiving any event.
	 *
	 * <p>If the filter is provided, it will be used for determining if the given behavior accepts a specific event.
	 * If the filter function replies {@code true} for a specific event as argument, the event is fired in the
	 * behavior context. If the filter function replies {@code false}, the event is not fired in the behavior context.
	 *
	 * @param listener - the listener on the SARL events.
	 * @param fireInitializeEvent - indicates if the {@code Initialize} event should be fired to the listener if the agent is alive.
	 * @param filter - the filter function.
	 * @since 0.5
	 */
	void registerEventListener(Object listener, boolean fireInitializeEvent, Function1<? super Event, ? extends Boolean> filter);

	/**
	 * Unregister the given object on the event bus for receiving any event.
	 *
	 * @param listener - the listener on the SARL events.
	 * @deprecated see {@link #unregisterEventListener(Object, boolean)}.
	 */
	@Deprecated
	void unregisterEventListener(Object listener);

	/**
	 * Unregister the given object on the event bus for receiving any event.
	 *
	 * @param listener - the listener on the SARL events.
	 * @param fireDestroyEvent - indicates if the {@code Destroy} event should be fired to the listener if the agent is alive.
	 * @since 0.5
	 */
	void unregisterEventListener(Object listener, boolean fireDestroyEvent);

	/**
	 * Sends an event to itself using its defaultInnerAddress as source. Used for platform level event dispatching (i.e.
	 * {@link Initialize} and {@link Destroy})
	 *
	 * @param event - event to propagate into the agent.
	 */
	void selfEvent(Event event);

	/**
	 * Replies the event listener linked to the owner of this capacity.
	 *
	 * @return the event listener of the owner of this skill.
	 */
	EventListener asEventListener();

	/**
	 * Replies the address of the agent in its inner default space.
	 *
	 * @return the address of the agent in its inner default space.
	 */
	Address getInnerDefaultSpaceAddress();

	/**
	 * Describe the states of the owner of an event bus.
	 *
	 * @author $Author: sgalland$
	 * @version $FullVersion$
	 * @mavengroupid $GroupId$
	 * @mavenartifactid $ArtifactId$
	 */
	enum OwnerState {
		/**
		 * The owner of the event bus is unstarted: before initialization process.
		 */
		UNSTARTED,
		/**
		 * The owner of the event bus is under creation.
		 */
<<<<<<< HEAD
		NEW {
			@Override
			public boolean isEventHandling() {
				return true;
			}
		},

		/**
		 * The owner of the event bus is running.
		 */
		RUNNING {
			@Override
			public boolean isEventHandling() {
				return true;
			}
		},

		/**
		 * The owner of the event bus was destroyed.
		 */
		DESTROYED {
			@Override
			public boolean isEventHandling() {
				return false;
			}
		};

		/** Replies if the state accepts event handling.
		 *
		 * @return {@code true} if the state accept event handling.
		 * @since 0.5
		 */
		public abstract boolean isEventHandling();
=======
		INITIALIZING,
		/**
		 * The owner of the event bus is running.
		 */
		ALIVE,
		/**
		 * The owner of the event bus is under destruction.
		 */
		DYING,
		/**
		 * The owner of the event bus was destroyed.
		 */
		DEAD,
>>>>>>> b1d3fbe3
	}

}<|MERGE_RESOLUTION|>--- conflicted
+++ resolved
@@ -124,12 +124,17 @@
 		/**
 		 * The owner of the event bus is unstarted: before initialization process.
 		 */
-		UNSTARTED,
+		UNSTARTED {
+			@Override
+			public boolean isEventHandling() {
+				return true;
+			}
+		},
+
 		/**
 		 * The owner of the event bus is under creation.
 		 */
-<<<<<<< HEAD
-		NEW {
+		INITIALIZING {
 			@Override
 			public boolean isEventHandling() {
 				return true;
@@ -139,7 +144,7 @@
 		/**
 		 * The owner of the event bus is running.
 		 */
-		RUNNING {
+		ALIVE {
 			@Override
 			public boolean isEventHandling() {
 				return true;
@@ -147,9 +152,19 @@
 		},
 
 		/**
+		 * The owner of the event bus is under destruction.
+		 */
+		DYING {
+			@Override
+			public boolean isEventHandling() {
+				return false;
+			}
+		},
+
+		/**
 		 * The owner of the event bus was destroyed.
 		 */
-		DESTROYED {
+		DEAD {
 			@Override
 			public boolean isEventHandling() {
 				return false;
@@ -162,21 +177,6 @@
 		 * @since 0.5
 		 */
 		public abstract boolean isEventHandling();
-=======
-		INITIALIZING,
-		/**
-		 * The owner of the event bus is running.
-		 */
-		ALIVE,
-		/**
-		 * The owner of the event bus is under destruction.
-		 */
-		DYING,
-		/**
-		 * The owner of the event bus was destroyed.
-		 */
-		DEAD,
->>>>>>> b1d3fbe3
 	}
 
 }