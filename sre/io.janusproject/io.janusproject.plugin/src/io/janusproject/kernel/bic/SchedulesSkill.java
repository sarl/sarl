--- conflicted
+++ resolved
@@ -22,11 +22,6 @@
 package io.janusproject.kernel.bic;
 
 import java.lang.ref.WeakReference;
-<<<<<<< HEAD
-import java.text.MessageFormat;
-import java.util.ArrayList;
-=======
->>>>>>> 2a6fc7d4
 import java.util.Collection;
 import java.util.Map;
 import java.util.Map.Entry;
@@ -36,29 +31,27 @@
 import java.util.concurrent.Future;
 import java.util.concurrent.ScheduledFuture;
 import java.util.concurrent.TimeUnit;
-import java.util.logging.Level;
-import java.util.logging.LogRecord;
 
 import com.google.common.base.MoreObjects;
 import com.google.common.base.Strings;
-<<<<<<< HEAD
-=======
 import com.google.common.collect.Iterables;
 import com.google.common.collect.Lists;
->>>>>>> 2a6fc7d4
 import com.google.inject.Inject;
+import org.eclipse.xtext.xbase.lib.Functions.Function1;
 import org.eclipse.xtext.xbase.lib.Procedures.Procedure1;
 
 import io.janusproject.services.executor.ExecutorService;
-import io.janusproject.services.executor.JanusScheduledFutureTask;
 
 import io.sarl.core.AgentTask;
+import io.sarl.core.Logging;
 import io.sarl.core.Schedules;
 import io.sarl.lang.core.Agent;
 import io.sarl.lang.core.AgentTrait;
 import io.sarl.lang.core.Behavior;
 import io.sarl.lang.core.Capacities;
 import io.sarl.lang.core.SREutils;
+import io.sarl.lang.core.Skill;
+import io.sarl.lang.util.ClearableReference;
 
 /**
  * Skill that permits to execute tasks with an executor service.
@@ -76,22 +69,26 @@
 	@Inject
 	private ExecutorService executorService;
 
-<<<<<<< HEAD
-	@Inject
-	private LogService logger;
-
-	private final Map<String, AgentTask> tasks = new HashMap<>();
-
-	private final Map<String, Future<?>> futures = new HashMap<>();
-=======
 	private final Map<String, TaskDescription> tasks = new TreeMap<>();
->>>>>>> 2a6fc7d4
+
+	private ClearableReference<Skill> skillBufferLogging;
 
 	/**
 	 * @param agent - the owner of this skill.
 	 */
 	SchedulesSkill(Agent agent) {
 		super(agent);
+	}
+
+	/** Replies the Logging skill as fast as possible.
+	 *
+	 * @return the skill
+	 */
+	protected final Logging getLoggingSkill() {
+		if (this.skillBufferLogging == null || this.skillBufferLogging.get() == null) {
+			this.skillBufferLogging = $getSkill(Logging.class);
+		}
+		return $castSkill(Logging.class, this.skillBufferLogging);
 	}
 
 	/** Replies the mutex for synchronizing on the task list.
@@ -138,21 +135,12 @@
 		}
 	}
 
-	/**
-	 * Replies the names of the active tasks.
-	 *
-	 * @return the names of the active tasks.
-	 */
-<<<<<<< HEAD
-	public synchronized Collection<String> getActiveTasks() {
-		return new ArrayList<>(this.tasks.keySet());
-=======
-	Collection<String> getActiveTasks() {
+	@Override
+	public Collection<String> getActiveTasks() {
 		synchronized (getTaskListMutex()) {
 			//TODO: Avoid copy of collection
 			return Lists.newArrayList(this.tasks.keySet());
 		}
->>>>>>> 2a6fc7d4
 	}
 
 	/**
@@ -160,36 +148,7 @@
 	 *
 	 * @return the names of the active futures.
 	 */
-<<<<<<< HEAD
-	synchronized Collection<Future<?>> getActiveFutures() {
-		return new ArrayList<>(this.futures.values());
-	}
-
-	/**
-	 * Replies the active future for the task with the given name.
-	 *
-	 * @param name the name of the task.
-	 * @return the active future of the task.
-	 */
-	synchronized Future<?> getActiveFuture(String name) {
-		return this.futures.get(name);
-	}
-
-	@Override
-	protected synchronized void uninstall() {
-		Future<?> future;
-		for (final Entry<String, Future<?>> futureDescription : this.futures.entrySet()) {
-			future = futureDescription.getValue();
-			if ((future instanceof JanusScheduledFutureTask<?>) && ((JanusScheduledFutureTask<?>) future).isCurrentThread()) {
-				// Ignore the cancelation of the future.
-				// It is assumed that a ChuckNorrisException will be thrown later.
-				this.logger.fineInfo(Messages.SchedulesSkill_0,
-						futureDescription.getKey(), future);
-			} else {
-				future.cancel(true);
-				this.logger.fineInfo(Messages.SchedulesSkill_1, futureDescription.getKey(), future);
-=======
-	Collection<ScheduledFuture<?>> getActiveFutures() {
+	Collection<Future<?>> getActiveFutures() {
 		synchronized (getTaskListMutex()) {
 			return Lists.newArrayList(Iterables.transform(this.tasks.values(), (it) -> it.getFuture()));
 		}
@@ -210,25 +169,19 @@
 	}
 
 	private void cancelAllRunningTasks() {
-		ScheduledFuture<?> future;
+		Future<?> future;
 		AgentTask task;
 		for (final Entry<String, TaskDescription> taskDescription : this.tasks.entrySet()) {
 			final TaskDescription pair = taskDescription.getValue();
 			if (pair != null) {
 				future = pair.getFuture();
 				if (future != null) {
-					if ((future instanceof JanusScheduledFutureTask<?>) && ((JanusScheduledFutureTask<?>) future).isCurrentThread()) {
-						// Ignore the cancelation of the future.
-						// It is assumed that a ChuckNorrisException will be thrown later.
-					} else {
-						future.cancel(true);
-					}
+					future.cancel(true);
 				}
 				task = pair.getTask();
 				if (task != null) {
 					finishTask(task, false, true);
 				}
->>>>>>> 2a6fc7d4
 			}
 		}
 		this.tasks.clear();
@@ -255,10 +208,6 @@
 	}
 
 	@Override
-<<<<<<< HEAD
-	public synchronized AgentTask in(AgentTask task, long delay, Procedure1<? super Agent> procedure) {
-		final AgentTask rtask = task == null ? task(null) : task;
-=======
 	public AgentTask in(AgentTask task, long delay, Procedure1<? super Agent> procedure) {
 		TaskDescription pair;
 		synchronized (getTaskListMutex()) {
@@ -287,24 +236,11 @@
 				pair.setTask(rtask);
 			}
 		}
->>>>>>> 2a6fc7d4
 		rtask.setProcedure(procedure);
 		return pair;
 	}
 
-<<<<<<< HEAD
-	@Override
-	public synchronized AgentTask task(String name) {
-		final String realName = Strings.isNullOrEmpty(name) ? "task-" + UUID.randomUUID() : name; //$NON-NLS-1$
-		if (this.tasks.containsKey(realName)) {
-			return this.tasks.get(realName);
-		}
-		final AgentTask t = new AgentTask();
-		t.setName(realName);
-		this.tasks.put(realName, t);
-		return t;
-=======
-	private TaskDescription postRunTask(TaskDescription description, AgentTask task, ScheduledFuture<?> future) {
+	private TaskDescription postRunTask(TaskDescription description, AgentTask task, Future<?> future) {
 		final TaskDescription pair;
 		if (description == null) {
 			pair = new TaskDescription(task, future);
@@ -351,7 +287,6 @@
 	@Override
 	public AgentTask task(String name) {
 		return createTaskIfNecessary(name).getTask();
->>>>>>> 2a6fc7d4
 	}
 
 	@Override
@@ -375,22 +310,15 @@
 	protected boolean cancel(AgentTask task, boolean mayInterruptIfRunning, boolean updateAgentTraitReferences) {
 		if (task != null) {
 			final String name = task.getName();
-<<<<<<< HEAD
-			final Future<?> future = this.futures.get(name);
-			if (future != null && !future.isDone() && !future.isCancelled() && future.cancel(mayInterruptIfRunning)) {
-				finishTask(name);
-				return true;
-=======
 			synchronized (getTaskListMutex()) {
 				final TaskDescription pair = this.tasks.get(name);
 				if (pair != null) {
-					final ScheduledFuture<?> future = pair.getFuture();
+					final Future<?> future = pair.getFuture();
 					if (future != null && !future.isDone() && !future.isCancelled() && future.cancel(mayInterruptIfRunning)) {
 						finishTask(task, true, updateAgentTraitReferences);
 						return true;
 					}
 				}
->>>>>>> 2a6fc7d4
 			}
 		}
 		return false;
@@ -400,7 +328,7 @@
 	public boolean isCanceled(AgentTask task) {
 		if (task != null) {
 			final String name = task.getName();
-			final Future<?> future = getFuture(name);
+			final Future<?> future = getActiveFuture(name);
 			if (future != null) {
 				return future.isCancelled();
 			}
@@ -414,7 +342,7 @@
 	 * @return the future.
 	 * @since 0.5
 	 */
-	ScheduledFuture<?> getFuture(String taskName) {
+	Future<?> getActiveFuture(String taskName) {
 		synchronized (getTaskListMutex()) {
 			final TaskDescription pair = this.tasks.get(taskName);
 			if (pair != null) {
@@ -430,15 +358,6 @@
 	}
 
 	@Override
-<<<<<<< HEAD
-	public synchronized AgentTask every(AgentTask task, long period, Procedure1<? super Agent> procedure) {
-		final AgentTask rtask = task == null ? task(null) : task;
-		rtask.setProcedure(procedure);
-		final ScheduledFuture<?> sf = this.executorService.scheduleAtFixedRate(new AgentRunnableTask(rtask, true), 0, period,
-				TimeUnit.MILLISECONDS);
-		this.futures.put(rtask.getName(), sf);
-		return rtask;
-=======
 	public AgentTask every(AgentTask task, long period, Procedure1<? super Agent> procedure) {
 		TaskDescription description;
 		synchronized (getTaskListMutex()) {
@@ -452,7 +371,6 @@
 			description = postRunTask(description, task, sf);
 		}
 		return description.getTask();
->>>>>>> 2a6fc7d4
 	}
 
 	@Override
@@ -461,19 +379,24 @@
 	}
 
 	@Override
-	public synchronized AgentTask atFixedDelay(AgentTask task, long delay, Procedure1<? super Agent> procedure) {
-		final AgentTask rtask = task == null ? task(null) : task;
-		rtask.setProcedure(procedure);
+	public AgentTask atFixedDelay(AgentTask task, long delay, Procedure1<? super Agent> procedure) {
+		TaskDescription description;
+		synchronized (getTaskListMutex()) {
+			description = preRunTask(task, procedure);
+		}
+		final AgentTask runnableTask = description != null ? description.getTask() : task;
 		final Future<?> future;
 		if (delay <= 0) {
-			future = this.executorService.submit(new AgentInfiniteLoopTask(rtask));
+			future = this.executorService.submit(new AgentInfiniteLoopTask(runnableTask));
 		} else {
 			future = this.executorService.scheduleWithFixedDelay(
-					new AgentRunnableTask(rtask, true),
+					new AgentTaskRunner(runnableTask, true),
 					0, delay, TimeUnit.MILLISECONDS);
 		}
-		this.futures.put(rtask.getName(), future);
-		return rtask;
+		synchronized (getTaskListMutex()) {
+			description = postRunTask(description, task, future);
+		}
+		return description.getTask();
 	}
 
 	@Override
@@ -483,11 +406,16 @@
 
 	@Override
 	public synchronized AgentTask execute(AgentTask task, Procedure1<? super Agent> procedure) {
-		final AgentTask rtask = task == null ? task(null) : task;
-		rtask.setProcedure(procedure);
-		final Future<?> future = this.executorService.submit(new AgentRunnableTask(rtask, false));
-		this.futures.put(rtask.getName(), future);
-		return rtask;
+		TaskDescription description;
+		synchronized (getTaskListMutex()) {
+			description = preRunTask(task, procedure);
+		}
+		final AgentTask runnableTask = description != null ? description.getTask() : task;
+		final Future<?> future = this.executorService.submit(new AgentTaskRunner(runnableTask, false));
+		synchronized (getTaskListMutex()) {
+			description = postRunTask(description, task, future);
+		}
+		return description.getTask();
 	}
 
 	/**
@@ -557,21 +485,13 @@
 					mustBeCanceled = true;
 				}
 			} catch (Throwable ex) {
-<<<<<<< HEAD
-				final LogRecord record = new LogRecord(Level.SEVERE,
-						MessageFormat.format(Messages.SchedulesSkill_3, toString(), ex.getLocalizedMessage()));
-				record.setThrown(ex);
-				SchedulesSkill.this.logger.log(record);
+				getLoggingSkill().error(Messages.SchedulesSkill_1, ex, toString(), ex.getLocalizedMessage());
 				mustBeCanceled = true;
 			} finally {
 				if (mustBeCanceled || !this.isPeriodic) {
-					finishTask(task.getName());
-=======
-				if (this.isPeriodic) {
 					synchronized (getTaskListMutex()) {
 						finishTask(task, true, true);
 					}
->>>>>>> 2a6fc7d4
 				}
 			}
 		}
@@ -643,21 +563,13 @@
 					Thread.yield();
 				}
 			} catch (Throwable ex) {
-				final LogRecord record = new LogRecord(Level.SEVERE,
-						MessageFormat.format(Messages.SchedulesSkill_3, toString(), ex.getLocalizedMessage()));
-				record.setThrown(ex);
-				SchedulesSkill.this.logger.log(record);
+				getLoggingSkill().error(Messages.SchedulesSkill_1, ex, toString(), ex.getLocalizedMessage());
 			} finally {
-<<<<<<< HEAD
 				final AgentTask task = this.agentTaskRef.get();
 				if (task != null) {
-					finishTask(task.getName());
-=======
-				if (!this.isPeriodic) {
 					synchronized (getTaskListMutex()) {
 						finishTask(task, true, true);
 					}
->>>>>>> 2a6fc7d4
 				}
 			}
 		}
@@ -670,8 +582,6 @@
 
 	}
 
-<<<<<<< HEAD
-=======
 	/**
 	 * Description of a task.
 	 *
@@ -689,13 +599,13 @@
 
 		/** The scheduled future associated to the task.
 		 */
-		private ScheduledFuture<?> future;
+		private Future<?> future;
 
 		TaskDescription(AgentTask task) {
 			this.task = task;
 		}
 
-		TaskDescription(AgentTask task, ScheduledFuture<?> future) {
+		TaskDescription(AgentTask task, Future<?> future) {
 			this.task = task;
 			this.future = future;
 		}
@@ -713,15 +623,14 @@
 			this.task = task;
 		}
 
-		public ScheduledFuture<?> getFuture() {
+		public Future<?> getFuture() {
 			return this.future;
 		}
 
-		public void setFuture(ScheduledFuture<?> future) {
+		public void setFuture(Future<?> future) {
 			this.future = future;
 		}
 
 	}
 
->>>>>>> 2a6fc7d4
 }