--- conflicted
+++ resolved
@@ -23,11 +23,6 @@
 
 import java.lang.ref.WeakReference;
 import java.util.Collection;
-<<<<<<< HEAD
-import java.util.HashMap;
-import java.util.Iterator;
-=======
->>>>>>> b1d3fbe3
 import java.util.Map;
 import java.util.Map.Entry;
 import java.util.Objects;
@@ -68,8 +63,6 @@
 
 	private static int installationOrder = -1;
 
-	private static final Function1<Agent, Boolean> TRUE_GUARD = (agent) -> Boolean.TRUE;
-
 	@Inject
 	private ExecutorService executorService;
 
@@ -103,18 +96,14 @@
 		return super.attributesToString() + ", tasks = " + this.tasks; //$NON-NLS-1$
 	}
 
-<<<<<<< HEAD
 	/**
 	 * Remove any reference to the given task.
 	 *
+	 * <p>This function is not thread-safe.
+	 *
 	 * @param name - name of the task.
 	 */
-	private void finishTask(String name) {
-		synchronized (getTaskListMutex()) {
-			this.tasks.remove(name);
-			this.futures.remove(name);
-=======
-	private synchronized void finishTask(AgentTask task, boolean updateSkillReferences, boolean updateAgentTraitReferences) {
+	private void finishTask(AgentTask task, boolean updateSkillReferences, boolean updateAgentTraitReferences) {
 		assert task != null;
 		if (updateSkillReferences) {
 			this.tasks.remove(task.getName());
@@ -127,7 +116,6 @@
 					data.removeTask(task);
 				}
 			}
->>>>>>> b1d3fbe3
 		}
 	}
 
@@ -136,16 +124,11 @@
 	 *
 	 * @return the names of the active tasks.
 	 */
-<<<<<<< HEAD
 	Collection<String> getActiveTasks() {
 		synchronized (getTaskListMutex()) {
 			//TODO: Avoid copy of collection
-			return new ArrayList<>(this.tasks.keySet());
-		}
-=======
-	synchronized Collection<String> getActiveTasks() {
-		return Lists.newArrayList(this.tasks.keySet());
->>>>>>> b1d3fbe3
+			return Lists.newArrayList(this.tasks.keySet());
+		}
 	}
 
 	/**
@@ -153,30 +136,10 @@
 	 *
 	 * @return the names of the active futures.
 	 */
-<<<<<<< HEAD
 	Collection<ScheduledFuture<?>> getActiveFutures() {
 		synchronized (getTaskListMutex()) {
-			//TODO: Avoid copy of collection
-			return new ArrayList<>(this.futures.values());
-		}
-	}
-
-	private void cancelAllRunningTasks() {
-		final Iterator<Entry<String, ScheduledFuture<?>>> futureIterator = this.futures.entrySet().iterator();
-		while (futureIterator.hasNext()) {
-			final Entry<String, ScheduledFuture<?>> futureDescription = futureIterator.next();
-			final ScheduledFuture<?> future = futureDescription.getValue();
-			if ((future instanceof JanusScheduledFutureTask<?>) && ((JanusScheduledFutureTask<?>) future).isCurrentThread()) {
-				// Ignore the cancelation of the future.
-				// It is assumed that a ChuckNorrisException will be thrown later.
-				this.logger.fineInfo(Messages.SchedulesSkill_0,
-						futureDescription.getKey(), future);
-			} else if (!future.isCancelled() && !future.isDone()) {
-				future.cancel(true);
-				this.logger.fineInfo(Messages.SchedulesSkill_1, futureDescription.getKey(), future);
-=======
-	synchronized Collection<ScheduledFuture<?>> getActiveFutures() {
-		return Lists.newArrayList(Iterables.transform(this.tasks.values(), (it) -> it.getFuture()));
+			return Lists.newArrayList(Iterables.transform(this.tasks.values(), (it) -> it.getFuture()));
+		}
 	}
 
 	/** Unregister the tasks associated to the given behavior.
@@ -193,8 +156,7 @@
 		}
 	}
 
-	@Override
-	protected synchronized void uninstall() {
+	private void cancelAllRunningTasks() {
 		ScheduledFuture<?> future;
 		AgentTask task;
 		for (final Entry<String, TaskDescription> taskDescription : this.tasks.entrySet()) {
@@ -213,9 +175,7 @@
 				if (task != null) {
 					finishTask(task, false, true);
 				}
->>>>>>> b1d3fbe3
-			}
-			futureIterator.remove();
+			}
 		}
 		this.tasks.clear();
 	}
@@ -241,40 +201,18 @@
 	}
 
 	@Override
-<<<<<<< HEAD
 	public AgentTask in(AgentTask task, long delay, Procedure1<? super Agent> procedure) {
-		final AgentTask rtask = task == null ? task("task-" + UUID.randomUUID()) : task; //$NON-NLS-1$
-		rtask.setProcedure(procedure);
-		final ScheduledFuture<?> sf = this.executorService.schedule(new AgentTaskRunner(rtask, false), delay, TimeUnit.MILLISECONDS);
-		synchronized (getTaskListMutex()) {
-			this.futures.put(rtask.getName(), sf);
-		}
-		return rtask;
-	}
-
-	@Override
-	public AgentTask task(String name) {
-		AgentTask task;
-		synchronized (getTaskListMutex()) {
-			task = this.tasks.get(name);
-		}
-		if (task == null) {
-			task = new AgentTask();
-			task.setName(name);
-			task.setGuard(TRUE_GUARD);
-			synchronized (getTaskListMutex()) {
-				this.tasks.put(name, task);
-			}
-		}
-		return task;
-=======
-	public synchronized AgentTask in(AgentTask task, long delay, Procedure1<? super Agent> procedure) {
-		TaskDescription pair = preRunTask(task, procedure);
+		TaskDescription pair;
+		synchronized (getTaskListMutex()) {
+			pair = preRunTask(task, procedure);
+		}
 		final AgentTask runnableTask = pair != null ? pair.getTask() : task;
 		final ScheduledFuture<?> sf = this.executorService.schedule(
-				new AgentRunnableTask(runnableTask, false),
+				new AgentTaskRunner(runnableTask, false),
 				delay, TimeUnit.MILLISECONDS);
-		pair = postRunTask(pair, task, sf);
+		synchronized (getTaskListMutex()) {
+			pair = postRunTask(pair, task, sf);
+		}
 		return pair.getTask();
 	}
 
@@ -307,14 +245,16 @@
 		return pair;
 	}
 
-	private synchronized TaskDescription createTaskIfNecessary(String name) {
+	private TaskDescription createTaskIfNecessary(String name) {
 		TaskDescription pair = null;
 		final String realName;
 		if (Strings.isNullOrEmpty(name)) {
 			realName = "task-" + UUID.randomUUID().toString(); //$NON-NLS-1$
 		} else {
 			realName = name;
-			pair = this.tasks.get(realName);
+			synchronized (getTaskListMutex()) {
+				pair = this.tasks.get(realName);
+			}
 		}
 		if (pair == null) {
 			final AgentTrait caller = Capacities.getCaller();
@@ -322,14 +262,16 @@
 			task.setName(realName);
 			task.setGuard(AgentTask.TRUE_GUARD);
 			pair = new TaskDescription(task);
-			this.tasks.put(realName, pair);
-			if (caller != null) {
-				AgentTraitData data = SREutils.getSreSpecificData(caller, AgentTraitData.class);
-				if (data == null) {
-					data = new AgentTraitData();
-					SREutils.setSreSpecificData(caller, data);
-				}
-				data.addTask(task);
+			synchronized (getTaskListMutex()) {
+				this.tasks.put(realName, pair);
+				if (caller != null) {
+					AgentTraitData data = SREutils.getSreSpecificData(caller, AgentTraitData.class);
+					if (data == null) {
+						data = new AgentTraitData();
+						SREutils.setSreSpecificData(caller, data);
+					}
+					data.addTask(task);
+				}
 			}
 		}
 		return pair;
@@ -338,24 +280,15 @@
 	@Override
 	public AgentTask task(String name) {
 		return createTaskIfNecessary(name).getTask();
->>>>>>> b1d3fbe3
 	}
 
 	@Override
 	public final boolean cancel(AgentTask task) {
-		return cancel(task, Schedules.$DEFAULT_VALUE$CANCEL_0);
-	}
-
-	@Override
-<<<<<<< HEAD
-	public boolean cancel(AgentTask task, boolean mayInterruptIfRunning) {
-		if (task != null) {
-			final String name = task.getName();
-			final ScheduledFuture<?> future = getFuture(task.getName());
-			if (future != null && !future.isDone() && !future.isCancelled() && future.cancel(mayInterruptIfRunning)) {
-				finishTask(name);
-=======
-	public synchronized boolean cancel(AgentTask task, boolean mayInterruptIfRunning) {
+		return cancel(task, Schedules.$DEFAULT_VALUE$CANCEL_0, true);
+	}
+
+	@Override
+	public final boolean cancel(AgentTask task, boolean mayInterruptIfRunning) {
 		return cancel(task, mayInterruptIfRunning, true);
 	}
 
@@ -370,14 +303,15 @@
 	protected boolean cancel(AgentTask task, boolean mayInterruptIfRunning, boolean updateAgentTraitReferences) {
 		if (task != null) {
 			final String name = task.getName();
-			final TaskDescription pair = this.tasks.get(name);
-			if (pair != null) {
-				final ScheduledFuture<?> future = pair.getFuture();
-				if (future != null && !future.isDone() && !future.isCancelled() && future.cancel(mayInterruptIfRunning)) {
-					finishTask(task, true, updateAgentTraitReferences);
-					return true;
-				}
->>>>>>> b1d3fbe3
+			synchronized (getTaskListMutex()) {
+				final TaskDescription pair = this.tasks.get(name);
+				if (pair != null) {
+					final ScheduledFuture<?> future = pair.getFuture();
+					if (future != null && !future.isDone() && !future.isCancelled() && future.cancel(mayInterruptIfRunning)) {
+						finishTask(task, true, updateAgentTraitReferences);
+						return true;
+					}
+				}
 			}
 		}
 		return false;
@@ -417,26 +351,19 @@
 	}
 
 	@Override
-<<<<<<< HEAD
 	public AgentTask every(AgentTask task, long period, Procedure1<? super Agent> procedure) {
-		final AgentTask rtask = task == null ? task("task-" + UUID.randomUUID()) : task; //$NON-NLS-1$
-		rtask.setProcedure(procedure);
-		final ScheduledFuture<?> sf = this.executorService.scheduleAtFixedRate(new AgentTaskRunner(rtask, true), 0, period,
-				TimeUnit.MILLISECONDS);
-		synchronized (getTaskListMutex()) {
-			this.futures.put(rtask.getName(), sf);
-		}
-		return rtask;
-=======
-	public synchronized AgentTask every(AgentTask task, long period, Procedure1<? super Agent> procedure) {
-		TaskDescription description = preRunTask(task, procedure);
+		TaskDescription description;
+		synchronized (getTaskListMutex()) {
+			description = preRunTask(task, procedure);
+		}
 		final AgentTask runnableTask = description != null ? description.getTask() : task;
 		final ScheduledFuture<?> sf = this.executorService.scheduleAtFixedRate(
-				new AgentRunnableTask(runnableTask, true),
+				new AgentTaskRunner(runnableTask, true),
 				0, period, TimeUnit.MILLISECONDS);
-		description = postRunTask(description, task, sf);
+		synchronized (getTaskListMutex()) {
+			description = postRunTask(description, task, sf);
+		}
 		return description.getTask();
->>>>>>> b1d3fbe3
 	}
 
 	/**
@@ -500,12 +427,16 @@
 				}
 			} catch (Throwable ex) {
 				if (this.isPeriodic) {
-					finishTask(task, true, true);
+					synchronized (getTaskListMutex()) {
+						finishTask(task, true, true);
+					}
 				}
 				throw ex;
 			} finally {
 				if (!this.isPeriodic) {
-					finishTask(task, true, true);
+					synchronized (getTaskListMutex()) {
+						finishTask(task, true, true);
+					}
 				}
 			}
 		}
