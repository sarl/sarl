/*
 * $Id$
 *
 * SARL is an general-purpose agent programming language.
 * More details on http://www.sarl.io
 *
 * Copyright (C) 2014-2017 the original authors or authors.
 *
 * Licensed under the Apache License, Version 2.0 (the "License");
 * you may not use this file except in compliance with the License.
 * You may obtain a copy of the License at
 *
 *      http://www.apache.org/licenses/LICENSE-2.0
 *
 * Unless required by applicable law or agreed to in writing, software
 * distributed under the License is distributed on an "AS IS" BASIS,
 * WITHOUT WARRANTIES OR CONDITIONS OF ANY KIND, either express or implied.
 * See the License for the specific language governing permissions and
 * limitations under the License.
 */

package io.janusproject.kernel.space;

import java.util.UUID;

import com.google.inject.Inject;

import io.janusproject.kernel.repository.UniqueAddressParticipantRepository;
import io.janusproject.services.distributeddata.DistributedDataStructureService;
import io.janusproject.services.executor.ExecutorService;
import io.janusproject.services.logging.LogService;
import io.janusproject.services.network.NetworkService;

import io.sarl.lang.core.Address;
import io.sarl.lang.core.Event;
import io.sarl.lang.core.EventListener;
import io.sarl.lang.core.Scope;
import io.sarl.lang.core.SpaceID;
import io.sarl.lang.util.SynchronizedCollection;
import io.sarl.lang.util.SynchronizedSet;
import io.sarl.util.Collections3;
import io.sarl.util.Scopes;

/**
 * Abstract implementation of an event space.
 *
 * @author $Author: srodriguez$
 * @author $Author: ngaud$
 * @author $Author: sgalland$
 * @version $FullVersion$
 * @mavengroupid $GroupId$
 * @mavenartifactid $ArtifactId$
 */
public abstract class AbstractEventSpace extends SpaceBase {

	/**
	 * Logging service.
	 */
	@Inject
	protected LogService logger;

	/**
	 * Executor service.
	 */
	@Inject
	protected ExecutorService executorService;

	/**
	 * Network service.
	 */
	@Inject
	private NetworkService network;

	/**
	 * List of participants in this space.
	 */
	private final UniqueAddressParticipantRepository<Address> participants;

	/**
	 * Constructs an event space.
	 *
	 * @param id - identifier of the space.
	 * @param factory - factory that is used to create the internal data structure.
	 */
	public AbstractEventSpace(SpaceID id, DistributedDataStructureService factory) {
		super(id);
		this.participants = new UniqueAddressParticipantRepository<>(getSpaceID().getID().toString() + "-participants", //$NON-NLS-1$
				factory);
	}

	/** Replies the internal datastructure that stores the participants to this space.
	 *
	 * @return the internal data structure.
	 */
	protected UniqueAddressParticipantRepository<Address> getParticipantInternalDataStructure() {
		return this.participants;
	}

	/**
	 * Replies the address associated to the given participant.
	 *
	 * @param entity - instance of a participant.
	 * @return the address of the participant with the given id.
	 */
	public final Address getAddress(EventListener entity) {
		return getAddress(entity.getID());
	}

	/**
	 * Replies the address associated with the given id.
	 *
	 * @param id - the identifier of the participant.
	 * @return the address.
	 */
	public Address getAddress(UUID id) {
		return getParticipantInternalDataStructure().getAddress(id);
	}

	/**
	 * Emit the given event in the given scope.
	 *
	 * <p>This function emits on the internal event bus of the agent (call to {@link #doEmit(Event, Scope)}), and on the network.
	 *
	 * @param event - the event to emit.
	 * @param scope - description of the scope of the event, i.e. the receivers of the event.
	 * @see #emit(Event)
	 */
	public final void emit(Event event, Scope<Address> scope) {
		assert event != null;
		assert event.getSource() != null : "Every event must have a source"; //$NON-NLS-1$
		assert this.getSpaceID().equals(event.getSource().getSpaceId()) : "The source address must belong to this space"; //$NON-NLS-1$
		try {
			final Scope<Address> scopeInstance = (scope == null) ? Scopes.<Address>allParticipants() : scope;
			this.network.publish(scopeInstance, event);
			doEmit(event, scopeInstance);
		} catch (Throwable e) {
			this.logger.error(Messages.AbstractEventSpace_0, event, scope, e);
		}

	}

	/**
	 * Emit the given event.
	 *
	 * <p>This function emits on the internal event bus of the agent (call to {@link #doEmit(Event, Scope)}), and on the network.
	 *
	 * @param event - the event to emit.
	 * @see #emit(Event, Scope)
	 */
	public final void emit(Event event) {
		emit(event, null);
	}

	/**
	 * Do the emission of the event.
	 *
	 * <p>This function emits the event <strong>only on the internal event bus</strong> of the agents.
	 *
	 * @param event - the event to emit.
	 * @param scope - description of the scope of the event, i.e. the receivers of the event.
	 */
	protected void doEmit(Event event, Scope<? super Address> scope) {
<<<<<<< HEAD
		final UniqueAddressParticipantRepository<Address> particips = getParticipantInternalDataStructure();
		final SynchronizedCollection<EventListener> listeners = particips.getListeners();
		synchronized (listeners.mutex()) {
			for (final EventListener agent : listeners) {
=======
		assert scope != null;
		assert event != null;
		synchronized (this.participants) {
			for (final EventListener agent : this.participants.getListeners()) {
>>>>>>> b1d3fbe3
				if (scope.matches(getAddress(agent))) {
					// TODO Verify the agent is still alive and running
					this.executorService.submit(new AsyncRunner(agent, event));
				}
			}
		}
	}

	@Override
	public SynchronizedSet<UUID> getParticipants() {
		return Collections3.unmodifiableSynchronizedSet(getParticipantInternalDataStructure().getParticipantIDs());
	}

	@Override
	public String toString() {
		return getSpaceID().toString();
	}

	@SuppressWarnings("unchecked")
	@Override
	public void eventReceived(SpaceID space, Scope<?> scope, Event event) {
		try {
			AbstractEventSpace.this.doEmit(event, (Scope<Address>) scope);
		} catch (Exception e) {
			this.logger.error(Messages.AbstractEventSpace_1, e);
		}
	}

	/**
	 * Asynchronous runner.
	 *
	 * @author $Author: sgalland$
	 * @version $FullVersion$
	 * @mavengroupid $GroupId$
	 * @mavenartifactid $ArtifactId$
	 */
	private static class AsyncRunner implements Runnable {

		private final EventListener agent;

		private final Event event;

		/**
		 * Construct.
		 * @param agent the agent listener.
		 * @param event the event.
		 */
		AsyncRunner(EventListener agent, Event event) {
			this.agent = agent;
			this.event = event;
		}

		@Override
		public void run() {
			this.agent.receiveEvent(this.event);
		}

		@Override
		public String toString() {
			return "[agent=" + this.agent + "; event=" + this.event + "]"; //$NON-NLS-1$//$NON-NLS-2$//$NON-NLS-3$
		}

	}

}<|MERGE_RESOLUTION|>--- conflicted
+++ resolved
@@ -160,17 +160,12 @@
 	 * @param scope - description of the scope of the event, i.e. the receivers of the event.
 	 */
 	protected void doEmit(Event event, Scope<? super Address> scope) {
-<<<<<<< HEAD
+		assert scope != null;
+		assert event != null;
 		final UniqueAddressParticipantRepository<Address> particips = getParticipantInternalDataStructure();
 		final SynchronizedCollection<EventListener> listeners = particips.getListeners();
 		synchronized (listeners.mutex()) {
 			for (final EventListener agent : listeners) {
-=======
-		assert scope != null;
-		assert event != null;
-		synchronized (this.participants) {
-			for (final EventListener agent : this.participants.getListeners()) {
->>>>>>> b1d3fbe3
 				if (scope.matches(getAddress(agent))) {
 					// TODO Verify the agent is still alive and running
 					this.executorService.submit(new AsyncRunner(agent, event));
