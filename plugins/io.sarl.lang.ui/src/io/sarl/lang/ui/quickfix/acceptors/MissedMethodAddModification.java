/*
 * $Id$
 *
 * SARL is an general-purpose agent programming language.
 * More details on http://www.sarl.io
 *
 * Copyright (C) 2014-2016 the original authors or authors.
 *
 * Licensed under the Apache License, Version 2.0 (the "License");
 * you may not use this file except in compliance with the License.
 * You may obtain a copy of the License at
 *
 *      http://www.apache.org/licenses/LICENSE-2.0
 *
 * Unless required by applicable law or agreed to in writing, software
 * distributed under the License is distributed on an "AS IS" BASIS,
 * WITHOUT WARRANTIES OR CONDITIONS OF ANY KIND, either express or implied.
 * See the License for the specific language governing permissions and
 * limitations under the License.
 */

package io.sarl.lang.ui.quickfix.acceptors;

import java.util.HashSet;
import java.util.Iterator;
import java.util.Set;

import javax.inject.Inject;

import com.google.common.base.Strings;
import org.eclipse.emf.ecore.EObject;
import org.eclipse.emf.ecore.resource.Resource;
import org.eclipse.emf.ecore.resource.ResourceSet;
import org.eclipse.xtend.core.xtend.XtendTypeDeclaration;
import org.eclipse.xtext.EcoreUtil2;
import org.eclipse.xtext.common.types.JvmAnnotationReference;
import org.eclipse.xtext.common.types.JvmAnnotationType;
import org.eclipse.xtext.common.types.JvmArrayType;
import org.eclipse.xtext.common.types.JvmDeclaredType;
import org.eclipse.xtext.common.types.JvmField;
import org.eclipse.xtext.common.types.JvmFormalParameter;
import org.eclipse.xtext.common.types.JvmOperation;
import org.eclipse.xtext.common.types.JvmType;
import org.eclipse.xtext.common.types.JvmTypeParameter;
import org.eclipse.xtext.common.types.JvmTypeReference;
import org.eclipse.xtext.common.types.JvmVisibility;
import org.eclipse.xtext.naming.QualifiedName;
import org.eclipse.xtext.resource.XtextResource;
import org.eclipse.xtext.ui.editor.model.IXtextDocument;
import org.eclipse.xtext.ui.editor.model.edit.IModificationContext;
import org.eclipse.xtext.ui.editor.quickfix.IssueResolutionAcceptor;
import org.eclipse.xtext.validation.Issue;
import org.eclipse.xtext.xbase.compiler.ImportManager;
import org.eclipse.xtext.xbase.ui.contentassist.ReplacingAppendable;
import org.eclipse.xtext.xtype.XImportDeclaration;
import org.eclipse.xtext.xtype.XImportSection;

import io.sarl.lang.annotation.DefaultValue;
import io.sarl.lang.annotation.FiredEvent;
import io.sarl.lang.annotation.SarlSourceCode;
import io.sarl.lang.codebuilder.CodeBuilderFactory;
import io.sarl.lang.codebuilder.builders.IBlockExpressionBuilder;
import io.sarl.lang.codebuilder.builders.IExpressionBuilder;
import io.sarl.lang.sarl.SarlScript;
import io.sarl.lang.ui.quickfix.SARLQuickfixProvider;
import io.sarl.lang.util.Utils;

/**
 * Add missed methods.
 *
 * <p>FIXME: Use the CodeBuilder provided by Xtend.
 *
 * @author $Author: sgalland$
 * @version $FullVersion$
 * @mavengroupid $GroupId$
 * @mavenartifactid $ArtifactId$
 */
public final class MissedMethodAddModification extends SARLSemanticModification {

	@Inject
	private CodeBuilderFactory codeBuilderFactory;

	private final String[] operationUris;

	private MissedMethodAddModification(String[] operationUris) {
		this.operationUris = operationUris;
	}

	/** Create the quick fix if needed.
	 *
	 * <p>User data contains the name of the expected type.
	 *
	 * @param provider - the quick fix provider.
	 * @param issue - the issue to fix.
	 * @param acceptor - the quick fix acceptor.
	 * @param label - the label of the quick fix.
	 * @param operationUris - the URIs of the missed operations.
	 */
	public static void accept(SARLQuickfixProvider provider, Issue issue, IssueResolutionAcceptor acceptor,
			String label, String[] operationUris) {
		if (operationUris.length > 0) {
			MissedMethodAddModification modification = new MissedMethodAddModification(operationUris);
			provider.getInjector().injectMembers(modification);
			modification.setIssue(issue);
			modification.setTools(provider);
			acceptor.accept(
					issue,
					label,
					label,
					null,
					modification);
		}
	}

	@Override
	public void apply(EObject element, IModificationContext context) throws Exception {
		XtendTypeDeclaration clazz = (XtendTypeDeclaration) element;
		SarlScript script = EcoreUtil2.getContainerOfType(element, SarlScript.class);
		IXtextDocument document = context.getXtextDocument();
		Set<JvmType> importableTypes = new HashSet<>();
		addMissedFunctions(script, clazz, document, importableTypes);
		addMissedImports(script, document, importableTypes);
	}

	@SuppressWarnings({"checkstyle:methodlength", "checkstyle:cyclomaticcomplexity",
			"checkstyle:npathcomplexity", "checkstyle:nestedifdepth"})
	private void addMissedFunctions(
			final SarlScript script,
			final XtendTypeDeclaration container, final IXtextDocument document,
			final Set<JvmType> importableTypes) throws Exception {
		final SARLQuickfixProvider tools = getTools();
		final int insertOffset = tools.getInsertOffset(container);
		final int length = tools.getSpaceSize(document, insertOffset);
		final JvmDeclaredType containerType = tools.getJvmAssociations().getInferredType(container);
		final String containerQualifiedName = containerType.getQualifiedName();
		final ReplacingAppendable appendable = tools.getAppendableFactory().create(document,
				(XtextResource) container.eResource(), insertOffset, length);
		final boolean initialIndent = (container.getMembers().isEmpty());
		appendable.newLine();
		if (initialIndent) {
			appendable.increaseIndentation();
		}

		final ResourceSet resourceSet = script.eResource().getResourceSet();
		final IBlockExpressionBuilder blockBuilder = this.codeBuilderFactory.createXBlockExpression(resourceSet);
		final Resource fakeResource = blockBuilder.eResource();
		try {
			final IExpressionBuilder exprBuilder = this.codeBuilderFactory.createXExpression(fakeResource);
			final String autoGeneratedComment = "// " + blockBuilder.getAutoGeneratedActionString(); //$NON-NLS-1$

			for (final JvmOperation operation : tools.getJvmOperationsFromURIs(container, this.operationUris)) {
				appendable.newLine();
				// Annotations
				for (JvmAnnotationReference annotation : operation.getAnnotations()) {
					final JvmAnnotationType annotationType = annotation.getAnnotation();
					if (!Utils.isSARLAnnotation(annotationType.getQualifiedName())) {
						appendable.append("@").append(annotationType.getSimpleName()).newLine(); //$NON-NLS-1$
						importableTypes.add(annotationType);
					}
				}
				// Modifiers
				final JvmVisibility visibility = container.getDeclaredVisibility();
				if (visibility != null) {
					switch (visibility) {
					case PRIVATE:
						appendable.append(
								getTools().getGrammarAccess().getXtendGrammarAccess()
								.getCommonModifierAccess().getPrivateKeyword_1().getValue())
								.append(" "); //$NON-NLS-1$
						break;
					case PROTECTED:
						appendable.append(
								getTools().getGrammarAccess().getXtendGrammarAccess()
								.getCommonModifierAccess().getProtectedKeyword_2().getValue())
								.append(" "); //$NON-NLS-1$
						break;
					case PUBLIC:
						appendable.append(
								getTools().getGrammarAccess().getXtendGrammarAccess()
								.getCommonModifierAccess().getPublicKeyword_0().getValue())
								.append(" "); //$NON-NLS-1$
						break;
					case DEFAULT:
					default:
						appendable.append(
								getTools().getGrammarAccess().getXtendGrammarAccess()
								.getCommonModifierAccess().getPackageKeyword_3().getValue())
								.append(" "); //$NON-NLS-1$
						break;
					}
				}
				if (operation.isStrictFloatingPoint()) {
					appendable.append(
							getTools().getGrammarAccess().getXtendGrammarAccess()
							.getCommonModifierAccess().getStrictfpKeyword_8().getValue())
							.append(" "); //$NON-NLS-1$
				}
				if (operation.isSynchronized()) {
					appendable.append(
							getTools().getGrammarAccess().getXtendGrammarAccess()
							.getCommonModifierAccess().getSynchronizedKeyword_11().getValue())
							.append(" "); //$NON-NLS-1$
				}
				// Type parameters
				if (!operation.getTypeParameters().isEmpty()) {
					appendable.append(tools.getGrammarAccess().getActionAccess()
							.getLessThanSignKeyword_5_0().getValue());
					boolean addComa = false;
					for (JvmTypeParameter typeParameter : operation.getTypeParameters()) {
						if (addComa) {
							appendable.append(tools.getGrammarAccess().getActionAccess()
									.getCommaKeyword_5_2_0().getValue());
						} else {
							addComa = true;
						}
						appendable.append(typeParameter.getIdentifier());
						importableTypes.add(typeParameter);
					}
					appendable.append(tools.getGrammarAccess().getActionAccess()
							.getGreaterThanSignKeyword_5_3().getValue());
				}
				// Name
				appendable.append(tools.getGrammarAccess().getMethodModifierAccess()
						.getOverrideKeyword_1().getValue()).append(" "); //$NON-NLS-1$
				appendable.append(operation.getSimpleName());
				// Parameters
				if (!operation.getParameters().isEmpty()) {
					appendable.append(tools.getGrammarAccess().getActionAccess()
							.getLeftParenthesisKeyword_7_0().getValue());
					for (int i = 0; i < operation.getParameters().size(); ++i) {
						final JvmFormalParameter parameter = operation.getParameters().get(i);
						if (i > 0) {
							appendable.append(tools.getGrammarAccess().getActionAccess()
									.getCommaKeyword_5_2_0().getValue()).append(" "); //$NON-NLS-1$
						}
						// Parameter name
						appendable.append(parameter.getName()).append(" "); //$NON-NLS-1$
						// Parameter type
						appendable.append(tools.getGrammarAccess().getActionAccess()
								.getColonKeyword_8_0().getValue()).append(" "); //$NON-NLS-1$
						final JvmTypeReference parameterTypeReference = parameter.getParameterType();
						final JvmType parameterType = parameterTypeReference.getType();
						if (operation.isVarArgs() && i == operation.getParameters().size() - 1
								&& parameterType instanceof JvmArrayType) {
							final JvmType componentType = ((JvmArrayType) parameterType).getComponentType();
							appendable.append(componentType);
							appendable.append(tools.getGrammarAccess().getParameterAccess()
									.getVarArgAsteriskKeyword_6_0_0().getValue());
							importableTypes.add(componentType);
						} else {
							appendable.append(parameterType);
							importableTypes.add(parameterType);
						}

<<<<<<< HEAD
						if (Utils.hasAnnotation(parameter, DefaultValue.class)) {
							String defaultValue = null;
							final String key = Utils.annotationString(parameter, DefaultValue.class);
							final String argument = tools.getActionPrototypeProvider().toJavaArgument(
									containerQualifiedName,
									key);
							final int idx = argument.lastIndexOf('.');
							JvmType type = null;
							final String fieldName;
							if (idx > 0) {
								String typeName = argument.substring(0, idx);
								type = tools.getTypeServices().getTypeReferences().findDeclaredType(
										typeName, container);
								if (type == null) {
									QualifiedName qn0 = tools.getQualifiedNameConverter().toQualifiedName(typeName);
									Iterator<XtendTypeDeclaration> iterator = script.getXtendTypes().iterator();
									while (type == null && iterator.hasNext()) {
										XtendTypeDeclaration declaredType = iterator.next();
										QualifiedName qn = tools.getQualifiedNameProvider()
												.getFullyQualifiedName(declaredType);
										if (qn0.equals(qn)) {
											type = tools.getJvmAssociations().getInferredType(declaredType);
=======
							if (Utils.hasAnnotation(parameter, DefaultValue.class)) {
								String defaultValue = null;
								String key = Utils.annotationString(parameter, DefaultValue.class);
								String argument = tools.getActionPrototypeProvider().toJavaArgument(
										containerQualifiedName,
										key);
								int idx = argument.lastIndexOf('.');
								String fieldName;
								String typeName = argument.substring(0, idx);
								JvmType type = tools.getTypeServices().getTypeReferences().findDeclaredType(
										typeName, container);
								if (idx > 0) {
									if (type == null) {
										QualifiedName qn0 = tools.getQualifiedNameConverter().toQualifiedName(typeName);
										Iterator<XtendTypeDeclaration> iterator = script.getXtendTypes().iterator();
										while (type == null && iterator.hasNext()) {
											XtendTypeDeclaration declaredType = iterator.next();
											QualifiedName qn = tools.getQualifiedNameProvider()
													.getFullyQualifiedName(declaredType);
											if (qn0.equals(qn)) {
												type = tools.getJvmAssociations().getInferredType(declaredType);
											}
>>>>>>> f38f91f8
										}
									}
								}
								assert (type != null) : "Type not found: " + typeName; //$NON-NLS-1$
								fieldName = argument.substring(idx + 1);
							} else {
								type = containerType;
								fieldName = argument;
							}
							assert (type instanceof JvmDeclaredType) : "Type not found"; //$NON-NLS-1$
							if (type instanceof JvmDeclaredType) {
								final Iterator<JvmField> iterator = ((JvmDeclaredType) type).getDeclaredFields().iterator();
								while (defaultValue == null && iterator.hasNext()) {
									final JvmField field = iterator.next();
									if (fieldName.equals(field.getSimpleName())) {
										String value = Utils.annotationString(field, SarlSourceCode.class);
										if (!Strings.isNullOrEmpty(value)) {
											value = value.trim();
											if (!Strings.isNullOrEmpty(value)) {
												defaultValue = value;
											}
										}
									}
								}
							}
							if (!Strings.isNullOrEmpty(defaultValue)) {
								appendable.append(" ").append(tools.getGrammarAccess().getParameterAccess() //$NON-NLS-1$
										.getEqualsSignKeyword_6_1_0().getValue()).append(" "); //$NON-NLS-1$
								appendable.append(defaultValue);
							}
						}
					}
					appendable.append(tools.getGrammarAccess().getActionAccess()
							.getRightParenthesisKeyword_7_2().getValue());
				}

				// Return type
				final JvmTypeReference returnTypeReference = operation.getReturnType();
				final JvmType returnType = (returnTypeReference != null) ? returnTypeReference.getType() : null;
				final boolean hasReturnType = !Utils.isPrimitiveVoid(returnType);
				if (hasReturnType) {
					appendable.append(" ") //$NON-NLS-1$
						.append(tools.getGrammarAccess().getActionAccess().getColonKeyword_8_0().getValue())
						.append(" ") //$NON-NLS-1$
						.append(returnType);
				}

				// Exceptions
				if (!operation.getExceptions().isEmpty()) {
					appendable.append(" ").append(tools.getGrammarAccess().getActionAccess() //$NON-NLS-1$
							.getThrowsKeyword_9_0_0().getValue()).append(" "); //$NON-NLS-1$
					boolean addComa = false;
					for (JvmTypeReference exceptionType : operation.getExceptions()) {
						if (addComa) {
							appendable.append(tools.getGrammarAccess().getActionAccess()
									.getCommaKeyword_9_0_2_0().getValue());
						} else {
							addComa = true;
						}
						final JvmType exType = exceptionType.getType();
						appendable.append(exType);
						importableTypes.add(exType);
					}
				}

				// Fired events
				if (Utils.hasAnnotation(operation, FiredEvent.class)) {
					appendable.append(" ").append(tools.getGrammarAccess().getActionAccess() //$NON-NLS-1$
							.getFiresKeyword_9_1_0().getValue()).append(" "); //$NON-NLS-1$
					boolean addComa = false;
					for (JvmTypeReference eventType : Utils.annotationClasses(operation, FiredEvent.class)) {
						if (addComa) {
							appendable.append(tools.getGrammarAccess().getActionAccess()
									.getCommaKeyword_9_1_2_0().getValue());
						} else {
							addComa = true;
						}
						final JvmType evtType = eventType.getType();
						appendable.append(evtType);
						importableTypes.add(evtType);
					}
				}
				// Body
				appendable.append(" ").append(tools.getGrammarAccess().getXBlockExpressionAccess() //$NON-NLS-1$
						.getLeftCurlyBracketKeyword_1().getValue());
				appendable.increaseIndentation().newLine();
				appendable.append(autoGeneratedComment);

				if (hasReturnType) {
					assert returnType != null;
					appendable.newLine().append(exprBuilder.getDefaultValueForType(returnType.getIdentifier()));
				}

				appendable.decreaseIndentation().newLine();
				appendable.append(tools.getGrammarAccess().getXBlockExpressionAccess()
						.getRightCurlyBracketKeyword_3().getValue());
				appendable.newLine();
			}
			appendable.decreaseIndentation().newLine();
			appendable.commitChanges();
		} finally {
			fakeResource.unload();
		}
	}

	private void addMissedImports(SarlScript script,
			IXtextDocument document, Set<JvmType> importableTypes) throws Exception {
		SARLQuickfixProvider tools = getTools();
		int insertOffset = tools.getImportInsertOffset(script);
		ReplacingAppendable appendable = tools.getAppendableFactory().create(document,
				(XtextResource) script.eResource(), insertOffset, 0);
		ImportManager importManager = new ImportManager();
		XImportSection importSection = script.getImportSection();
		if (importSection != null) {
			for (XImportDeclaration declaration : importSection.getImportDeclarations()) {
				JvmDeclaredType type = declaration.getImportedType();
				if (type != null) {
					importManager.addImportFor(type);
				}
			}
		}
		for (JvmType importableType : importableTypes) {
			if (importManager.addImportFor(importableType)) {
				appendable.newLine();
				appendable.append(
						tools.getGrammarAccess()
						.getXImportDeclarationAccess().getImportKeyword_0().getValue());
				appendable.append(" "); //$NON-NLS-1$
				appendable.append(importableType.getQualifiedName());
			}
		}
		appendable.commitChanges();
	}

}<|MERGE_RESOLUTION|>--- conflicted
+++ resolved
@@ -252,7 +252,6 @@
 							importableTypes.add(parameterType);
 						}
 
-<<<<<<< HEAD
 						if (Utils.hasAnnotation(parameter, DefaultValue.class)) {
 							String defaultValue = null;
 							final String key = Utils.annotationString(parameter, DefaultValue.class);
@@ -260,49 +259,26 @@
 									containerQualifiedName,
 									key);
 							final int idx = argument.lastIndexOf('.');
-							JvmType type = null;
+							final JvmType type;
 							final String fieldName;
 							if (idx > 0) {
-								String typeName = argument.substring(0, idx);
-								type = tools.getTypeServices().getTypeReferences().findDeclaredType(
+								final String typeName = argument.substring(0, idx);
+								JvmType localtype = tools.getTypeServices().getTypeReferences().findDeclaredType(
 										typeName, container);
-								if (type == null) {
-									QualifiedName qn0 = tools.getQualifiedNameConverter().toQualifiedName(typeName);
-									Iterator<XtendTypeDeclaration> iterator = script.getXtendTypes().iterator();
-									while (type == null && iterator.hasNext()) {
-										XtendTypeDeclaration declaredType = iterator.next();
-										QualifiedName qn = tools.getQualifiedNameProvider()
+								if (localtype == null) {
+									final QualifiedName qn0 = tools.getQualifiedNameConverter().toQualifiedName(typeName);
+									final Iterator<XtendTypeDeclaration> iterator = script.getXtendTypes().iterator();
+									while (localtype == null && iterator.hasNext()) {
+										final XtendTypeDeclaration declaredType = iterator.next();
+										final QualifiedName qn = tools.getQualifiedNameProvider()
 												.getFullyQualifiedName(declaredType);
 										if (qn0.equals(qn)) {
-											type = tools.getJvmAssociations().getInferredType(declaredType);
-=======
-							if (Utils.hasAnnotation(parameter, DefaultValue.class)) {
-								String defaultValue = null;
-								String key = Utils.annotationString(parameter, DefaultValue.class);
-								String argument = tools.getActionPrototypeProvider().toJavaArgument(
-										containerQualifiedName,
-										key);
-								int idx = argument.lastIndexOf('.');
-								String fieldName;
-								String typeName = argument.substring(0, idx);
-								JvmType type = tools.getTypeServices().getTypeReferences().findDeclaredType(
-										typeName, container);
-								if (idx > 0) {
-									if (type == null) {
-										QualifiedName qn0 = tools.getQualifiedNameConverter().toQualifiedName(typeName);
-										Iterator<XtendTypeDeclaration> iterator = script.getXtendTypes().iterator();
-										while (type == null && iterator.hasNext()) {
-											XtendTypeDeclaration declaredType = iterator.next();
-											QualifiedName qn = tools.getQualifiedNameProvider()
-													.getFullyQualifiedName(declaredType);
-											if (qn0.equals(qn)) {
-												type = tools.getJvmAssociations().getInferredType(declaredType);
-											}
->>>>>>> f38f91f8
+											localtype = tools.getJvmAssociations().getInferredType(declaredType);
 										}
 									}
 								}
-								assert (type != null) : "Type not found: " + typeName; //$NON-NLS-1$
+								assert (localtype != null) : "Type not found: " + typeName; //$NON-NLS-1$
+								type = localtype;
 								fieldName = argument.substring(idx + 1);
 							} else {
 								type = containerType;
