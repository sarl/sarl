--- conflicted
+++ resolved
@@ -5,11 +5,7 @@
 	<parent>
 		<groupId>io.sarl</groupId>
 		<artifactId>io.sarl.plugins</artifactId>
-<<<<<<< HEAD
 		<version>0.4.0-SNAPSHOT</version>
-=======
-		<version>0.3.1</version>
->>>>>>> c04bdd04
 	</parent>
 
 	<groupId>io.sarl.lang</groupId>
@@ -42,11 +38,7 @@
 	<!-- ======================================= -->
 	<profiles>
 		<profile>
-<<<<<<< HEAD
 			<id>maven-release-of-lang-core-plugin</id>
-=======
-			<id>>maven-release-of-lang-plugin</id>
->>>>>>> c04bdd04
 			<activation>
 				<property>
 					<name>publicSarlApiModuleSet</name>
@@ -54,53 +46,27 @@
 				</property>
 			</activation>
 			<build>
-<<<<<<< HEAD
 				<pluginManagement>
 					<plugins>
+						<plugin>
+							<groupId>org.arakhne.afc.maven</groupId>
+							<artifactId>tag-replacer</artifactId>
+							<configuration>
+								<sources>
+									<source>${project.basedir}/src</source>
+								</sources>
+							</configuration>
+						</plugin>
 						<plugin>
 							<groupId>org.apache.maven.plugins</groupId>
 							<artifactId>maven-javadoc-plugin</artifactId>
 							<configuration>
-								<skip>true</skip>
-							</configuration>
-						</plugin>
-						<plugin>
-							<groupId>org.apache.maven.plugins</groupId>
-							<artifactId>maven-gpg-plugin</artifactId>
-							<configuration>
-								<skip>true</skip>
-							</configuration>
-						</plugin>
-						<plugin>
-							<groupId>org.arakhne.afc.maven</groupId>
-							<artifactId>tag-replacer</artifactId>
-							<configuration>
-								<skip>true</skip>
+								<sourcepath>${project.build.directory}/generated-sources/java</sourcepath>
+								<excludePackageNames>io.sarl.lang</excludePackageNames>
 							</configuration>
 						</plugin>
 					</plugins>
 				</pluginManagement>
-=======
-				<plugins>
-					<plugin>
-						<groupId>org.arakhne.afc.maven</groupId>
-						<artifactId>tag-replacer</artifactId>
-						<configuration>
-							<sources>
-								<source>${project.basedir}/src</source>
-							</sources>
-						</configuration>
-					</plugin>
-					<plugin>
-						<groupId>org.apache.maven.plugins</groupId>
-						<artifactId>maven-javadoc-plugin</artifactId>
-						<configuration>
-							<sourcepath>${project.build.directory}/generated-sources/java</sourcepath>
-							<excludePackageNames>io.sarl.lang</excludePackageNames>
-						</configuration>
-					</plugin>
-				</plugins>
->>>>>>> c04bdd04
 			</build>
 		</profile>
 	</profiles>
