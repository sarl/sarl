/*
 * $Id$
 *
 * SARL is an general-purpose agent programming language.
 * More details on http://www.sarl.io
 *
 * Copyright (C) 2014-2015 Sebastian RODRIGUEZ, Nicolas GAUD, Stéphane GALLAND.
 *
 * Licensed under the Apache License, Version 2.0 (the "License");
 * you may not use this file except in compliance with the License.
 * You may obtain a copy of the License at
 *
 *      http://www.apache.org/licenses/LICENSE-2.0
 *
 * Unless required by applicable law or agreed to in writing, software
 * distributed under the License is distributed on an "AS IS" BASIS,
 * WITHOUT WARRANTIES OR CONDITIONS OF ANY KIND, either express or implied.
 * See the License for the specific language governing permissions and
 * limitations under the License.
 */

package io.sarl.lang.validation;

import io.sarl.lang.controlflow.SARLEarlyExitComputerUtil;

import java.util.List;

import org.eclipse.emf.common.util.EList;
import org.eclipse.emf.ecore.EObject;
import org.eclipse.xtend.core.validation.XtendEarlyExitValidator;
import org.eclipse.xtext.common.types.JvmIdentifiableElement;
import org.eclipse.xtext.validation.Check;
import org.eclipse.xtext.xbase.XAbstractFeatureCall;
import org.eclipse.xtext.xbase.XBlockExpression;
import org.eclipse.xtext.xbase.XExpression;
import org.eclipse.xtext.xbase.controlflow.IEarlyExitComputer;
import org.eclipse.xtext.xbase.validation.IssueCodes;

import com.google.inject.Inject;
import com.google.inject.Singleton;

/** Validation of the early-exit control flow.
 *
 * @author $Author: sgalland$
 * @version $FullVersion$
 * @mavengroupid $GroupId$
 * @mavenartifactid $ArtifactId$
 */
<<<<<<< HEAD
public class SARLEarlyExitValidator extends XtendEarlyExitValidator {
=======
@Singleton
public class SARLEarlyExitValidator extends EarlyExitValidator {
>>>>>>> 2b45c504

	@Inject
	private IEarlyExitComputer earlyExitComputer;

	@Override
	@Check
	public void checkDeadCode(XBlockExpression block) {
		// The XAbstractFeatureCall are skipped in the super function.
		// We need to mark the dead code for a early XAbstractFeatureCall.
		EList<XExpression> expressions = block.getExpressions();
		for (int i = 0, size = expressions.size(); i < size - 1; ++i) {
			XExpression expression = expressions.get(i);
			if (this.earlyExitComputer.isEarlyExit(expression)) {
				if (expression instanceof XAbstractFeatureCall) {
					if (SARLEarlyExitComputerUtil.isEarlyExitAnnotatedElement(
							((XAbstractFeatureCall) expression).getFeature())) {
						markAsDeadCode(expressions.get(i + 1));
					}
				} else {
					// XAbstractFeatureCall does already a decent job for its argument lists
					// no additional error necessary
					markAsDeadCode(expressions.get(i + 1));
				}
				return;
			}
		}
	}

	@Override
	protected void collectExits(EObject expr, List<XExpression> found) {
		super.collectExits(expr, found);
		if (expr instanceof XAbstractFeatureCall) {
			JvmIdentifiableElement element = ((XAbstractFeatureCall) expr).getFeature();
			if (SARLEarlyExitComputerUtil.isEarlyExitAnnotatedElement(element)) {
				found.add((XExpression) expr);
			}
		}
	}

	// This code is copied from the super type
	private boolean markAsDeadCode(XExpression expression) {
		if (expression instanceof XBlockExpression) {
			XBlockExpression block = (XBlockExpression) expression;
			EList<XExpression> expressions = block.getExpressions();
			if (!expressions.isEmpty()) {
				markAsDeadCode(expressions.get(0));
				return true;
			}
		}
		if (expression != null) {
			error("Unreachable expression.", expression, null, IssueCodes.UNREACHABLE_CODE); //$NON-NLS-1$
			return true;
		}
		return false;
	}

}
<|MERGE_RESOLUTION|>--- conflicted
+++ resolved
@@ -46,12 +46,8 @@
  * @mavengroupid $GroupId$
  * @mavenartifactid $ArtifactId$
  */
-<<<<<<< HEAD
+@Singleton
 public class SARLEarlyExitValidator extends XtendEarlyExitValidator {
-=======
-@Singleton
-public class SARLEarlyExitValidator extends EarlyExitValidator {
->>>>>>> 2b45c504
 
 	@Inject
 	private IEarlyExitComputer earlyExitComputer;
