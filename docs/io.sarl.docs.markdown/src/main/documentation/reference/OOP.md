# Basic Object-Oriented Programming Support

[:Outline:]

SARL enables to declare objects with an object-oriented programming approach.
This document describes the basic support of object-oriented programming provided by SARL.
Before reading this document, we recommend that you read
the [General Syntax Reference](./GeneralSyntax.md).

The support of the object-oriented programming (OOP) statements in SARL is less complete
than a real object-oriented language such as Java.
The basics of OOP are enabled in the SARL scripts. If you need more complex or more
complete support of the OOP, you should use a dedicated language, such as Java,
[Xtend](https://eclipse.org/xtend/), or [Scala](http://www.scala-lang.org/).

<note>The SARL Eclipse product includes the tools for programming with the Java and Xtend languages</note>


## Comparison between SARL, Java and Xtend

Java and [Xtend](https://www.eclipse.org/xtend/) are both object-oriented programming languages.
As SARL, Xtend is based on the [Xtext](https://www.eclipse.org/Xtext/) libraries for compiling to the Java language.

The main features coming from the Java language are supported by SARL too. The following table provides the major
differences between the SARL, Java and Xtend languages regarding the supports of the object-oriented features.

<table><thead>
<tr><th></th><th>SARL</th><th>Java</th><th>Xtend</th></tr>
</thead><tbody>
<<<<<<< HEAD
<tr><td>Object-oriented enumeration</td>
			<td>No, only constants could be defined</td>
			<td>Yes, constants and functions could be defined</td>
			<td>No, only constants could be defined</td></tr>
<tr><td>Definition of dispatching functions</td>
			<td>Yes</td>
			<td>No</td>
			<td>Yes</td></tr>
<tr><td>Extension methods</td>
			<td>Yes</td>
			<td>No</td>
			<td>Yes</td></tr>
=======
<tr><td>[Object-oriented enumeration](#Enumeration)</td>
			<td style="background: orange; color: white;">No, only constants could be defined</td>
			<td style="background: green; color: white;">Yes, constants and functions could be defined</td>
			<td style="background: orange; color: white;">No, only constants could be defined</td></tr>
>>>>>>> c6e0e84c
<tr><td>[Definition of static constructors](#static-constructor-definition)</td>
			<td style="background: green; color: white;">Yes</td>
			<td style="background: green; color: white;">Yes</td>
			<td style="background: orange; color: white;">No</td></tr>
<<<<<<< HEAD
=======
<tr><td>Definition of dispatch functions</td>
			<td style="background: green; color: white;">Yes</td>
			<td style="background: orange; color: white;">No</td>
			<td style="background: green; color: white;">Yes</td></tr>
<tr><td>[Extension methods](./general/Extension.md)</td>
			<td style="background: green; color: white;">Yes</td>
			<td style="background: orange; color: white;">No</td>
			<td style="background: green; color: white;">Yes</td></tr>
<tr><td>[Definition of variadic functions](./general/FuncDecls.md#variadic-function)</td>
			<td style="background: green; color: white;">Yes</td>
			<td style="background: green; color: white;">Yes</td>
			<td style="background: green; color: white;">Yes</td></tr>
<tr><td>[Definition of default values for the formal parameters](./general/FuncDecls.md#default-value-for-the-formal-parameters)</td>
			<td style="background: green; color: white;">Yes</td>
			<td style="background: orange; color: white;">No</td>
			<td style="background: orange; color: white;">No</td></tr>
<tr><td>[Definition of lambda expressions](./general/Lambda.md)</td>
			<td style="background: green; color: white;">Yes</td>
			<td style="background: green; color: white;">Yes</td>
			<td style="background: green; color: white;">Yes</td></tr>
<tr><td>[Inference of types](./general/VarDecls.md#typing)</td>
			<td style="background: green; color: white;">Yes</td>
			<td style="background: orange; color: white;">No</td>
			<td style="background: green; color: white;">Yes</td></tr>
<tr><td>[Operator overloading](./general/Operators.md##operator-overloading)</td>
			<td style="background: green; color: white;">Yes</td>
			<td style="background: orange; color: white;">No</td>
			<td style="background: green; color: white;">Yes</td></tr>
>>>>>>> c6e0e84c
<tr><td>Automatic generation of equals() and hashCode()</td>
			<td style="background: green; color: white;">Yes</td>
			<td style="background: orange; color: white;">No</td>
			<td style="background: orange; color: white;">No</td></tr>
<tr><td>Automatic generation of clone() when cloneable type</td>
			<td style="background: green; color: white;">Yes</td>
			<td style="background: orange; color: white;">No</td>
			<td style="background: orange; color: white;">No</td></tr>
<tr><td>Automatic generation of serialVersionUID when serializable type</td>
			<td style="background: green; color: white;">Yes</td>
			<td style="background: orange; color: white;">No</td>
			<td style="background: orange; color: white;">No</td></tr>
</tbody></table>


## Class

Objects are structures that contain both data and procedures. Classes are definitions for the data format and
available procedures for a given type or class of objects. They may also contain data and
procedures (known as class methods) themselves.


### Define a Class

For defining a class, you could use the [:classkw:] keyword. The following example defines the class [:classname:].

The members of the class, i.e. the fields, methods and constructors must be written between the braces that are
following the class declaration.

		[:Success:]
			package io.sarl.docs.reference.oop
			[:On]
			[:classkw](class) [:classname](MyClass) {  }
		[:End:]


### Class Inheritance

Languages that support classes almost always support inheritance. This allows classes to be arranged in a
hierarchy that represents "is-a-type-of" relationships.

For example, class [:employeetype:] might inherit from class [:persontype:].
All the data and methods available to the parent class also appear in the child class with the same names.
For example, class [:persontype:] might define variables [:firstnamefield:] and [:lastnamefield:] with
method [:getfullnamefct:]. These will also be available in class Employee, which might add the variables
[:positionfield:] and [:salaryfield:].

The definition of the inheritance relationship between two classes is done with the [:extendskw:] keyword.

		[:Success:]
			package io.sarl.docs.reference.oop
			[:On]
			class [:persontype](Person) {
				
				var [:firstnamefield](firstName) : String
				var [:lastnamefield](lastName) : String
				
				def [:getfullnamefct](getFullName) : String {
					this.firstName + " " + this.lastName
				}

			}
			
			class [:employeetype](Employee) [:extendskw](extends) Person {
				
				var [:positionfield](position) : String
				
				var [:salaryfield](salary) : float
			
			}
		[:End:]


### Define a Generic Class

A generic class declaration looks like a non-generic class declaration, except that the class name
is followed by a type parameter section.

The type parameter section of a generic class can have one or more type parameters separated
by commas. These classes are known as parameterized classes or parameterized types
because they accept one or more parameters.

There may be times when you'll want to restrict the kinds of types that are allowed to be passed
to a type parameter. For example, a method that operates on numbers might only want to
accept instances of Number or its subclasses. This is what bounded type parameters are for.
To declare a bounded type parameter, list the type parameter's name, followed by:

* the [:extendskw:] keyword, followed by its upper bound; or
* the `super` keyword, followed by its lower bound.

Example:

		[:Success:]
			package io.sarl.docs.reference.oop
			[:On]
			class AType<T> {
			
				var t : T
			
				def add(t : T) {
					this.t = t
				}
			
				def get : T {
					return this.t
				}
			
			}
			
			class Vector<T extends Number> {
			
				var x : T
				var y : T
			
				def norm : Vector<? extends Number> {
					var v = new Vector
					var n = Math::sqrt(this.x.floatValue**2 + this.y.floatValue**2)
					v.x = this.x.floatValue / n
					v.y = this.y.floatValue / n
					return v
				}
			}
		[:End:]


### Constructor Definition

An SARL class can define any number of constructors. Unlike Java, you do not have to repeat the name of the
class over and over again, but use the keyword [:newkw:] to declare a constructor.

Constructors can also delegate to other constructors using ```[:thiskw!](args...)``` in their first line.

If the super class does not define a no-argument constructor, you have to explicitly call
one using ```[:superkw!](args...)``` as the first expression in the body of the constructor.

		[:Success:]
			package io.sarl.docs.reference.oop
			class AnotherClass {
			  new (s : String) { }
			}
			[:On]
			class MyClass extends AnotherClass {
			  [:newkw](new) (s : String) {
			    [:superkw](super)(s)
			  }
			
			  new() {
			    [:thiskw](this)("default")
			  }
			}
		[:End:]

If no constructor is defined in the type and a super-type is declared, implicit constructors will be assumed.
Implicit constructors has the same prototypes as the constructors of the super type.
Details on implicit constructors are given in the reference documentation related to the
[synthetic functions](./general/SyntheticFunctions.md).

### Static Constructor Definition

A static constructor is used to initialize any static data, or to perform a particular action that needs to
be performed once only. It is called automatically before the first instance is created or any static members are referenced.
In the Java programming language, the static constructor is known as *static initialization block*.

In the following example, the static field [:astaticfield:] is defined with the `final` modifier.
It means the field must be intialized into the field declaration or into a static constructor.
The static constructor is defined with the [:newkw:] prefixed by the [:staticmodifier:].
The code block of the static constructor contains an assignment that is initializing the [:astaticfield:] field.

		[:Success:]
			package io.sarl.docs.reference.oop
			[:On]
			class MyClass {
			  static val [:astaticfield](staticField) : int
			  
			  static [:newkw!] {
			    staticField = 2
			  }
			}
		[:End:]

Static constructors have the following properties:

* A static constructor does not take access modifiers or have parameters.
* A static constructor is called automatically to initialize the class before the first instance is created.
* A static constructor cannot be called directly.
* The user has no control on when the static constructor is executed in the program.
* A static constructor cannot throw an exception, except an *unchecked exception* (instance of `RuntimeException` or `Error`).



### Field Definition

A field could be declared into a class following the [variable declaration syntax](./general/VarDecls.md).

A field may be declared with the [:staticmodifier:] modifier. In this case, it becomes a static field, or class variable.
A static field is a variable defined in a class of which a single copy exists, regardless of how many instances of the class exist.
A static field is not an instance variable. It is a special type of class attribute (or class property, field, or data member).


### Method Definition

A method could be declared into a class following the [function declaration syntax](./general/FuncDecls.md).
The overriding of an inhertited method is explained in section ["Method Overriding"](#method-overriding).

A method may be declared with the [:staticmodifier:] modifier. In this case, it becomes a static method, or class method.
A static method is a function that is not associated to a specific instance of the class.



### Modifiers

Modifiers are used to modify declarations of types and type members. This section introduces the modifiers for the class.
The modifiers are usually written before the keyword for defining the class.

The complete description of the modifiers' semantic is available in
[this section](./OOP.md#modifiers).


#### Top Class Modifiers

A top class may be declared with one or more modifiers, which affect its runtime behavior:

* Access modifiers:
	* [:publicmodifier:]:  the class is accessible from any other type (default);
	* [:packagemodifier:]: the class is accessible from only the types in the same package.
* [:abstractmodifier:]: the class is abstract and cannot be instanced.
* [:finalmodifier:]: avoid to be derived.
* [:strictfp:]: avoid the methods of the class to use intermediate floating number formats.

Examples:

		[:Success:]
			package io.sarl.docs.reference.oop
			[:On]
			[:publicmodifier](public) class TopClass1 {
			}
			[:packagemodifier](package) class TopClass2 {
			}
			[:abstractmodifier](abstract) class TopClass3 {
			}
			[:finalmodifier](final) class TopClass4 {
			}
			[:strictfpmodifier](strictfp) class TopClass5 {
			}
		[:End:]


#### Nested Class Modifiers

A nested class may be declared with one or more modifiers, which affect its runtime behavior:

* Access modifiers:
	* [:publicmodifier:]: there are no restrictions on accessing the class (default);
	* [:protectedmodifier:]: the class is accessible within the same package, and derived classes;
	* [:packagemodifier:]: the class is accessible only within the same package as its class;
	* [:privatemodifier:]: the class is accessible only within its class.
* [:abstractmodifier:]: the class is abstract and cannot be instanced.
* [:finalmodifier:]: avoid to be derived.
* [:staticmodifier:]: the inner class do not have access to the non-static members of the enclosing type.
* [:strictfpmodifier:]: avoid the methods of the class to use intermediate floating number formats.

<note>Terminology: Nested classes are divided into two categories: static and non-static.
Nested classes that are declared static are called <i>static nested classes</i>.
Non-static nested classes are called <i>inner classes</i>.</note>

<note>The modifiers may differ from the previously described, depending on the enclosing type, e.g. agent.</note>

<caution>Until now, all the nested classes must be declared as static. This restriction may be removed in later
versions.</caution>

		[:Success:]
			package io.sarl.docs.reference.oop
			[:On]
			class EnclosingClass {
				public static class NestedClass1 {
				}
				[:protectedmodifier](protected) static class NestedClass2 {
				}
				package static class NestedClass3 {
				}
				[:privatemodifier](private) static class NestedClass4 {
				}
				abstract static class NestedClass5 {
				}
				final static class NestedClass6 {
				}
				strictfp static class NestedClass7 {
				}
			}
		[:End:]


#### Field Modifiers

The modifiers for the fields in a class are:

* Access modifiers:
	* [:publicmodifier:]: there are no restrictions on accessing the field;
	* [:protectedmodifier:]: the field is accessible within the same package, and derived classes;
	* [:packagemodifier:]: the field is accessible only within the same package as its class;
	* [:privatemodifier:]: the field is accessible only within its class (default).
* [:staticmodifier:]: the field is a class field, not an instance field.
* [:transientmodifier:]: the field is never serialized.
* [:volatilemodifier:]: the field is modified by different threads. It is never cached thread-locally, and synchronized.

Examples:

		[:Success:]
			package io.sarl.docs.reference.oop
			public abstract class MyClass1 {
			[:On]
				public var a : Object
				protected var b : Object
				package var c : Object
				private var d : Object
				static var e : Object
				[:transientmodifier](transient) var h : Object
				[:volatilemodifier](volatile) var g : Object
			[:Off]
			}
		[:End:]


#### Method Modifiers

The modifiers for the methods in a class are:

* Access modifiers:
	* [:publicmodifier:]: there are no restrictions on accessing the method (default);
	* [:protectedmodifier:]:  the method is accessible within the same package, and derived classes;
	* [:packagemodifier:]: the method is accessible only within the same package as its class;
	* [:privatemodifier:]: the method is accessible only within its class.
* [:abstractmodifier:]: the method has no implementation in the class.
* [:dispatchmodifier:]: the method provides an implementation for the dispatch method mechanism.
* [:finalmodifier:]: the method cannot be overridden in derived classes.
* [:nativemodifier:]: the implementation of the method is inside a native library (DLL, SO, DYNLIB).
* [:staticmodifier:]: the method is a class method, not an instance method.
* [:strictfpmodifier:]: avoid the method to use intermediate floating number formats.
* [:synchronizedmodifier:]: the method is synchronized on the class instance.

Examples:

		[:Success:]
			package io.sarl.docs.reference.oop
			public abstract class MyClass1 {
			[:On]
				public def fct1 { }
				protected def fct2 { }
				package def fct3 { }
				private def fct4 { }
				abstract def fct5
				final def fct6 { }
				[:nativemodifier](native) def fct7
				static def fct8 { }
				strictfp def fct9 { }
				[:synchronizedmodifier](synchronized) def fct10 { }
				// Dispatch functions
				[:dispatchmodifier](dispatch) def fct11(p : Integer) { }
				dispatch def fct11(p : Float) { }
			[:Off]
			}
		[:End:]


#### Constructor Modifiers

The modifiers for the constructors of a class are:

* Access modifiers:
	* [:publicmodifier:]: there are no restrictions on accessing the constructor (default);
	* [:protectedmodifier:]: the constructor is accessible within the same package, and derived classes;
	* [:packagemodifier:]: the constructor is accessible only within the same package as its class;
	* [:privatemodifier:]: the constructor is accessible only within its class.

Examples:

		[:Success:]
			package io.sarl.docs.reference.oop
			public abstract class MyClass1 {
			[:On]
				public new(p : int) { }
				protected new(p : float) { }
				package new(p : char) { }
				private new(p : boolean) { }
			[:Off]
			}
		[:End:]


### Method Overriding

Method overriding is a language feature that allows a subclass or child class
to provide a specific implementation of a method that is already provided by
one of its super classes or parent classes.

The implementation in the subclass overrides (replaces) the implementation in
the superclass by providing a method that has same name, same parameters or
signature, and same return type as the method in the parent class.

The version of a method that is executed will be determined by the object that is
used to invoke it. If an object of a parent class is used to invoke the method,
then the version in the parent class will be executed, but if an object of the
subclass is used to invoke the method, then the version in the child class
will be executed.

The following code defines the class [:personextype:] as a subclass of [:persontype:],
and in which the title (mister, madam, miss) is added.
Then the full name of the person becomes the sequence of the title, first name and last name.
Since the first name and last name are already sequenced in the function
[:getfullnamefct:] of the superclass, we should override this function for changing
its behavior. The [:overridemodifier:] keyword is specified for clearly marking this
implementation of [:getfullnamefct:] as an override of the parent's implementation.

<note>The return type of the [:getfullnamefct:] method (called with the name [:fullnamefct:],
according to the [property access syntax](./general/MemberAccess.md#property_syntax))
is not specified in the overriding prototype since it could be inferred by the SARL compiler.</note>

For preventing a function to be overridden, you should add the [:finalmodifier:] modifier in the signature of
the method (as in Java).

		[:Success:]
			package io.sarl.docs.reference.oop
			class [:persontype](Person) {
				var firstName : String
				var lastName : String
			
				def [:getfullnamefct](getFullName) : String {
					this.firstName + " " + this.lastName
				}
			}
			[:On]
			class [:personextype](PersonEx) extends Person {
				
				var title : String
				
				[:overridemodifier](override) getFullName {
					return title + " " + super.[:fullnamefct](fullName)
				} 
			}
		[:End:]


### Accessing Local Variables of the Enclosing Scope

Local classes (or nested classes, i.e. classes defined inside an other type) have
the [:staticmodifier:] modifier. It means that a nested class cannot have access to the
fields and methods of the instance of the enclosing type. Only accesses to static members are allowed.

		[:Success:]
			package io.sarl.docs.reference.oop
			[:On]
			class EnclosingClass {
				static var field1 : int
				static def fct1 {
				}

				static class NestedClass {
					def fct2 : int {
						// Explicit type specification for the field access
						EnclosingClass::field1
					}
			
					def fct3 {
						// Implicit type specification for the function's call
						fct1
					}
				}
			}
		[:End:]


	}


## Interface

An interface is a description of the actions that an object can do.
For example when you flip a light switch, the light goes on, you don't
care how, just that it does. In object-oriented programming, an
interface is a description of all functions that an object must have
in order to be an "X".

The purpose of interfaces is to allow the program to enforce these
properties, and to know that an object of type T (whatever the interface
is) must have functions called X,Y,Z, etc.


### Define an Interface

In the following example, the [:lighttype:] interface is defined with the two methods [:turnonfct:] and [:turnofffct:].

		[:Success:]
			package io.sarl.docs.reference.oop
			[:On]
			interface [:lighttype](Light) {
				def [:turnonfct](turnOn)
				def [:turnofffct](turnOff)
			}
		[:End:]


### Interface Inheritance

It is possible to specialize the definition of an interface. In the following example, the [:varlight:]
interface that is refining the previous [:lighttype:] interface and add specific functions.

		[:Success:]
			package io.sarl.docs.reference.oop
			interface Light {
				def turnOn
				def turnOff
			}
			[:On]
			interface [:varlight](VariableIntensityLight) extends Light {
				def setLightIntensity(intensity : float)
				def getLightIntensity : float
			}
		[:End:]


### Define a Generic Interface

A generic interface declaration looks like a non-generic interface declaration, except that the interface name
is followed by a type parameter section.

The type parameter section of a generic interface can have one or more type parameters separated
by commas. These interfaces are known as parameterized interfaces or parameterized types
because they accept one or more parameters.

There may be times when you'll want to restrict the kinds of types that are allowed to be passed
to a type parameter. For example, a method that operates on numbers might only want to
accept instances of Number or its subclasses. This is what bounded type parameters are for.
To declare a bounded type parameter, list the type parameter's name, followed by:

* the [:extendskw:] keyword, followed by its upper bound; or
* the [:superkw:] keyword, followed by its lower bound.

Examples:

		[:Success:]
			package io.sarl.docs.reference.oop
			[:On]
			interface AnInterface<T> {
				def add(t : T)
			
				def get : T
			}
			
			interface Vector<T extends Number> {
				def norm : Vector<? extends Number>
			}
		[:End:]


### Interface Implementation

A class is able to implement an interface. The [:implementskw:] keyword is used for defining
the implementation relationship between a class and an interface.
The class must provide an implementation of all the functions defined in the interface.
The only one exception is when the class is abstract. In this case, the derived classes must implement the
functions of the interface.

		[:Success:]
			package io.sarl.docs.reference.oop
			interface Light {
			  def turnOn
			  def turnOff
			}
			[:On]
			class TheLight [:implementskw](implements) Light {
				var isSwitchedOn = false
				def turnOn {
					this.isSwitchedOn = true
				}
				def turnOff {
					this.isSwitchedOn = false
				}
			}
		[:End:]


### Default Implementation of Interface Functions

As in Java 8, interface types could provide default function implementation if the implementation class is
not providing one. This feature is known as the default method mechanism.

In the following example, two default implementations of the [:turnonfct:] and [:turnofffct:] functions are provided.
The implementing class needs to provide a function code only for the [:switchfct:] function:
 
		[:Success:]
			package io.sarl.docs.reference.oop
			[:On]
			interface Light {
				def turnOn {
					switchLight(true)
				}
				def turnOff {
					switchLight(false)
				}
				def [:switchfct](switchLight)(state : boolean)
			}
			class TheLight implements Light {
				var isSwitchedOn = false
				def switchLight(state : boolean) {
					this.isSwitchedOn = state
				}
			}
		[:End:]


### Modifiers

Modifiers are used to modify declarations of types and type members. This section introduces the modifiers for the interface.
The modifiers are usually written before the keyword for defining the interface.

The complete description of the modifiers' semantic is available in
[this section](./OOP.md#modifiers).


#### Top Interface Modifiers

A top interface may be declared with one or more modifiers, which affect its runtime behavior:

* Access modifiers:
	* [:publicmodifier:]: the class is accessible from any other type (default);
	* [:packagemodifier:]: the class is accessible from only the types in the same package.
* [:abstractmodifier:]: the interface is abstract (not needed since all the interfaces are abstract).
* [:strictfpmodifier:]: avoid the methods of the implementing classes to use intermediate floating number formats.

Examples:

		[:Success:]
			package io.sarl.docs.reference.oop
			[:On]
			public interface TopInterface1 {
			}
			package interface TopInterface2 {
			}
			abstract interface TopInterface3 {
			}
			strictfp interface TopInterface4 {
			}
		[:End:]


#### Nested Interface Modifiers

A nested interface may be declared with one or more modifiers, which affect its runtime behavior:

* Access modifiers:
	* [:publicmodifier:]: there are no restrictions on accessing the interface (default);
	* [:protectedmodifier:]: the interface is accessible within the same package, and derived classes;
	* [:packagemodifier:]: the interface is accessible only within the same package as its class;
	* [:privatemodifier:]: the interface is accessible only within its class.
* [:abstractmodifier:]: the interface is abstract (not needed since all the interfaces are abstract).
* [:staticmodifier:]: the inner interface do not have access to the non-static members of the enclosing type.
* [:strictfpmodifier:]: avoid the methods of the interface to use intermediate floating number formats.

<note>Terminology: Nested interfaces are divided into two categories: static and non-static.
Nested interfaces that are declared static are called <i>static nested interfaces</i>.
Non-static nested interfaces are called <i>inner interfaces</i>.</note>

<note>The modifiers may differ from the previously described, depending on the enclosing type, e.g. agent.</note>

		[:Success:]
			package io.sarl.docs.reference.oop
			[:On]
			class EnclosingClass {
				public interface NestedInterface1 {
				}
				protected interface NestedInterface2 {
				}
				package interface NestedInterface3 {
				}
				private interface NestedInterface4 {
				}
				abstract interface NestedInterface5 {
				}
				static interface NestedInterface6 {
				}
				strictfp interface NestedInterface7 {
				}
			}
		[:End:]


#### Field Modifiers

The modifiers for the fields in an interface are:

* Access modifiers:
	* [:publicmodifier:]: there are no restrictions on accessing the field (default);
* [:staticmodifier:]: the field is a class field, not an instance field (default).

<caution>Only fields defined with `val` can be put in an interface.</caution>

		[:Success:]
			package io.sarl.docs.reference.oop
			public interface MyInterface1 {
			[:On]
				public val a : Object;
				static val e : Object;
			[:Off]
			}
		[:End:]


#### Method Modifiers

The modifiers for the methods in an interface are:

* Access modifiers:
	* [:publicmodifier:]: there are no restrictions on accessing the method (default);
* [:abstractmodifier:]: the method is abstract (not needed since all the interface methods are abstract).

Examples:

		[:Success:]
			package io.sarl.docs.reference.oop
			public interface MyInterface1 {
			[:On]
				public def fct1
				abstract def fct5
			[:Off]
			}
		[:End:]


## Enumeration

An enumeration specifies a list of constant values assigned to a type.

The SARL enumeration is not object-oriented unlike the enumeration in the Java programming language. It means
that you cannot define methods nor attributes in the enumeration.


### Define an Enumeration

For defining an enumeration, you could use the [:enumkw:] keyword.
The following example defines the enumeration [:myenumtype:] with two constants: 

		[:Success:]
			package io.sarl.docs.reference.oop
			[:On]
			[:enumkw](enum) [:myenumtype](MyEnum) {
				CONSTANT_1,
				CONSTANT_2
			}
		[:End:]


### Modifiers

Modifiers are used to modify declarations of types and type members. This section introduces the modifiers for the enumeration.
The modifiers are usually written before the keyword for defining the enumeration.

The complete description of the modifiers' semantic is available in
[this section](./OOP.md#modifiers).


#### Top Enumeration Modifiers

A top enumeration may be declared with one or more modifiers, which affect its runtime behavior:
* Access modifiers:
	* [:publicmodifier:]:  the class is accessible from any other type (default);
	* [:packagemodifier:]: the class is accessible from only the types in the same package.

Examples:

		[:Success:]
			package io.sarl.docs.reference.oop
			[:On]
			public enum TopEnumeration1 {
				CST1, CST2
			}
			package enum TopEnumeration2 {
				CST3, CST4
			}
		[:End:]


#### Nested Enumeration Modifiers

A nested interface may be declared with one or more modifiers, which affect its runtime behavior:

* Access modifiers:
	* [:publicmodifier:]: there are no restrictions on accessing the enumeration (default);
	* [:protectedmodifier:]: the enumeration is accessible within the same package, and derived classes;
	* [:packagemodifier:]: the enumeration is accessible only within the same package as its class;
	* [:privatemodifier:]: the enumeration is accessible only within its class.
* [:staticmodifier:]: the inner enumeration do not have access to the non-static members of the enclosing type.

<note>Terminology: Nested enumerations are divided into two categories: static and non-static.
Nested enumerations that are declared static are called <i>static nested enumerations</i>.
Non-static nested enumerations are called <i>inner enumerations</i>.</note>

<note>The modifiers may differ from the previously described, depending on the enclosing type, e.g. agent.</note>

		[:Success:]
			package io.sarl.docs.reference.oop
			[:On]
			class EnclosingClass {
				public enum NestedClass1 {
					CST1, CST2
				}
				protected enum NestedClass2 {
					CST3, CST4
				}
				package enum NestedClass3 {
					CST5, CST6
				}
				private enum NestedClass4 {
					CST7, CST8
				}
				static enum NestedClass5 {
					CST9, CST10
				}
			}
		[:End:]


## Annotation Type

An annotation is a form of syntactic metadata that can be added to SARL source code.
Annotations can be reflective in that they can be embedded in binary files generated by the
SARL compiler, and may be retained by the Virtual Machine to be made retrievable at run-time.


### Define an Annotation

For defining an annotation, you could use the [:annotationkw:] keyword.

The following example defines the annotation [:annotationtype:].
This annotation defines three parameters:

* [:valuefield:], an array of strings of characters, without default value;
* [:istrickyfield:], a boolean value, with the default [:falsekw:];
* [:lotterynumberfield:], an array of integer numbers, with a default value.

Examples:

		[:Success:]
			package io.sarl.docs.reference.oop
			[:On]
			[:annotationkw](annotation) [:annotationtype](MyAnnotation) {
			  val [:valuefield](value) : String[]
			  val [:istrickyfield](isTricky) : boolean = [:falsekw](false)
			  val [:lotterynumberfield](lotteryNumbers) : int[] = #[ 42, 137 ]
			}
		[:End:]


### Modifiers

Modifiers are used to modify declarations of types and type members.
This section introduces the modifiers for the annotation types.
The modifiers are usually written before the keyword for defining the annotation type.

The complete description of the modifiers' semantic is available in
[this section](./OOP.md#modifiers).

#### Top Annotation Type Modifiers

A top annotation type may be declared with one or more modifiers, which affect its runtime behavior:

* Access modifiers:
	* [:publicmodifier:]: the annotation type is accessible from any other type (default);
	* [:packagemodifier:]: the annotation type is accessible from only the types in the same package.
* [:abstractmodifier:]: the annotation type is abstract and cannot be instanced.

Examples:

		[:Success:]
			package io.sarl.docs.reference.oop
			[:On]
			public annotation TopAnnotationType1 {
			}
			package annotation TopAnnotationType2 {
			}
			abstract annotation TopAnnotationType3 {
			}
		[:End:]


#### Nested Annotation Type Modifiers

A nested annotation type may be declared with one or more modifiers, which affect its runtime behavior:

* Access modifiers:
	* [:publicmodifier:]: there are no restrictions on accessing the annotation type (default);
	* [:protectedmodifier:]: the annotation type is accessible within the same package, and derived classes;
	* [:packagemodifier:]: the annotation type is accessible only within the same package as its class;
	* [:privatemodifier:]: the annotation type is accessible only within its class.
* [:abstractmodifier:]: the annotation type is abstract and cannot be instanced.
* [:staticmodifier:]: the inner annotation type do not have access to the non-static members of the enclosing type.

<note>Terminology: Nested annotation types are divided into two categories: static and non-static.
Nested annotation types that are declared static are called <i>static nested annotation types</i>.
Non-static nested annotation types are called <i>inner annotation types</i>.</note>

<note>The modifiers may differ from the previously described, depending on the enclosing type, e.g. agent.</note>

		[:Success:]
			package io.sarl.docs.reference.oop
			[:On]
			class EnclosingClass {
				public annotation NestedAnnotationType1 {
				}
				protected annotation NestedAnnotationType2 {
				}
				package annotation NestedAnnotationType3 {
				}
				private annotation NestedAnnotationType4 {
				}
				abstract annotation NestedAnnotationType5 {
				}
				static annotation NestedAnnotationType6 {
				}
			}
		[:End:]


#### Value Modifiers

The modifiers for the values in an annotation type are:

* Access modifiers:
	* [:publicmodifier:]: there are no restrictions on accessing the value;
* [:staticmodifier:]: the value is a class value, not an instance value.

Examples:

		[:Success:]
			package io.sarl.docs.reference.oop
			annotation MyAnnotationType1 {
			[:On]
				public val val1 : int
				static val val2 : int
			[:Off]
			}
		[:End:]


## Anonymous Class

Anonymous classes enable you to make your code more concise. They enable you to declare and instantiate a
class at the same time. They are like local classes except that they do not have a name. Use them if you
need to use a local class only once.


### Declaring Anonymous Classes

While local classes are class declarations, anonymous classes are expressions, which means that you define
the class in another expression.

The following example, [:anontype:], uses anonymous classes in the
initialization statements of the local variables [:frenchfield:] and [:spanishfield:]:

		[:Success:]
			package io.sarl.docs.reference.oop
			[:On]
			interface HelloWorld {
			    def greetSomeone(someone : String)
			}

			class [:anontype](HelloWorldAnonymousClasses) {
			    def sayHello {
			        var [:frenchfield](frenchGreeting) = new HelloWorld {
			            var name = "tout le monde"
			            def greetSomeone(someone : String) {
			                name = someone
			                println("Salut " + name)
			            }
			        }
			
			        var [:spanishfield](spanishGreeting) = new HelloWorld {
			            var name = "mundo"
			            def greetSomeone(someone : String) {
			                name = someone
			                println("Hola, " + name)
			            }
			        }

			        frenchGreeting.greetSomeone("Marc")
			        spanishGreeting.greetSomeone("Marco")
			    }
			}
		[:End:]


### Syntax of Anonymous Classes

As mentioned previously, an anonymous class is an expression.
The syntax of an anonymous class expression is like the invocation of a constructor,
except that there is a class definition contained in a block of code.

Consider the instantiation of the frenchGreeting object ion the code below.

The anonymous class expression consists of the following:

* The [:newkw:] operator
* The name of an interface to implement or a class to extend. In this example, the anonymous class is implementing the interface [:anontype2:].
* Parentheses that contain the arguments to a constructor, just like a normal class instance creation expression. When you implement an interface, there is no constructor, so you do not need to put parameters, as in this example.
* A body, which is a class declaration body. More specifically, in the body, method declarations are allowed but statements are not.

Because an anonymous class definition is an expression, it must be part of a statement.
In this example, the anonymous class expression is part of the statement that instantiates
the [:frenchfield2:] object.

		[:Success:]
			package io.sarl.docs.reference.oop
		    interface [:anontype2](HelloWorld) {
		        def greetSomeone(someone : String)
		    }
			class HelloWorldAnonymousClasses {
			    def sayHello {
			[:On]
					var [:frenchfield2](frenchGreeting) = new HelloWorld {
					    var name = "tout le monde"
					    def greetSomeone(someone : String) {
					        name = someone
					        println("Salut " + name)
					    }
					}
			[:Off]
				}
			}
		[:End:]


### Accessing Local Variables of the Enclosing Scope, and Declaring and Accessing Members of the Anonymous Class

Anonymous classes can capture variables; they have the same access to
local variables of the enclosing scope:

* An anonymous class has access to the members of its enclosing class.
* An anonymous class cannot access local variables in its enclosing scope that are not declared as final or effectively final.
* A declaration of a type (such as a variable) in an anonymous class shadows any other declarations in the enclosing scope that have the same name.

Anonymous classes have restrictions with respect to their members:

* You cannot declare static initializers or member interfaces in an anonymous class.
* An anonymous class can have static members provided that they are constant variables.

<note>You can declare the following in anonymous classes: fields, extra methods
(even if they do not implement any methods of the supertype), instance initializers, 
local classes. However, you cannot declare constructors in an anonymous class.</note>

		[:Success:]
			package io.sarl.docs.reference.oop
		    interface HelloWorld {
		        def greetSomeone(someone : String)
		    }
			[:On]
			class HelloWorldAnonymousClasses {
				var name : String
				def sayHello {
					var frenchGreeting = new HelloWorld {
						def greetSomeone(someone : String) {
							name = someone
							println("Salut " + name)
						}
					}
				}
			}
		[:End:]



## Modifiers

In this section, the semantic of the different modifiers is explained.


### abstract Modifier

An abstract type is a type that is declared `abstract` (it may or may not include abstract methods).
Abstract types cannot be instantiated, but they can be derived.

An abstract method is a method that is declared without an implementation 
(without braces, and followed by a semicolon), like this:

		[:Success:]
			package io.sarl.docs.reference.oop
			abstract class MyType {
			[:On]
				abstract def moveTo(deltaX : double, deltaY : double)
			[:Off]
			}
		[:End:]


If a type includes abstract methods, then the type itself must be declared abstract, as in:

		[:Success:]
			package io.sarl.docs.reference.oop
			[:On]
			abstract class GraphicObject {
				// declare fields
				// declare nonabstract methods
				abstract def draw
			}
		[:End:]


When an abstract type is derived, the subtype usually provides implementations for all of the
abstract methods in its parent type. However, if it does not, then the subtype must also be
declared abstract.


### Access Modifiers: public, protected, package, private


Access level modifiers determine whether other types can use a particular field or invoke
a particular method. There are two levels of access control:

* At the top level in a SARL script.
* At the member level - inside another type.

A type may be declared with the modifier [:publicmodifier:], in which case that type is visible to
all types everywhere. If a type has the modifier [:packagemodifier:], it is visible only within its own package
(packages are named groups of related types).

At the member level, you can also use the [:publicmodifier:] modifier or [:packagemodifier:] modifier just as
with top-level types, and with the same meaning.
For members, there are two additional access modifiers: [:privatemodifier:] and [:protectedmodifier:].
The [:privatemodifier:] modifier specifies that the member can only be accessed in its own type.
The [:protectedmodifier:] modifier specifies that the member can only be accessed within its own package
as with `package`) and, in addition, by a derived type of its type in another package.

The following table shows the access to members permitted by each modifier.


| Modifier              | From the type | From the package | From subtypes | Other |
| --------------------- | ------------- | ---------------- | ------------- | ----- |
| [:publicmodifier:]    | yes           | yes              | yes           | yes   |
| [:protectedmodifier:] | yes           | yes              | yes           | no    |
| [:packagemodifier:]   | yes           | yes              | no            | no    |
| [:privatemodifier:]   | yes           | no               | no            | no    |



The first column indicates whether the type itself has access to the member defined by the
access level. As you can see, a type always has access to its own members.
The second column indicates whether types in the same package as the type (regardless of their parentage)
have access to the member.
The third column indicates whether subtypes of the type declared outside this package have access to the member.
The fourth column indicates whether all types have access to the member.

Examples:

		[:Success:]
			package io.sarl.docs.reference.oop
			[:On]
			class C1 {
			   [:publicmodifier](public) def pubfct {}
			   [:protectedmodifier](protected) def protfct {}
			   [:packagemodifier](package) def packfct {}
			   [:privatemodifier](private) def privfct {}
			
			   def test0 {
			   	pubfct;
			   	protfct;
			   	packfct;
			    privfct;
			   }
			}
			class C2 extends C1 {
			   def test1 {
			   	pubfct;
			   	protfct;
			   	packfct;
			   }
			}
			class C3 {
			   def test3(obj : C1) {
			   	obj.pubfct;
			   	obj.protfct;
			   	obj.packfct;
			   }
			}
		[:End:]


### dispatch Modifier

Generally, method resolution and binding is done statically at compile time.
Method calls are bound based on the static types of arguments.

Sometimes this is not what you want. Especially in the context of extension methods
you would like to have polymorphic behavior.

The [:dispatchmodifier:] modifier permits defining a dispatch method.
For a set of visible dispatch methods in the current type hierarchy with the same name and
the same number of arguments, the compiler infers a synthetic dispatcher method.
This dispatcher uses the common super type of all declared arguments.
The method name of the actual dispatch cases is prepended with an underscore and the
visibility of these methods is reducedBy adding the extension keyword to a field, a local variable or a
parameter declaration, its instance methods become extension methods. to protected if they have been
defined as public methods.
Client code always binds to the synthesized dispatcher method.

		[:Success:]
			package io.sarl.docs.reference.oop
			class MyClass {
			[:On]
				def [:dispatchmodifier](dispatch) printType(x : Number) { 
				  "it's a number" 
				}
				 
				def dispatch printType(x : Integer) { 
				  "it's an int" 
				}

				def clientCode {
					System.out.println(printType(4.5)) // Print "it's a number"
					System.out.println(printType(4))   // Print "it's an int"
				}
			[:Off]
			}
		[:End:]


### extension Modifier

This modifier enables to mark a field, a formal parameter, or a local variable as
an [extension provider](./GeneralSyntax.md#extension_methods).

Extension methods allow adding new methods to existing  types without modifying them. This is really 
helpful as they can greatly improve the readability. They use a simple syntactic trick: the first parameter of a method
can either be passed in after opening the parentheses or before the method call. For example, given a method:

		[:Success:]
			package io.sarl.docs.reference.oop
			class MyClass {
			[:On]
				def removeVowels(s : String) { 
					s.replaceAll("[aeiouAEIOU]", "") 
				}
			[:Off]
			}
		[:End:]


We can call this method either like in Java:

		[:Success:]
			package io.sarl.docs.reference.oop
			class MyClass {
				def removeVowels(s : String) { }
				def tmp {
			[:On]
					removeVowels("Hello") 
			[:Off]
				}
			}
		[:End:]


or as an extension method of String:

		[:Success:]
			package io.sarl.docs.reference.oop
			class MyClass {
				def removeVowels(s : String) { }
				def tmp {
			[:On]
					"Hello".removeVowels 
			[:Off]
				}
			}
		[:End:]


By adding the [:extensionmodifier:] keyword to a field, a local variable or a parameter declaration, its
instance methods become extension methods.

In the following example, three functions are defined for illustrating the three types of
extension providers.

		[:Success:]
			package io.sarl.docs.reference.oop
			import java.util.ArrayList
			[:On]
			class Examples {
				//
				// Example of an extension provider on a class field.
				//
				[:extensionmodifier](extension) var list : ArrayList<String> = newArrayList
				
				def extensionFieldExample(value : String) : boolean {
					value.contains // calls this.list.contains(value)
				}
				
				//
				// Example of an extension provider on a method parameter.
				//
				def extensionParameterExample(value : String, extension o : ArrayList<String>) : boolean {
					value.contains // calls o.contains(value)
				}
				
				//
				// Example of an extension provider on a local variable.
				//
				def extensionLocalVariableExample(value : String) : boolean {
					extension var o : ArrayList<String> = newArrayList
					value.contains // calls o.contains(value)
				}
			}
		[:End:]


### final Modifier

The [:finalmodifier:] keyword is used in several different contexts to define an entity which may only be
assigned once.

Once a final variable has been assigned, it always contains the same value. If a final variable
holds a reference to an object, then the state of the object may be changed by operations on the
object, but the variable will always refer to the same object.

<caution>The SARL compiler complains if you write the [:finalmodifier:] modifer in conjonction with the [:varmodifier:]
or [:valmodifier:] modifiers. Indeed, the [:valmodifier:] modifier defines a final variable; and the
[:varmodifier:] modifier defines a no-final variable.</caution>

This applies also to arrays, because arrays are objects; if a final variable holds a reference to
an array, then the components of the array may be changed by operations on the array, but the variable
will always refer to the same array.

A final method cannot be overridden or hidden by subclasses. This is used to prevent unexpected
behavior from a subtype altering a method that may be crucial to the function or consistency of
the type.

A final type cannot be derived. Doing this can confer security and efficiency benefits, so many
of the Java standard library classes are final, such as `java.lang.System` and
`java.lang.String`. All methods in a final type are implicitly final.

		[:Success:]
			package io.sarl.docs.reference.oop
			class C {
				[:varmodifier](var) xxx = 1
			}
			[:On]
			class A {
				//
				// Final field
				//
				[:valmodifier](val) field = 4
				
				//
				// Final method
				//
				[:finalmodifier](final) def cannotBeOverriden {
				}
			}
			final class B {
				// This class cannot be derived
			}
		[:End:]


### native Modifier

The [:nativemodifier:] keyword is applied to a method to indicate that the method is implemented in
native code, i.e. outside SARL and Java, using the Java Native Interface.

<note>This modifier is provided for enabling agents to access to low-level resources that
are not supported by the Java API. You should not use this modifier if you can use
a higher-level API in place of.</note>

		[:Success:]
			package io.sarl.docs.reference.oop
			[:On]
			class A {
				[:nativemodifier](native) def fct
			}
		[:End:]


### static Modifier

The [:staticmodifier:] keyword is used for creating fields and methods that belong to the type, rather than to an
instance of the type.

Sometimes, you want to have variables that are common to all instances. This is accomplished with
the [:staticmodifier:] modifier. Fields that have the static modifier in their declaration are called static
fields (or class variables in object-oriented programming). They are associated with the type,
rather than with any instance. Every instance of the type shares a static field, which is in one
fixed location in memory. Any instance can change the value of a static variable, but static variables
can also be manipulated without creating an instance of the type.

<note>Constants are usually defined as final static fields</note>

Static methods, which have the [:staticmodifier:] modifier in their declarations, should be invoked with the
type name, without the need for creating an instance of the type. 

		[:Success:]
			package io.sarl.docs.reference.oop
			[:On]
			class A {
				//
				// Static field
				//
				[:staticmodifier](static) var field : int
				//
				// Constant
				//
				static val constant = 4
				//
				// Static method
				//
				static def aMethod {
				}
			}
		[:End:]


### strictfp Modifier

The [:strictfp:] modifier is a keyword that restricts floating-point calculations to ensure portability.
The [:strictfp:] command was originally introduced into Java with the Java virtual machine (JVM) version 1.2
and is available for use on all currently updated Java VMs.

The IEEE standard IEEE 754 specifies a standard method for both floating-point calculations and
storage of floating-point values in either single (32-bit, used in float) or double (64-bit, used in double)
precision, and, for intermediate calculations, also extended precision formats.

Since JVM 1.2, intermediate computations are not limited to the standard 32 bit and 64 bit precisions.
On platforms that can handle other representations e.g. 80-bit double extended on x86 or x86-64 platforms,
those representations can be used, helping to prevent round-off errors and overflows, thereby increasing
precision.

For some applications, a programmer might need every platform to have precisely the same floating-point
behavior, even on platforms that could handle greater precision. However, if this level of precision is not
necessary the VM does not use intermediates by default.

From the VM perspective, turning on this higher precision means the following:


| Precision | Intermediate           |
| --------- | ---------------------- |
| 32 bits   | 64 bits                |
| 64 bits   | 80 bits (if available) |


The [:strictfp:] modifier accomplishes this by truncating all intermediate values to IEEE single precision and
double precision, as occurred in earlier versions of the JVM.

		[:Success:]
			package io.sarl.docs.reference.oop
			[:On]
			class A {
				[:strictfp](strictfp) def fct { }
			}
		[:End:]


### synchronized Modifier

The SARL programming language provides two basic synchronization idioms: synchronized methods and synchronized
statements.
The synchronized statements are described in the
[general reference](./general/Synchronization.md).
This section is about synchronized methods.

To make a method synchronized, simply add the [:synchronizedmodifier:] modifier to its declaration (see
example below).

Synchronized methods enable a simple strategy for preventing thread interference and memory
consistency errors: if an object is visible to more than one thread, all reads or writes to that
object's variables are done through synchronized methods.
(An important exception: final fields, which cannot be modified after the object is constructed, 
can be safely read through non-synchronized methods, once the object is constructed)
This strategy is effective, but can present problems with liveness.

		[:Success:]
			package io.sarl.docs.reference.oop
			[:On]
			class SynchronizedCounter {
				var c = 0
			
				[:synchronizedmodifier](synchronized) def increment {
					c++
				}
			
				synchronized def decrement {
					c--
				}
			
				synchronized def value {
					return c
				}
			}
		[:End:]


### transient Modifier

Java and SARL provide a mechanism, called object serialization where an object can be represented as
a sequence of bytes that includes the object's data as well as information about the object's type and
the types of data stored in the object.

The [:transientmodifier:] modifier is a keyword used as a field modifier.
When a field is declared transient, it would not be serialized even if the type to which it belongs
is serialized.

		[:Success:]
			package io.sarl.docs.reference.oop
			[:On]
			class A {
				[:transientmodifier](transient) var field : int = 4
			}
		[:End:]


### volatile Modifier

While the [:volatilemodifier:] modifier itself comes from the C programming language, it has a completely
different meaning in Java, and then in SARL. This may not help in growing an understanding of it, 
googling for volatile could lead to different results. Let's take a quick side step and see what
volatile means in C first.

In the C language the compiler ordinarily assumes that variables cannot change value by themselves.
While this makes sense as default behavior, sometimes a variable may represent a location that
can be changed (like a hardware register). Using a volatile variable instructs the compiler
not to apply these optimizations.

Back to Java and SARL. The meaning of volatile in C would be useless in Java. The JVM uses
native libraries to interact with the OS and hardware. Further more, it is simply impossible
to point Java variables to specific addresses, so variables actually won't change value by themselves.

However, the value of variables on the JVM can be changed by different threads. By default the
compiler assumes that variables won't change in other threads. Hence it can apply optimizations such
as reordering memory operations and caching the variable in a CPU register. Using a volatile variable
instructs the compiler not to apply these optimizations. This guarantees that a reading thread
always reads the variable from memory (or from a shared cache), never from a local cache.

<note>From now, it is better to use
[atomic references](https://docs.oracle.com/javase/7/docs/api/java/util/concurrent/atomic/package-summary.html)
in place of volatile variables.</note>

		[:Success:]
			package io.sarl.docs.reference.oop
			[:On]
				class A {
					[:volatilemodifier](volatile) var field : int = 4
				}
		[:End:]


## References

This documentation is based on documentations from the Xtext and Xtend projects, and from the Java tutorials.
Thank you to the contributors to these documents.

* [Xtend](https://www.eclipse.org/xtend/documentation.html)
* [Xtext](https://www.eclipse.org/Xtext/documentation.html)
* [Java Tutorials](https://docs.oracle.com/javase/tutorial/)



[:Include:](../legal.inc)<|MERGE_RESOLUTION|>--- conflicted
+++ resolved
@@ -27,31 +27,14 @@
 <table><thead>
 <tr><th></th><th>SARL</th><th>Java</th><th>Xtend</th></tr>
 </thead><tbody>
-<<<<<<< HEAD
-<tr><td>Object-oriented enumeration</td>
-			<td>No, only constants could be defined</td>
-			<td>Yes, constants and functions could be defined</td>
-			<td>No, only constants could be defined</td></tr>
-<tr><td>Definition of dispatching functions</td>
-			<td>Yes</td>
-			<td>No</td>
-			<td>Yes</td></tr>
-<tr><td>Extension methods</td>
-			<td>Yes</td>
-			<td>No</td>
-			<td>Yes</td></tr>
-=======
 <tr><td>[Object-oriented enumeration](#Enumeration)</td>
 			<td style="background: orange; color: white;">No, only constants could be defined</td>
 			<td style="background: green; color: white;">Yes, constants and functions could be defined</td>
 			<td style="background: orange; color: white;">No, only constants could be defined</td></tr>
->>>>>>> c6e0e84c
 <tr><td>[Definition of static constructors](#static-constructor-definition)</td>
 			<td style="background: green; color: white;">Yes</td>
 			<td style="background: green; color: white;">Yes</td>
 			<td style="background: orange; color: white;">No</td></tr>
-<<<<<<< HEAD
-=======
 <tr><td>Definition of dispatch functions</td>
 			<td style="background: green; color: white;">Yes</td>
 			<td style="background: orange; color: white;">No</td>
@@ -80,7 +63,6 @@
 			<td style="background: green; color: white;">Yes</td>
 			<td style="background: orange; color: white;">No</td>
 			<td style="background: green; color: white;">Yes</td></tr>
->>>>>>> c6e0e84c
 <tr><td>Automatic generation of equals() and hashCode()</td>
 			<td style="background: green; color: white;">Yes</td>
 			<td style="background: orange; color: white;">No</td>
