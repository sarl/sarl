/*
 * $Id$
 *
 * SARL is an general-purpose agent programming language.
 * More details on http://www.sarl.io
 *
<<<<<<< HEAD
 * Copyright (C) 2014-2015 the original authors or authors.
=======
 * Copyright (C) 2014-2015 Sebastian RODRIGUEZ, Nicolas GAUD, Stéphane GALLAND.
>>>>>>> 409b4d1d
 *
 * Licensed under the Apache License, Version 2.0 (the "License");
 * you may not use this file except in compliance with the License.
 * You may obtain a copy of the License at
 *
 *      http://www.apache.org/licenses/LICENSE-2.0
 *
 * Unless required by applicable law or agreed to in writing, software
 * distributed under the License is distributed on an "AS IS" BASIS,
 * WITHOUT WARRANTIES OR CONDITIONS OF ANY KIND, either express or implied.
 * See the License for the specific language governing permissions and
 * limitations under the License.
 */
package io.sarl.docs.faq

import com.google.inject.Inject
import io.sarl.docs.utils.SARLParser
import io.sarl.docs.utils.SARLSpecCreator
import org.jnario.runner.CreateWith

import static extension io.sarl.docs.utils.SpecificationTools.*;
import static extension org.junit.Assume.assumeFalse

/*
 * @outline
 */
@CreateWith(SARLSpecCreator)
describe "General FAQ on SARL" {

		@Inject extension SARLParser

		/*  
		 */
		context "General Questions about SARL" {
			
			/* SARL is a general-purpose agent-oriented language.
			 * 
			 * <p>SARL aims at providing the fundamental abstractions 
			 * for dealing with concurrency, distribution, interaction, 
			 * decentralization, reactivity, autonomy and dynamic 
			 * reconfiguration. These high-level features are now 
			 * considered the major requirements for an easy and 
			 * practical implementation of modern complex software 
			 * applications. We are convinced that the agent-oriented 
			 * paradigm holds the keys to effectively meet this challenge.
			 * 
			 * <p>Considering the variety of existing approaches and 
			 * meta-models in the field of agent-oriented engineering 
			 * and more generally multi-agent systems, our approach 
			 * remains as generic as possible and highly extensible 
			 * to easily integrate new concepts and features.
			 * 
			 * <p>__The language is platform- and architecture-independent.__
			 * 
			 * @filter(.*) 
			 */
			fact "What is SARL?" {
				true
			}

			/* __Yes__. 
			 * <p>SARL may be used for agent based applications. 
			 * Natively, SARL provides features for agent execution and 
			 * direct communication. The agents may be deployed
			 * on real computers and over a computer network.
			 * 
			 * @filter(.*) 
			 */
			fact "Could I use SARL to make agent-based software?" {
				true
			}

			/* __Yes__. 
			 * SARL may be used for agent based simulations. 
			 * Natively, SARL provides features for agent execution and 
			 * direct communication. An extension is provided for
			 * supporting the simulated environments (time management, 
			 * environment model, etc.)
			 * 
			 * @filter(.*) 
			 */
			fact "Could I use SARL to make agent-based simulation software?" {
				true
			}
			
			/* __Yes__.
			 * Holon is recursively composed of holons. 
			 * In SARL, agents are holons. 
			 * SARL provides a 
			 * complete support for holons.
			 * 
			 * @filter(.*) 
			 */
			fact "Could I use SARL to make holonic software?" {
				true
			}

			/* __Yes__.
			 * The SARL developers are providing the definition
			 * of an organizational space based on the
			 * [CRIO meta-model](http://www.aspecs.org/CRIO)
			 * (Capacity-Role-Interaction-Organization) for example.
			 * This meta-model defines a system as a set of organizations 
			 * in which roles are defined and interacting together. 
			 * Agents play roles in organization instances (or groups) 
			 * and provides embedded capacity implementations 
			 * required by the played roles.
			 * 
			 * <p>Other organizational may be used, if a dedicated space
			 * is defined for.
			 * 
			 * @filter(.*) 
			 */
			fact "Could I use SARL to make organizational software?" {
				"http://www.aspecs.org/CRIO" should beURL _
			}

			/* __Yes and No__.
			 * SARL is an agent-oriented programming language.
			 * But, it is possible to use object-oriented concepts
			 * for writing the code of the expressions in the agents,
			 * the skills, etc.
			 * A part of the grammar of SARL is inherited from the
			 * [Xbase partial programming language](https://wiki.eclipse.org/Xbase),
			 * provided by the [Xtext framework](http://www.eclipse.org/Xtext).
			 * It provides statements and rules that correspond to object-oriented languages.
			 * 
			 * @filter(.*) 
			 */
			fact "Is SARL an object-oriented programming language?" {
				"https://wiki.eclipse.org/Xbase" should beURL _
				"http://www.eclipse.org/Xtext" should beURL _
			}

			/* __Yes__.
			 * SARL and Java are 100% interoperable.
			 * There are no exceptional cases and you do not have to think in two worlds.
			 * You can invoke SARL code from Java and vice versa without any surprises or hassles.
			 * 
			 * @filter(.*) 
			 */
			fact "May I use my Java classes in SARL?" {
				typeof(Integer) should not be null
			}

			/* SRE stands for "SARL Runtime Environment".
			 * The SRE is an implementation of an agent platform, which is able to
			 * run a SARL program.
			 * The official standard SRE supported by the SARL developers is the
			 * [Janus platform](http://www.janusproject.io).
			 * 
			 * @filter(.*) 
			 */
			fact "What is the SRE?" {
				"http://www.janusproject.io" should beURL _
			}

			/* SARL is a general-purpose agent-oriented language.
			 * Janus is a runtime environment (SRE) for multi-agent applications
			 * that fully supports the concepts of SARL.
			 * 
			 * <p>We can make a parallel with the Java universe:
			 * <center>
			 * <table>
			 * <thead>
			 * <tr><th></th><th>SARL Universe</th><th>Java Universe</th></tr>
			 * </thead>
			 * <tbody>
			 * <tr><td>Language Specification</th><td>SARL Specification</td><td>Java Specification</td></tr>
			 * <tr><td>Standard Development Kit</th><td>SARL SDK</td><td>J(ava)DK</td></tr>
			 * <tr><td>Runtime environment</th><td>Janus</td><td>Hotspot, IcedTea, Dalvik, etc.</td></tr>
			 * </tbody>
			 * </table>
			 * </center>
			 * 
			 * @filter(.*) 
			 */
			fact "What is the difference between SARL and Janus?" {
				true
			}

			/* The release planning of SARL is detailed on the
			 * [milestones' page](https://github.com/sarl/sarl/milestones)
			 * on the Github web site.
			 * 
			 * @filter(.*) 
			 */
			fact "Where can I found information on the release planning of SARL?" {
				"https://github.com/sarl/sarl/milestones" should beURL _
			}

			/* If you cannot find an answer to your question in
			 * the FAQ nor the reference documents nor
			 * the [existing issues](https://github.com/sarl/sarl/issues), you
			 * could ask the SARL developers on 
			 * [this page](https://github.com/sarl/sarl/issues/new).
			 * 
			 * @filter(.*) 
			 */
			fact "Where can I ask my question?" {
				"https://github.com/sarl/sarl/issues" should beURL _
				"https://github.com/sarl/sarl/issues/new" should beURL _
			}

			/* A community driven list of useful SARL libraries, frameworks and software
			 * is maintained on [Github](https://github.com/sarl/awesome-sarl).
			 *
			 * <p>This is not a catalog of all the libraries, just a starting point for
			 * your explorations.
			 *
			 * <p>This list is be used by the SARL team for updating this official web site
			 * of SARL.
			 * 
			 * @filter(.*) 
			 */
			fact "Where can I find more information and projects related to SARL?" {
				"https://github.com/sarl/awesome-sarl" should beURL _
			}

		}
		
		/*  
		 */
		context "Installation and Execution" {

			/* SARL is based on a part of the Eclipse API.
			 * Every operating system which has a compatible Java 
			 * Virtual Machine with Eclipse may be used to run SARL. 
			 * 
			 * @filter(.*) 
			 */
			fact "Does my operating system is compatible with SARL?" {
				true
			}

			/* SARL requires the JRE and the JDK %compilerlevel% or higher to run and compile.
			 * Note that if you plan to create Android applications, you should
			 * configure your JDK to produce 1.6 class files from %compilerlevel% Java code. 
			 * 
			 * @filter(.*) 
			 */
			fact "What is the version of the Java virtual machine to install?" {
				// The checks are valid only if the macro replacements were done.
				// The replacements are done by Maven.
				// So, Eclipse Junit tools do not make the replacements.
				System.getProperty("sun.java.command", "").startsWith("org.eclipse.jdt.internal.junit.").assumeFalse
				//
				"%compilerlevel%" should beMavenVersion false
				"%compilerlevel%" should beJavaRange _
			}

			/* Most of the time, the problem is due to an incompatibility of between
			 * the configuration of your operating system or Java virtual machine,
			 * and the requirements of the SARL Eclipse product.
			 *
			 * <p>If a problem occured, find the ".log" file in which Eclipse is writting
			 * the complete error trace. Usually, it is in your home directory or in
			 * the folder of the SARL Eclipse executable file.
			 * 
			 * @filter(.*) 
			 */
			fact "Why is the SARL product not launching and display an error dialog box?" {
				true
			}

			/* This is due to a problem in your configuration. Most of the time, the log file
			 * (see the previous question) contains an error with the label
			 * "Cannot load 64-bit SWT libraries on 32-bit JVM".
			 *
			 * <p>It means that you're trying to run the 64-bit version of the SARL Eclipse with
			 * a Java virtual machine (JVM) that is 32-bit. You should install a fully 64-bit JVM,
			 * or use the 32-bit version of the SARL Eclipse product.
			 *
			 * <p>If another error occurs, you should go on the SARL forum and report this problem.
			 * 
			 * @filter(.*) 
			 */
			fact "Why cannot SARL Eclipse be launched on the Windows 10 operating system?" {
				true
			}

		}

		/*  
		 */
		context "Contribute to SARL" {

			/* The sources of SARL are available on
			 * [Github](https://github.com/sarl/sarl).
			 * Details for getting the source code may be found on the
			 * [download page](%website%/download/). 
			 * 
			 * @filter(.*) 
			 */
			fact "Where are the sources of SARL?" {
				// The checks are valid only if the macro replacements were done.
				// The replacements are done by Maven.
				// So, Eclipse Junit tools do not make the replacements.
				System.getProperty("sun.java.command", "").startsWith("org.eclipse.jdt.internal.junit.").assumeFalse
				//
				"%website%" should beURL "!file"
			}
			
			/* SARL Core Developers use [Github](https://github.com/sarl/sarl)
			 * to manage bug tracking and project workflow. 
			 * The issues are listed on [Github](https://github.com/sarl/sarl/issues). 
			 * 
			 * @filter(.*) 
			 */
			fact "How can I obtain the current issues?" {
				"https://github.com/sarl/sarl" should beURL _
				"https://github.com/sarl/sarl/issues" should beURL _
			}

			/* You must submit your issue on 
			 * [this page](https://github.com/sarl/sarl/issues/new).
			 * 
			 * @filter(.*) 
			 */
			fact "How can I report a problem or a bug in SARL components?" {
				"https://github.com/sarl/sarl/issues/new" should beURL _
			}

		}
		
}<|MERGE_RESOLUTION|>--- conflicted
+++ resolved
@@ -4,11 +4,7 @@
  * SARL is an general-purpose agent programming language.
  * More details on http://www.sarl.io
  *
-<<<<<<< HEAD
  * Copyright (C) 2014-2015 the original authors or authors.
-=======
- * Copyright (C) 2014-2015 Sebastian RODRIGUEZ, Nicolas GAUD, Stéphane GALLAND.
->>>>>>> 409b4d1d
  *
  * Licensed under the Apache License, Version 2.0 (the "License");
  * you may not use this file except in compliance with the License.
