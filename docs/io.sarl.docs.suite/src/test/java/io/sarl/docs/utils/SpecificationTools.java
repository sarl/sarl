/*
 * $Id$
 *
 * SARL is an general-purpose agent programming language.
 * More details on http://www.sarl.io
 *
 * Copyright (C) 2014-2016 the original authors or authors.
 *
 * Licensed under the Apache License, Version 2.0 (the "License");
 * you may not use this file except in compliance with the License.
 * You may obtain a copy of the License at
 *
 *      http://www.apache.org/licenses/LICENSE-2.0
 *
 * Unless required by applicable law or agreed to in writing, software
 * distributed under the License is distributed on an "AS IS" BASIS,
 * WITHOUT WARRANTIES OR CONDITIONS OF ANY KIND, either express or implied.
 * See the License for the specific language governing permissions and
 * limitations under the License.
 */

package io.sarl.docs.utils;

import static org.jnario.lib.Assert.assertTrue;

import java.io.File;
import java.io.InputStream;
import java.lang.reflect.Array;
import java.lang.reflect.Field;
import java.lang.reflect.Method;
import java.math.BigDecimal;
import java.math.BigInteger;
import java.net.URL;
import java.text.DateFormat;
import java.text.DecimalFormat;
import java.text.NumberFormat;
import java.text.SimpleDateFormat;
import java.util.Arrays;
import java.util.Collections;
import java.util.Iterator;
import java.util.LinkedList;
import java.util.List;
import java.util.Map;
import java.util.Map.Entry;
import java.util.NoSuchElementException;
import java.util.Objects;
import java.util.Properties;
import java.util.logging.Logger;
import java.util.regex.Matcher;
import java.util.regex.Pattern;

import com.google.common.io.Files;

import org.arakhne.afc.vmutil.ClassLoaderFinder;
import org.arakhne.afc.vmutil.ClasspathUtil;
import org.arakhne.afc.vmutil.FileSystem;
import org.arakhne.afc.vmutil.ReflectionUtil;
import org.eclipse.xtext.common.types.JvmIdentifiableElement;
import org.eclipse.xtext.common.types.JvmTypeReference;
import org.eclipse.xtext.xbase.XBinaryOperation;
import org.eclipse.xtext.xbase.XBooleanLiteral;
import org.eclipse.xtext.xbase.XCollectionLiteral;
import org.eclipse.xtext.xbase.XExpression;
import org.eclipse.xtext.xbase.XNullLiteral;
import org.eclipse.xtext.xbase.XNumberLiteral;
import org.eclipse.xtext.xbase.XSetLiteral;
import org.eclipse.xtext.xbase.XStringLiteral;
import org.eclipse.xtext.xbase.XTypeLiteral;
import org.eclipse.xtext.xbase.lib.Pair;
import org.osgi.framework.Version;


/** Helper for tests.
 * This class should disappear when the Jnario API will provide
 * the similar features: <a href="https://github.com/sebastianbenz/Jnario/pull/142">issue #142</a>.
 *
 * <p>FIXME: https://github.com/sebastianbenz/Jnario/pull/142
 *
 * @author $Author: sgalland$
 * @version $FullVersion$
 * @mavengroupid $GroupId$
 * @mavenartifactid $ArtifactId$
 */
@SuppressWarnings({"checkstyle:methodname"})
public final class SpecificationTools {

	/** Indicates if the network-based tests are mandatory, i.e. tests with network connections
	 * must be run and successful.
	 */
<<<<<<< HEAD
	public static final boolean MANDATORY_NETWORK_TESTS = false;
=======
	public static final boolean MANDATORY_NETWORK_TESTS = true;

	/** Indicates if the tests must fail if network is unreachable.
	 */
	public static final boolean FAIL_ON_NETWORK_FAILURES = false;
>>>>>>> 78bd449d

	private static final int HEX_RADIX = 16;

	private SpecificationTools() {
		//
	}

	/** Print the given message if the debug flag is set.
	 * The debug flags are the system property <code>jnario.debug</code>,
	 * and the environment variable <code>JNARIO_DEBUG</code>.
	 *
	 * @param message - the message to print.
	 */
	@SuppressWarnings("checkstyle:regexp")
	public static void printDebug(Object... message) {
		if (Boolean.getBoolean("jnario.debug") //$NON-NLS-1$
				|| Boolean.parseBoolean(System.getenv("JNARIO_DEBUG"))) { //$NON-NLS-1$
			for (final Object m : message) {
				if (m != null) {
					System.err.print(m.toString());
				}
			}
			System.err.println();
		}
	}

	/** Ensure that the given caller specification has a valid link
	 * to another Jnario specification with the given name.
	 *
	 * @param url - the url to check.
	 * @param source - the object that is containing the URL.
	 * @return the validation result.
	 */
	public static boolean should_beAccessibleFrom(String url, Object source) {
		return isJnarioLink(url, source) || isResourceLink(url, source);
	}

	/**
	 * Replies the URL of a resource.
	 *
	 * <p>You may use Unix-like syntax to write the resource path, ie.
	 * you may use slashes to separate filenames.
	 *
	 * <p>The name of <var>packagename</var> is translated into a resource
	 * path (by replacing the dots by slashes) and the given path
	 * is append to. For example, the two following codes are equivalent:<pre><code>
	 * Resources.getResources(Package.getPackage("org.arakhne.afc"), "/a/b/c/d.png");
	 * Resources.getResources("org/arakhne/afc/a/b/c/d.png");
	 * </code></pre>
	 *
	 * <p>If the <var>classLoader</var> parameter is <code>null</code>,
	 * the class loader replied by {@link ClassLoaderFinder} is used.
	 * If this last is <code>null</code>, the class loader of
	 * the Resources class is used.
	 *
	 * <p>Copied from <a href="https://github.com/gallandarakhneorg/afc/blob/master/core/vmutils/src/main/java/org/arakhne/afc/vmutil/Resources.java">AFC</a>.
	 *
	 * @param classLoader is the research scope. If <code>null</code>,
	 *     the class loader replied by {@link ClassLoaderFinder} is used.
	 * @param packagename is the package in which the resource should be located.
	 * @param path is the relative path of the resource in the package.
	 * @return the url of the resource or <code>null</code> if the resource was
	 *     not found in class paths.
	 */
	private static URL getResource(ClassLoader classLoader, Package packagename, String path) {
		if (packagename == null || path == null) {
			return null;
		}
		final StringBuilder buffer = new StringBuilder();
		buffer.append(packagename.getName().replaceAll(
				Pattern.quote("."), //$NON-NLS-1$
				java.util.regex.Matcher.quoteReplacement("/"))); //$NON-NLS-1$
		if (!path.startsWith("/")) { //$NON-NLS-1$
			buffer.append("/"); //$NON-NLS-1$
		}
		buffer.append(path);
		return getResource(packagename.getClass().getClassLoader(), buffer.toString());
	}

	/**
	 * Copied from <a href="https://github.com/gallandarakhneorg/afc/blob/master/core/vmutils/src/main/java/org/arakhne/afc/vmutil/StandardJREResourceWrapper.java">AFC</a>.
	 *
	 * @param classLoader - the class loader to use for loading the specified resource
	 * @param path - the path to the resource you're looking for
	 * @return the full URL of the corresponding resource
	 */
	private static URL getResource(ClassLoader classLoader, String path) {
		if (path == null) {
			return null;
		}
		String resourcePath = path;
		if (path.startsWith("/")) { //$NON-NLS-1$
			resourcePath = path.substring(1);
		}

		final ClassLoader loader = (classLoader == null) ? SpecificationTools.class.getClassLoader() : classLoader;
		assert loader != null;

		URL url = loader.getResource(resourcePath);

		if (url == null) {
			// Try to find in ./resources sub directory
			url = loader.getResource("resources/" + resourcePath); //$NON-NLS-1$
		}
		return url;
	}

	private static boolean isResourceLink(String url, Object source) {
		if (source == null || url == null) {
			return false;
		}
		// Check if it is a URL of a file path
		try {
			URL fileURL;
			try {
				fileURL = new URL(url);
			} catch (Throwable exception) {
				fileURL = new URL("file:" + url); //$NON-NLS-1$
			}
			if ("file".equalsIgnoreCase(fileURL.getProtocol())) { //$NON-NLS-1$
				// Get local resource
				final URL u = getResource(
						SpecificationTools.class.getClassLoader(),
						source.getClass().getPackage(),
						fileURL.getPath());
				if (u != null) {
					return true;
				}
			}
		} catch (Throwable exception) {
			//
		}
		return false;
	}

	@SuppressWarnings({"checkstyle:magicnumber", "checkstyle:npathcomplexity"})
	private static boolean isJnarioLink(String url, Object source) {
		if (source == null || url == null) {
			return false;
		}
		//
		try {
			String ref = url;
			if (ref.startsWith("#")) { //$NON-NLS-1$
				ref = "./" + source.getClass().getSimpleName() + ".html" + ref; //$NON-NLS-1$ //$NON-NLS-2$
			}

			String[] fragments = null;
			if (ref.contains(".html#")) { //$NON-NLS-1$
				final String[] parts = ref.split(java.util.regex.Matcher.quoteReplacement(".html#")); //$NON-NLS-1$
				assertEquals(
						String.format("Invalid link format: %s", ref), //$NON-NLS-1$
						new Integer(2), new Integer(parts.length));
				fragments = parts[1].split(java.util.regex.Matcher.quoteReplacement("_") + "+"); //$NON-NLS-1$ //$NON-NLS-2$
				final StringBuilder b = new StringBuilder();
				for (final String s : fragments) {
					if (s.length() > 1) {
						b.append(s.substring(0, 1).toUpperCase() + s.substring(1));
					} else {
						b.append(s.toUpperCase());
					}
				}
				if (parts[0].endsWith("Spec")) { //$NON-NLS-1$
					ref = parts[0].substring(0, parts[0].length() - 4)
							+ b.toString() + "Spec.html"; //$NON-NLS-1$
				} else {
					ref = parts[0] + b.toString() + "Spec.html"; //$NON-NLS-1$
				}
			}
			//
			if (!isJnarioSpec(source.getClass(), ref)) {

				// The specification could be a function of the Java class.
				if (fragments != null) {
					final StringBuilder operationName = new StringBuilder();
					for (final String fragment : fragments) {
						if (operationName.length() > 0) {
							operationName.append(fragment.substring(0, 1).toUpperCase() + fragment.substring(1).toLowerCase());
						} else {
							operationName.append(fragment.toLowerCase());
						}
					}
					final String operationNameStr = "_" + operationName.toString(); //$NON-NLS-1$
					try {
						source.getClass().getMethod(operationNameStr);
						return true;
					} catch (Throwable exception) {
						// Failure
					}
				}

				return false;
			}
			return true;
		} catch (Throwable exception) {
			return false;
		}
	}

	@SuppressWarnings("checkstyle:magicnumber")
	private static boolean isJnarioSpec(Class<?> callingSpecification, String reference) {
		String url = reference;
		//
		assertTrue(
				String.format("\"%s\" must end with \".html\".", //$NON-NLS-1$
				url.toString(), ".html"), //$NON-NLS-1$
				url.endsWith(".html")); //$NON-NLS-1$
		//
		url = url.substring(0, url.length() - 5);
		final File caller = new File(callingSpecification.getName().replaceAll(
				"\\.", File.separator)).getParentFile(); //$NON-NLS-1$
		final File resolved = new File(caller, url.replaceAll("\\/", File.separator)); //$NON-NLS-1$
		String resolvedPath = Files.simplifyPath(resolved.getPath());
		resolvedPath = resolvedPath.replaceAll(java.util.regex.Matcher.quoteReplacement(File.separator), "."); //$NON-NLS-1$
		try {
			ReflectionUtil.forName(resolvedPath);
			return true;
		} catch (Throwable exception) {
			return false;
		}
	}

	/** Ensure that the iterator replies the expected values in the given order.
	 *
	 * @param actual - the iterator to test.
	 * @param expected - the expected values.
	 * @return the validation status
	 */
	public static boolean should_iterate(Iterator<?> actual, Object expected) {
		return should_iterate(actual, expected, true);
	}

	/** Ensure that the iterator replies the expected values in the given order.
	 *
	 * @param actual - the iterator to test.
	 * @param expected - the expected values.
	 * @param significantOrder - indicates if the order of the elements is significant.
	 * @return the validation status
	 */
	@SuppressWarnings({"checkstyle:cyclomaticcomplexity", "checkstyle:npathcomplexity"})
	public static boolean should_iterate(Iterator<?> actual, Object expected, boolean significantOrder) {
		Object obj;
		final Iterator<?> it;
		if (expected instanceof Iterable<?>) {
			it = ((Iterable<?>) expected).iterator();
		} else if (expected instanceof Array) {
			final Array array = (Array) expected;
			it = new ArrayIterator(array);
		} else if (expected instanceof Map<?, ?>) {
			it = ((Map<?, ?>) expected).entrySet().iterator();
		} else {
			it = Collections.singleton(expected).iterator();
		}

		if (significantOrder) {
			// Significant order
			Object eObj;
			while (actual.hasNext()) {
				obj = actual.next();
				if (!it.hasNext()) {
					return false;
				}
				eObj = it.next();
				if (obj instanceof XExpression) {
					if (!should_beLiteral((XExpression) obj, eObj)) {
						return false;
					}
				} else if (!Objects.equals(obj, eObj)) {
					return false;
				}
			}
			return !it.hasNext();
		}

		// Unsignificant order
		final List<Object> expectedElements = new LinkedList<>();
		while (it.hasNext()) {
			expectedElements.add(it.next());
		}
		boolean found;
		while (actual.hasNext()) {
			obj = actual.next();
			final Iterator<Object> i = expectedElements.iterator();
			found = false;
			while (!found && i.hasNext()) {
				final Object eObj = i.next();
				if (obj instanceof XExpression) {
					if (should_beLiteral((XExpression) obj, eObj)) {
						i.remove();
						found = true;
					}
				} else if (obj instanceof JvmIdentifiableElement
						&& Objects.equals(((JvmIdentifiableElement) obj).getQualifiedName(), eObj)) {
					i.remove();
					found = true;
				} else if (obj instanceof JvmTypeReference
						&& Objects.equals(((JvmTypeReference) obj).getQualifiedName(), eObj)) {
					i.remove();
					found = true;
				} else if (Objects.equals(obj, eObj)) {
					i.remove();
					found = true;
				}
			}
			if (!found) {
				return false;
			}
		}
		return expectedElements.isEmpty();
	}

	/** Ensure that the string has the format of a date.
	 *
	 * @param actual - the string to parse.
	 * @param dateFormat - the expected format of the date, as
	 *     described in {@link SimpleDateFormat}. If <code>null</code>, the
	 *     default date format is considered.
	 * @return the validation status
	 */
	public static boolean should_beDate(String actual, String dateFormat) {
		if (actual == null || actual.isEmpty()) {
			return false;
		}
		try {
			final DateFormat format;
			if (dateFormat == null || dateFormat.isEmpty()) {
				format = DateFormat.getDateInstance();
			} else {
				format = new SimpleDateFormat(dateFormat);
			}
			return format.parse(actual) != null;
		} catch (Throwable exception)  {
			//
		}
		return false;
	}

	private static boolean isValidURL(URL url, String requiredSchemes) {
		if (requiredSchemes != null && !requiredSchemes.isEmpty()) {
			boolean mustHaveScheme = false;
			for (final String s : requiredSchemes.trim().split("\\s*,\\s*")) { //$NON-NLS-1$
				if (!s.isEmpty()) {
					if (s.startsWith("!")) { //$NON-NLS-1$
						if (s.substring(1).equalsIgnoreCase(url.getProtocol())) {
							return false;
						}
					} else {
						mustHaveScheme = true;
						if (s.equalsIgnoreCase(url.getProtocol())) {
							return true;
						}
					}
				}
			}
			return !mustHaveScheme;
		}
		return true;
	}

	/** Ensure that the string has the format of an URL.
	 *
	 * @param actual - the string to parse.
	 * @param requiredSchemes - is a list of schemes that are supported.
	 *     If a scheme is prefix with the <code>!</code> character (without space),
	 *     then the scheme is not allowed.
	 *     If not given, all the schemes are allowed.
	 * @return the validation status
	 */
	public static boolean should_beURL(String actual, String requiredSchemes) {
		if (actual == null || actual.isEmpty()) {
			return false;
		}
		try {
			final URL u = FileSystem.convertStringToURL(actual, true);
			if (u == null) {
				return false;
			}
			if (isValidURL(u, requiredSchemes)) {
				if (MANDATORY_NETWORK_TESTS) {
					try (InputStream is = u.openStream()) {
						is.read();
					} catch (Throwable exception) {
						if (FAIL_ON_NETWORK_FAILURES) {
							return false;
						}
						Logger.getLogger(SpecificationTools.class.getName()).warning("Unable to connect to: " //$NON-NLS-1$
								+ u);
					}
				}
				return true;
			}
		} catch (Throwable exception)  {
			//
		}
		return false;
	}

	/** Ensure that the string has the format of an URL to the SARL API.
	 *
	 * @param actual - the string to parse.
	 * @param allowedAPIhostname - is a list of API base hostname to consider as valid.
	 *     If not given, only "www.sarl.io" is allowed.
	 * @return the validation status
	 */
	public static boolean should_beApiURL(String actual, String allowedAPIhostname) {
		if (actual == null || actual.isEmpty()) {
			return false;
		}
		try {
			final URL u = FileSystem.convertStringToURL(actual, true);
			if (u == null) {
				return false;
			}
			String[] validHostnames = {"www.sarl.io"}; //$NON-NLS-1$
			if (allowedAPIhostname != null && !allowedAPIhostname.isEmpty()) {
				validHostnames = allowedAPIhostname.split("[ \t]*[,;][ \t]*"); //$NON-NLS-1$
			}
			final List<String> hosts = Arrays.asList(validHostnames);
			if (!hosts.contains(u.getHost())
				|| !u.getQuery().endsWith(".html") //$NON-NLS-1$
				|| !u.getPath().endsWith("index.html")) { //$NON-NLS-1$
				return false;
			}
			if (MANDATORY_NETWORK_TESTS) {
				try (InputStream is = u.openStream()) {
					is.read();
				} catch (Throwable exception) {
<<<<<<< HEAD
					if (MANDATORY_NETWORK_TESTS) {
=======
					if (FAIL_ON_NETWORK_FAILURES) {
>>>>>>> 78bd449d
						return false;
					}
					Logger.getLogger(SpecificationTools.class.getName()).warning("Unable to connect to: " //$NON-NLS-1$
							+ u);
				}
			}
			return true;
		} catch (Throwable exception)  {
			//
		}
		return false;
	}

	/** Ensure that the string has the format of an URL to the SARL API.
	 *
	 * @param actual - the string to parse.
	 * @param allowedAPIhostname - is a list of API base hostname to consider as valid.
	 *     If not given, only "www.sarl.io" is allowed.
	 * @return the validation status
	 */
	public static boolean should_beApiURL(String actual, String allowedAPIhostname) {
		if (actual == null || actual.isEmpty()) {
			return false;
		}
		try {
			final URL u = FileSystem.convertStringToURL(actual, true);
			if (u == null) {
				return false;
			}
			String[] validHostnames = {"www.sarl.io"}; //$NON-NLS-1$
			if (allowedAPIhostname != null && allowedAPIhostname.isEmpty()) {
				validHostnames = allowedAPIhostname.split("[ \t]*[,;][ \t]*"); //$NON-NLS-1$
			}
			final List<String> hosts = Arrays.asList(validHostnames);
			if (!hosts.contains(u.getHost())
				|| !u.getQuery().endsWith(".html") //$NON-NLS-1$
				|| !u.getPath().endsWith("index.html")) { //$NON-NLS-1$
				return false;
			}
			try (InputStream is = u.openStream()) {
				is.read();
			} catch (Throwable exception) {
				if (MANDATORY_NETWORK_TESTS) {
					return false;
				}
				Logger.getLogger(SpecificationTools.class.getName()).warning("Unable to connect to: " //$NON-NLS-1$
						+ u);
			}
			return true;
		} catch (Throwable exception)  {
			//
		}
		return false;
	}

	/** Ensure that the string has the format of a number.
	 *
	 * @param actual - the string to parse.
	 * @param numberFormat - the expected format of the number, as
	 *     described in {@link DecimalFormat}. If <code>null</code>, the
	 *     default date format is considered.
	 * @return the validation status
	 */
	public static boolean should_beNumber(String actual, String numberFormat) {
		if (actual == null || actual.isEmpty()) {
			return false;
		}
		try {
			final NumberFormat format;
			if (numberFormat == null || numberFormat.isEmpty()) {
				format = NumberFormat.getNumberInstance();
			} else {
				format = new DecimalFormat(numberFormat);
			}
			return format.parse(actual) != null;
		} catch (Throwable exception)  {
			//
		}
		return false;
	}

	/** Assert that two objects are equal.
	 *
	 * @param message - the error message.
	 * @param expected - the expected value.
	 * @param actual - the value to test.
	 */
	public static void assertEquals(String message, Object expected, Object actual) {
		assertTrue(message, Objects.equals(expected, actual));
	}

	private static Number cleanNumber(String stringRepresentation) {
		if (stringRepresentation == null) {
			return null;
		}
		if (stringRepresentation.startsWith("0x") || stringRepresentation.startsWith("0X")) { //$NON-NLS-1$//$NON-NLS-2$
			return new BigInteger(stringRepresentation.substring(2), HEX_RADIX);
		}
		String literal = stringRepresentation.replace("_", ""); //$NON-NLS-1$//$NON-NLS-2$
		literal = literal.toLowerCase().replaceFirst("l|f|d|(bi)|(bd)$", ""); //$NON-NLS-1$ //$NON-NLS-2$
		return new BigDecimal(literal);
	}

	/** Ensure that the given string literal is equal to the given value.
	 *
	 * @param actual - the string literal to test.
	 * @param expected - the expected value.
	 * @return the validation status
	 */
	public static boolean _should_be(XStringLiteral actual, Object expected) {
		if (actual == null) {
			return false;
		}
		final String string = (expected == null) ? null : expected.toString();
		return Objects.equals(string, actual.getValue());
	}

	/** Ensure that the given boolean literal is equal to the given value.
	 *
	 * @param actual - the boolean literal to test.
	 * @param expected - the expected value.
	 * @return the validation status
	 */
	public static boolean _should_be(XBooleanLiteral actual, Object expected) {
		if (actual == null) {
			return false;
		}
		final Boolean b;
		if (expected instanceof Boolean) {
			b = (Boolean) expected;
		} else {
			try {
				b =  new Boolean(expected.toString());
			} catch (Throwable exception) {
				return false;
			}
		}
		return b.booleanValue() == actual.isIsTrue();
	}

	/** Ensure that the given number literal is equal to the given value.
	 *
	 * @param actual - the number literal to test.
	 * @param expected - the expected value.
	 * @return the validation status
	 */
	public static boolean _should_be(XNumberLiteral actual, Object expected) {
		if (actual == null) {
			return false;
		}
		final Number number;
		if (expected instanceof Number) {
			number = (Number) expected;
		} else {
			try {
				number = NumberFormat.getInstance().parse(expected.toString());
			} catch (Throwable exception) {
				return false;
			}
		}
		final Number anumber = cleanNumber(actual.getValue());
		return number.doubleValue() == anumber.doubleValue();
	}

	/** Ensure that the given type literal is equal to the given type.
	 *
	 * @param actual - the type literal to test.
	 * @param expected - the name of the expected type.
	 * @return the validation status
	 */
	public static boolean _should_be(XTypeLiteral actual, Object expected) {
		if (actual == null) {
			return false;
		}
		final String fqn;
		if (expected instanceof Class) {
			fqn = ((Class<?>) expected).getName();
		} else {
			fqn = expected.toString();
		}
		return actual.getType() != null
				&& Objects.equals(fqn, actual.getType().getQualifiedName());
	}

	/** Ensure that the given type literal is equal to the given list.
	 *
	 * @param actual - the type literal to test.
	 * @param expected - the name of the expected type.
	 * @return the validation status
	 */
	public static boolean _should_be(XCollectionLiteral actual, Object expected) {
		if (actual == null || actual.getElements() == null) {
			return false;
		}
		return should_iterate(
				actual.getElements().iterator(),
				expected,
				!(actual instanceof XSetLiteral));
	}

	/** Ensure that the given type literal is equal to the given type.
	 *
	 * @param actual - the type literal to test.
	 * @param expected - the name of the expected type.
	 * @return the validation status
	 */
	@SuppressWarnings({"checkstyle:returncount", "checkstyle:npathcomplexity"})
	public static boolean should_beLiteral(XExpression actual, Object expected) {
		if (actual instanceof XNumberLiteral) {
			return _should_be((XNumberLiteral) actual, expected);
		}
		if (actual instanceof XBooleanLiteral) {
			return _should_be((XBooleanLiteral) actual, expected);
		}
		if (actual instanceof XStringLiteral) {
			return _should_be((XStringLiteral) actual, expected);
		}
		if (actual instanceof XTypeLiteral) {
			return _should_be((XTypeLiteral) actual, expected);
		}
		if (actual instanceof XNullLiteral) {
			return Objects.equals("null", expected); //$NON-NLS-1$
		}
		if (actual instanceof XCollectionLiteral) {
			return _should_be((XCollectionLiteral) actual, expected);
		}
		if (actual instanceof XBinaryOperation) {
			final XBinaryOperation op = (XBinaryOperation) actual;
			if ("operator_mappedTo".equals(op.getFeature().getSimpleName())) { //$NON-NLS-1$
				final Object key;
				final Object value;
				if (expected instanceof Pair<?, ?>) {
					key = ((Pair<?, ?>) expected).getKey();
					value = ((Pair<?, ?>) expected).getValue();
				} else if (expected instanceof Entry<?, ?>) {
					key = ((Entry<?, ?>) expected).getKey();
					value = ((Entry<?, ?>) expected).getValue();
				} else {
					return false;
				}
				return should_beLiteral(op.getLeftOperand(), key)
						&& should_beLiteral(op.getRightOperand(), value);
			}
		}
		return false;
	}

	/** Ensure that the given type has the given deprecated method.
	 * The format of the name may be: <ul>
	 * <li>ID</li>
	 * <li>ID(TYPE, TYPE...)</li>
	 * <li>ID : TYPE</li>
	 * <li>ID(TYPE, TYPE...) : TYPE</li>
	 * </ul>
	 *
	 * @param type - the type to check.
	 * @param name - the name and prototype, e.g. <code>fct(java.lang.String):int</code>.
	 * @return the validation status.
	 */
	public static boolean should_haveDeprecatedMethod(Class<?> type, String name) {
		return shouldHaveMethod(type, name, true);
	}

	/** Ensure that the given type has the given method.
	 * The format of the name may be: <ul>
	 * <li>ID</li>
	 * <li>ID(TYPE, TYPE...)</li>
	 * <li>ID : TYPE</li>
	 * <li>ID(TYPE, TYPE...) : TYPE</li>
	 * </ul>
	 *
	 * @param type - the type to check.
	 * @param name - the name and prototype, e.g. <code>fct(java.lang.String):int</code>.
	 * @return the validation status.
	 */
	public static boolean should_haveMethod(Class<?> type, String name) {
		return shouldHaveMethod(type, name, false);
	}

	/** Ensure that the given type has the given method.
	 * The format of the name may be: <ul>
	 * <li>ID</li>
	 * <li>ID(TYPE, TYPE...)</li>
	 * <li>ID : TYPE</li>
	 * <li>ID(TYPE, TYPE...) : TYPE</li>
	 * </ul>
	 *
	 * @param type - the type to check.
	 * @param name - the name and prototype, e.g. <code>fct(java.lang.String):int</code>.
	 * @param deprecated indicates if the field must be deprecated.
	 * @return the validation status.
	 */
	@SuppressWarnings({"rawtypes", "checkstyle:npathcomplexity"})
	protected static boolean shouldHaveMethod(Class<?> type, String name, boolean deprecated) {
		try {
			final Pattern pattern = Pattern.compile(
					"^([_a-zA-Z0-9]+)\\s*" //$NON-NLS-1$
					+ "(?:\\(\\s*([_a-zA-Z0-9.]+\\s*" //$NON-NLS-1$
					+ "(?:,\\s*[_a-zA-Z0-9.]+\\s*)*)\\))?" //$NON-NLS-1$
					+ "(?:\\s*:\\s*([_a-zA-Z0-9.]+))?$"); //$NON-NLS-1$
			final Matcher matcher = pattern.matcher(name);
			if (matcher.matches()) {
				String paramText;
				try {
					paramText = matcher.group(2).trim();
				} catch (Throwable exception) {
					paramText = ""; //$NON-NLS-1$
				}
				String returnText;
				try {
					returnText = matcher.group(3).trim();
				} catch (Throwable exception) {
					returnText = ""; //$NON-NLS-1$
				}
				final String[] params;
				if (paramText.isEmpty()) {
					params = new String[0];
				} else {
					params = paramText.split("\\s*,\\s*"); //$NON-NLS-1$
				}
				final Class[] types = new Class[params.length];
				for (int i = 0; i < params.length; ++i) {
					types[i] = ReflectionUtil.forName(params[i]);
				}
				final String fctName = matcher.group(1);
				final Method method = type.getDeclaredMethod(fctName, types);
				if (method == null) {
					return false;
				}
				final boolean validReturnType;
				if (returnText == null || returnText.isEmpty()) {
					validReturnType = void.class.equals(method.getReturnType())
							|| Void.class.equals(method.getReturnType());
				} else {
					final Class<?> rtype = ReflectionUtil.forName(returnText);
					validReturnType = rtype.equals(method.getReturnType());
				}
				if (validReturnType) {
					final Deprecated deprecatedAnnotation = method.getAnnotation(Deprecated.class);
					return (deprecated && deprecatedAnnotation != null) || (!deprecated && deprecatedAnnotation == null);
				}
			}
		} catch (Throwable e) {
			//
		}
		return false;
	}

	/** Ensure that the given type has the given type has the given deprecated field.
	 * The format of the name may be: <ul>
	 * <li>ID</li>
	 * <li>ID : TYPE</li>
	 * </ul>
	 *
	 * @param type - the type to check.
	 * @param name - the name and prototype, e.g. <code>x:int</code>.
	 * @return the validation status.
	 */
	public static boolean should_haveDeprecatedField(Class<?> type, String name) {
		return shouldHaveField(type, name, true);
	}

	/** Ensure that the given type has the given type has the given field.
	 * The format of the name may be: <ul>
	 * <li>ID</li>
	 * <li>ID : TYPE</li>
	 * </ul>
	 *
	 * @param type - the type to check.
	 * @param name - the name and prototype, e.g. <code>x:int</code>.
	 * @return the validation status.
	 */
	public static boolean should_haveField(Class<?> type, String name) {
		return shouldHaveField(type, name, false);
	}

	/** Ensure that the given type has the given type has the given method.
	 * The format of the name may be: <ul>
	 * <li>ID</li>
	 * <li>ID : TYPE</li>
	 * </ul>
	 *
	 * @param type - the type to check.
	 * @param name - the name and prototype, e.g. <code>x:int</code>.
	 * @param deprecated indicates if the field must be deprecated.
	 * @return the validation status.
	 */
	protected static boolean shouldHaveField(Class<?> type, String name, boolean deprecated) {
		try {
			final Pattern pattern = Pattern.compile(
					"^([_a-zA-Z0-9]+)\\s*" //$NON-NLS-1$
					+ "(?:\\s*:\\s*([_a-zA-Z0-9.]+))?$"); //$NON-NLS-1$
			final Matcher matcher = pattern.matcher(name);
			if (matcher.matches()) {
				final String fieldName = matcher.group(1);
				String fieldType;
				try {
					fieldType = matcher.group(2).trim();
				} catch (Throwable exception) {
					fieldType = ""; //$NON-NLS-1$
				}
				final Field field = type.getDeclaredField(fieldName);
				if (field == null) {
					return false;
				}
				final boolean validType;
				if (fieldType != null && !fieldType.isEmpty()) {
					final Class<?> rtype = ReflectionUtil.forName(fieldType);
					validType = rtype.equals(field.getType());
				} else {
					validType = true;
				}
				if (validType) {
					final Deprecated deprecatedAnnotation = field.getAnnotation(Deprecated.class);
					return (deprecated && deprecatedAnnotation != null) || (!deprecated && deprecatedAnnotation == null);
				}
			}
		} catch (Throwable e) {
			//
		}
		return false;
	}

	/** Ensure that the given type extends specific types.
	 *
	 * @param type - the type to check.
	 * @param expectedTypes - the qualified names of the expected types, separated by comas.
	 * @return the validation status.
	 */
	public static boolean should_extend(Class<?> type, String expectedTypes) {
		if (type == null) {
			return false;
		}
		try {
			final Class<?> st = type.getSuperclass();
			final List<Class<?>> types = new LinkedList<>();
			if (st == null || Object.class.equals(st)) {
				if (type.isInterface()) {
					types.addAll(Arrays.asList(type.getInterfaces()));
				}
			} else {
				types.add(st);
			}
			//
			if (expectedTypes == null || expectedTypes.isEmpty()) {
				return types.isEmpty();
			}
			for (final String expectedType : expectedTypes.split("\\s*,\\s*")) { //$NON-NLS-1$
				final Class<?> et = ReflectionUtil.forName(expectedType);
				if (!types.remove(et)) {
					return false;
				}
			}
			return types.isEmpty();
		} catch (Throwable e) {
			//
		}
		return false;
	}

	/** Ensure that the given string is a valid Maven version number.
	 *
	 * @param actual - the string to test.
	 * @param allowSnapshot - indicates if the <code>-SNAPSHOT</code> postfix
	 *     is considered as valid.
	 * @return the validation status.
	 */
	public static boolean should_beMavenVersion(String actual, boolean allowSnapshot) {
		if (actual == null) {
			return false;
		}
		final StringBuilder pattern = new StringBuilder("^"); //$NON-NLS-1$
		pattern.append("[0-9a-zA-Z_-]+(\\.[0-9a-zA-Z_-]+)*"); //$NON-NLS-1$
		if (allowSnapshot) {
			pattern.append("(?:"); //$NON-NLS-1$
			pattern.append(Matcher.quoteReplacement("-SNAPSHOT")); //$NON-NLS-1$
			pattern.append(")?"); //$NON-NLS-1$
		}
		pattern.append("$"); //$NON-NLS-1$
		return Pattern.matches(pattern.toString(), actual);
	}

	private static Version parseJavaVersion(String version, Version defaultVersion) {
		try {
			final Pattern pattern = Pattern.compile("^([0-9]+)(?:\\.([0-9]+)(?:\\.([0-9]+))?)?"); //$NON-NLS-1$
			final Matcher matcher = pattern.matcher(version);
			if (matcher.find()) {
				int minor = 0;
				String group = matcher.group(2);
				if (group != null && !group.isEmpty()) {
					try {
						minor = Integer.parseInt(group);
					} catch (Exception exception) {
						//
					}
				}
				int micro = 0;
				group = matcher.group(3);
				if (group != null && !group.isEmpty()) {
					try {
						micro = Integer.parseInt(group);
					} catch (Exception exception) {
						//
					}
				}
				final int major = Integer.parseInt(matcher.group(1));
				return new Version(major, minor, micro);
			}
			if (version != null && !version.isEmpty()) {
				final Version v = Version.valueOf(version);
				if (v != null) {
					return v;
				}
			}
		} catch (Exception exception) {
			//
		}
		return defaultVersion;
	}

	/** Ensure that the version of the current Java specification is in
	 * the range given by the minVersion (inclusive) and maxVersion (exclusive).
	 * If the maxVersion is not given or is not a properly formated version
	 * number, then all versions after the minVersion are valid.
	 *
	 * @param minVersion - the minimal version.
	 * @param maxVersion - the maximal version.
	 * @return the validation status.
	 */
	public static boolean should_beJavaRange(String minVersion, String maxVersion) {
		final Version jreV = parseJavaVersion(System.getProperty("java.version"), null); //$NON-NLS-1$
		printDebug("Current Java version: ", jreV); //$NON-NLS-1$
		if (jreV != null && minVersion != null) {
			final Version minV = parseJavaVersion(minVersion, null);
			printDebug("Min version:", minV); //$NON-NLS-1$
			if (minV != null) {
				Version maxV = null;
				if (maxVersion != null) {
					maxV = parseJavaVersion(maxVersion, null);
				}
				if (maxV == null) {
					printDebug("Max version: none"); //$NON-NLS-1$
					printDebug(minV, "<=", jreV); //$NON-NLS-1$
					return jreV.compareTo(minV) >= 0;
				}
				printDebug("Max version:", maxV); //$NON-NLS-1$
				printDebug(minV, "<=", jreV, "<", maxV); //$NON-NLS-1$//$NON-NLS-2$
				return jreV.compareTo(minV) >= 0 && jreV.compareTo(maxV) < 0;
			}
		}
		return false;
	}

	/** Ensure that the given type has the number of members.
	 *
	 * @param type - the type to check.
	 * @param expectedNbOfElements - the expected number of elements.
	 * @return the validation status.
	 */
	public static boolean should_haveNbMembers(Class<?> type, int expectedNbOfElements) {
		if (type == null) {
			return false;
		}
		try {
			final int nb = type.getDeclaredConstructors().length
					+ type.getDeclaredFields().length
					+ type.getDeclaredMethods().length
					+ type.getDeclaredAnnotations().length
					+ type.getDeclaredClasses().length;
			return nb == expectedNbOfElements;
		} catch (Throwable e) {
			//
		}
		return false;
	}

	/** Ensure that the given map contains the elements.
	 *
	 * @param <K> type of the keys.
	 * @param <V> type of the values.
	 * @param map - the map to check.
	 * @param reference - the expected elements in the map.
	 * @return the validation status.
	 */
	public static <K, V> boolean should_be(Map<K, V> map, Map<? super K, ? super V> reference) {
		if (map == null) {
			return false;
		}
		if (reference == null || reference.isEmpty()) {
			return map.isEmpty();
		}
		for (final Entry<? super K, ? super V> entry : reference.entrySet()) {
			if (!map.containsKey(entry.getKey())) {
				return false;
			}
			final V currentValue = map.get(entry.getKey());
			if (!Objects.equals(currentValue, entry.getValue())) {
				return false;
			}
		}
		return map.size() == reference.size();
	}

	/** Ensure that the given URL is a property file with the given property name.
	 *
	 * @param propertyFile - the name of the property file.
	 * @param propertyName - the name of the property name.
	 * @return the validation status.
	 */
	public static boolean should_haveProperty(URL propertyFile, String propertyName) {
		try {
			final Properties props = new Properties();
			try (InputStream is = propertyFile.openStream()) {
				props.load(is);
				final String value = props.getProperty(propertyName, null);
				return value != null;
			}
		} catch (Throwable exception) {
			//
		}
		return false;
	}

	/** Ensure that the given URL is a property file with the given property.
	 *
	 * @param propertyFile - the name of the property file.
	 * @param property - the property.
	 * @return the validation status.
	 */
	public static boolean should_haveProperty(URL propertyFile, Pair<String, String> property) {
		if (propertyFile != null && property != null) {
			try {
				final Properties props = new Properties();
				try (InputStream is = propertyFile.openStream()) {
					props.load(is);
					final String value = props.getProperty(property.getKey(), null);
					return Objects.equals(value, property.getValue());
				}
			} catch (Throwable exception) {
				//
			}
		}
		return false;
	}

	/** Replies the URL of the bundle's file.
	 *
	 * @param bundleName - the name of the bundle, i.e. the name of the jar file.
	 * @param filename - the name of the file.
	 * @return the URL, or <code>null</code>.
	 */
	public static URL getBundlePropertyURL(String bundleName, String filename) {
		try {
			final Iterator<URL> urls = ClasspathUtil.getClasspath();
			URL url;
			while (urls.hasNext()) {
				url = urls.next();
				final String resourceName = FileSystem.basename(url);
				if (resourceName != null && resourceName.startsWith(bundleName + "-")) { //$NON-NLS-1$
					return FileSystem.toJarURL(url, filename);
				}
			}
		} catch (Throwable exception) {
			//
		}
		return null;
	}

	/** Iterator on array.
	 *
	 * @author $Author: sgalland$
	 * @version $FullVersion$
	 * @mavengroupid $GroupId$
	 * @mavenartifactid $ArtifactId$
	 */
	private static class ArrayIterator implements Iterator<Object> {

		private final Array array;

		private int index;

		private Object obj;

		/** Construct the iterator on array.
		 *
		 * @param array - the array to iterate on.
		 */
		ArrayIterator(Array array) {
			this.array = array;
			searchNext();
		}

		private void searchNext() {
			try {
				this.obj = Array.get(this.array, this.index);
				++this.index;
			} catch (Throwable exception) {
				this.obj = null;
			}
		}

		@Override
		public boolean hasNext() {
			return this.obj != null;
		}

		@Override
		public Object next() {
			if (this.obj == null) {
				throw new NoSuchElementException();
			}
			final Object object = this.obj;
			searchNext();
			return object;
		}

		@Override
		public void remove() {
			throw new UnsupportedOperationException();
		}
	}

}<|MERGE_RESOLUTION|>--- conflicted
+++ resolved
@@ -87,15 +87,11 @@
 	/** Indicates if the network-based tests are mandatory, i.e. tests with network connections
 	 * must be run and successful.
 	 */
-<<<<<<< HEAD
-	public static final boolean MANDATORY_NETWORK_TESTS = false;
-=======
 	public static final boolean MANDATORY_NETWORK_TESTS = true;
 
 	/** Indicates if the tests must fail if network is unreachable.
 	 */
 	public static final boolean FAIL_ON_NETWORK_FAILURES = false;
->>>>>>> 78bd449d
 
 	private static final int HEX_RADIX = 16;
 
@@ -523,58 +519,12 @@
 				try (InputStream is = u.openStream()) {
 					is.read();
 				} catch (Throwable exception) {
-<<<<<<< HEAD
-					if (MANDATORY_NETWORK_TESTS) {
-=======
 					if (FAIL_ON_NETWORK_FAILURES) {
->>>>>>> 78bd449d
 						return false;
 					}
 					Logger.getLogger(SpecificationTools.class.getName()).warning("Unable to connect to: " //$NON-NLS-1$
 							+ u);
 				}
-			}
-			return true;
-		} catch (Throwable exception)  {
-			//
-		}
-		return false;
-	}
-
-	/** Ensure that the string has the format of an URL to the SARL API.
-	 *
-	 * @param actual - the string to parse.
-	 * @param allowedAPIhostname - is a list of API base hostname to consider as valid.
-	 *     If not given, only "www.sarl.io" is allowed.
-	 * @return the validation status
-	 */
-	public static boolean should_beApiURL(String actual, String allowedAPIhostname) {
-		if (actual == null || actual.isEmpty()) {
-			return false;
-		}
-		try {
-			final URL u = FileSystem.convertStringToURL(actual, true);
-			if (u == null) {
-				return false;
-			}
-			String[] validHostnames = {"www.sarl.io"}; //$NON-NLS-1$
-			if (allowedAPIhostname != null && allowedAPIhostname.isEmpty()) {
-				validHostnames = allowedAPIhostname.split("[ \t]*[,;][ \t]*"); //$NON-NLS-1$
-			}
-			final List<String> hosts = Arrays.asList(validHostnames);
-			if (!hosts.contains(u.getHost())
-				|| !u.getQuery().endsWith(".html") //$NON-NLS-1$
-				|| !u.getPath().endsWith("index.html")) { //$NON-NLS-1$
-				return false;
-			}
-			try (InputStream is = u.openStream()) {
-				is.read();
-			} catch (Throwable exception) {
-				if (MANDATORY_NETWORK_TESTS) {
-					return false;
-				}
-				Logger.getLogger(SpecificationTools.class.getName()).warning("Unable to connect to: " //$NON-NLS-1$
-						+ u);
 			}
 			return true;
 		} catch (Throwable exception)  {
