--- conflicted
+++ resolved
@@ -34,23 +34,17 @@
 
 /* @outline
  *
- * <p>This document describes how to define Skills in SARL.
+ * <p>This document describes how to define skills in SARL.
  * Before reading this document, we recommend that you read
  * the [General Syntax Reference](GeneralSyntaxReferenceSpec.html),
  * and the [Capacity Reference](CapacityReferenceSpec.html).
  * 
- * <p>An *Action* is code (a public method or function) that transforms a part of the 
- * designed system or its environment. This transformation guarantees 
- * resulting properties if the system before the transformation satisfies 
- * a set of constraints. An Action is defined in terms of pre- and post-conditions.
+ * <p>A *Capacity* is the specification of a collection of actions. This specification 
+ * makes no assumptions about its implementation. It could be used to specify 
+ * what an agent can do, what a behavior requires for its execution.
  * 
- * <p>A *Capacity* is the specification of a collection of Actions. This specification 
- * makes no assumptions about the implementation of each Action. It is used to specify 
- * what an Agent can do, what behavior is required for its execution.
- * 
- * <p>A *Skill* is a collections of Actions implementing a Capacity as described in
- * this specification.
- * 
+ * <p>A *Skill* is a possible implementation of a capacity fulfilling all the 
+ * constraints of this specification.
  */
 @CreateWith(SARLSpecCreator)
 describe "Skill Reference" {
@@ -59,13 +53,14 @@
 
 		describe "Defining a Skill" {
 			
-			/* A Skill implements a Capacity and is defined with the `skill`
-			 * keyword. This relationship is specified with the `implements` keyword.
-			 * 
-			 * <p>Below, a Skill is defined to output messages on the standard console
+			/* The definition of a skill is done with the `skill`
+			 * keyword. A skill must always implement a capacity. This
+			 * relationship is specified with the `implements` keyword.
+			 * 
+			 * <p>Below, a skill is defined for outputting the messages on the standard console
 			 * (defined in the [Capacity Reference](CapacityReferenceSpec.html)).
-			 * Note that all the Actions defined in the Capacity must
-			 * have a definition (with a body containing code) in the Skill.
+			 * Note that all the actions defined in the implemented capacity must
+			 * have a definition (with a body) in the skill.
 			 *  
 			 * @filter(.* = '''|'''|.parseSuccessfully.*) 
 			 */
@@ -159,22 +154,22 @@
 				]
 			}
 		
-			/* Often it is useful or necessary to base a Skill (a
-			 * Capacity's implementation) on attributes (properties or fields).
-			 * 
-			 * <p>The following example defines a Skill that uses the standard
-			 * Java logging library.
-			 * To avoid creating an instance of the Java logger each
-			 * time the Capacity's Actions are invoked, an instance
-			 * of the Java logger is created and stored in a field
-			 * of the Skill.
+			/* In several cases, it is useful or mandatory to base the
+			 * capacity's implementation on attributes (fields).
+			 * 
+			 * <p>The following example defines a skill that uses the standard
+			 * Java logging system.
+			 * For avoiding to create an instance of the Java logger each
+			 * time the capacity's actions are invoked, an instance
+			 * of the Java logger is created and stored into a field
+			 * of the skill.
 			 *  
 			 * @filter(.* = '''|'''|.parseSuccessfully.*) 
 			 */
 			fact "Field Definition" {
 				val model = '''
 				skill StandardJavaLogging implements Logging {
-					// A field is defined in the Skill
+					// A field is defined in the skill
 					val logger = Logger.anonymousLogger
 					def info(text : String) {
 						logger.info(text)
@@ -266,8 +261,7 @@
 				]
 			}
 
-			/* It is possible to declare methods in the Skill
-			 * in addition to those specified by the Capacity. 
+			/* As for fields, it is possible to declare additional methods in the skill. 
 			 *  
 			 * @filter(.* = '''|'''|.parseSuccessfully.*) 
 			 */
@@ -375,20 +369,23 @@
 				]
 			}
 
-			/* It is not necessary to specify a constructor for Skills unless 
-			 * a value will be initialized.
+			/* By default, it is not needed to specify a
+			 * constructor for the skills.
+			 * However, the definition of a constructor
+			 * is mandatory if a value must be initialized.
 			 *  
-			 * <p>Two constructors are defined in the abstract `Skill` class:
-			 * 
-			 *  * A default constructor: `def Skill()`
-			 *  * A constructor with owner: `def Skill(owner : Agent)`
+			 * <p>The constructors defined in the abstract `Skill` class
+			 * are:
+			 * 
+			 *  * The default constructor: `def Skill()`
+			 *  * The constructor with owner: `def Skill(owner : Agent)`
 			 * 
 			 * @filter(.* = '''|'''|.parseSuccessfully.*) 
 			 */
 			fact "Constructor Definition" {
 				val model = '''
 				skill StandardJavaLogging implements Logging {
-					// A field is defined in the Skill
+					// A field is defined in the skill
 					val logger : Logger
 					// The constructor is mandatory
 					// for defining the field "logger"
@@ -497,14 +494,15 @@
 				]
 			}
 
-			/* In some situations it is useful to combine more than one Capacity in a Skill.
-			 * Below, the `MyLogging` Skill is defined as an implementation
-			 * of the Capacities `Logging` and `LogReader`.
-			 * All the Actions defined in a Capacity must have
-			 * an implementation in the related Skill.
-			 * 
-			 * <p>If two implemented Capacities include the same Action signature,
-			 * it must be implemented only once in the Skill.
+			/* In some use cases, it is useful to define a skill by
+			 * implementing more than one capacity.
+			 * Below, the `MyLogging` skill is defined as an implementation
+			 * of the capacities `Logging` and `LogReader`.
+			 * All the methods defined in the implemented interfaces must have
+			 * an implementation in the skill.
+			 * 
+			 * <p>If two implemented capacities has the same action signature,
+			 * it must be implemented only once time in the skill.
 			 * 
 			 * @filter(.* = '''|'''|.parseSuccessfully.*) 
 			 */
@@ -517,7 +515,7 @@
 				}
 				skill MyLogging implements Logging, LogReader {
 					// Shared implementation for the methods
-					// defind in the two Capacities.
+					// defind in the two capacities.
 					def info(text : String) {
 						System.out.println(text)
 					}
@@ -667,21 +665,21 @@
 				]
 			}
 
-			/* In some situations it is useful to specialize the definition
-			 * of a Skill. This mechanism is supported by the __inheritance__
-			 * feature of SARL, which has the same semantics as the inheritance
-			 * mechanism of the Java object-oriented language.
-			 * 
-			 * <p>The extended Skill is specified just after the `extends`
+			/* In some use cases, it is useful to specialize the definition
+			 * of a skill. This mechanism is supported by the inheritance
+			 * feature of SARL, which has the same semantic as the inheritance
+			 * mechanism as the Java object-oriented language.
+			 * 
+			 * <p>The extended skill is specified just after the `extends`
 			 * keyword.
 			 * 
-			 * <veryimportantnote> A Skill type
-			 * can extend __only one__ other Skill type.  This is similar
+			 * <veryimportantnote> A skill type
+			 * can extend __only one__ other skill type.  This is close
 			 * to the constraint on the extension of classes in the Java
 			 * language.</veryimportantnote>
 			 * 
-			 * <p>In the following code, the `StandardJavaLogging` Skill (defined
-			 * above) is extended to override the info output.
+			 * <p>In the following code, the `StandardJavaLogging` skill (defined
+			 * previously) is extended for changing the output of the info.
 			 * 
 			 * @filter(.* = '''|'''|.parseSuccessfully.*) 
 			 */
@@ -795,28 +793,21 @@
 			}
 
 			/** Modifiers are used to modify declarations of types and type members.
-			 * This section introduces the modifiers for the Skill.
-			 * The modifiers are usually written before the keyword for defining the Skill.
+			 * This section introduces the modifiers for the skill.
+			 * The modifiers are usually written before the keyword for defining the skill.
 			 * 
 			 * <p>The complete description of the modifiers' semantic is available in
 			 * <a href="./BasicObjectOrientedProgrammingSupportModifiersSpec.html">this section</a>.
 			 */
 			describe "Modifiers" {
 				
-				/** A Skill may be declared with one or more modifiers, which affect its runtime behavior: <ul>
+				/** A skill may be declared with one or more modifiers, which affect its runtime behavior: <ul>
 				 * <li>Access modifiers: <ul>
 				 *     <li>`public`:  the behavior is accessible from any other type;</li>
-				 *     <li>`package`: the behavior is accessible only from types in the same package.</li>
+				 *     <li>`package`: the behavior is accessible from only the types in the same package.</li>
 				 *     </ul></li>
-<<<<<<< HEAD
-				 * <li>`abstract`: this Skill is abstract and cannot be instantiated; 
-				       an extension Skill must implement this behavior.</li>
-				 * <li>`final`: an extending Skill may not override this behavior.</li>
-			 	 * <li>`strictfp`: restrict floating-point calculations to ensure portability.</li>
-=======
 				 * <li>`abstract`: the behavior is abstract and cannot be instanced.</li>
 				 * <li>`final`: avoid to be derived.</li>
->>>>>>> a7fce26b
 				 * </ul>
 				 *
 				 * @filter(.* = '''|'''|.parseSuccessfully.*)
@@ -841,19 +832,13 @@
 					"./BasicObjectOrientedProgrammingSupportModifiersSpec.html" should beAccessibleFrom this
 				}
 	
-				/** The modifiers for the fields in a Skill are: <ul>
+				/** The modifiers for the fields in a skill are: <ul>
 				 * <li>Access modifiers: <ul>
 				 *     <li>`public`:  the field is accessible from everywhere;</li>
-				 *     <li>`protected`:  the field is accessible within the same package, and in derived Agents;</li>
-				 *     <li>`package`: the field is accessible only within the same package as its Agent;</li>
-				 *     <li>`private`: the field is accessible only within its Agent.</li>
+				 *     <li>`protected`:  the field is accessible within the same package, and derived agents;</li>
+				 *     <li>`package`: the field is accessible only within the same package of its agent;</li>
+				 *     <li>`private`: the field is accessible only within its agent.</li>
 				 *     </ul></li>
-<<<<<<< HEAD
-				 * <li>`transient`: the field is never serialized.</li>
-				 * <li>`volatile`: the field is modified by different threads. 
-				 *      It is never cached thread-locally; each access is synchronized.</li>
-=======
->>>>>>> a7fce26b
 				 * </ul>
 				 *
 				 * @filter(.* = '''|'''|.parseSuccessfully.*)
@@ -873,7 +858,7 @@
 					)
 				}
 	
-				/** The modifiers for the methods in a Skill are: <ul>
+				/** The modifiers for the methods in a skill are: <ul>
 				 * <li>Access modifiers: <ul>
 				 *     <li>`public`:  there are no restrictions on accessing the method;</li>
 				 *     <li>`protected`:  the method is accessible within the same package, and derived classes;</li>
@@ -883,11 +868,6 @@
 				 * <li>`abstract`: the method has no implementation in the class.</li>
 				 * <li>`dispatch`: the method provides an implementation for the dispatch method mechanism.</li>
 				 * <li>`final`: the method cannot be overridden in derived classes.</li>
-<<<<<<< HEAD
-				 * <li>`strictfp`: restrict floating-point calculations to ensure portability</li>
-				 * <li>`synchronized`: the method is synchronized on the class instance.</li>
-=======
->>>>>>> a7fce26b
 				 * </ul>
 				 *
 				 * @filter(.* = '''|'''|.parseSuccessfully.*)
@@ -922,10 +902,10 @@
 
 		}
 		
-		/* Several Capacities are defined and reserved by the SARL Core
-		 * Specification. The corresponding Skills are provided
+		/* Several capacities are defined and reserved by the SARL Core
+		 * Specification. The corresponding skills are provided
 		 * by the runtime environment (such as the [Janus platform](http://www.janusproject.io)).
-		 * The built-in Skills are described in the 
+		 * The built-in skills are described in the 
 		 * [Built-in Capacity Reference](BuiltInCapacityReferenceSpec.html).
 		 * 
 		 * @filter(.*)
@@ -934,7 +914,8 @@
 			"BuiltInCapacityReferenceSpec.html" should beAccessibleFrom this
 		}
 
-		/* Details on the use of Skills may be found in the following:
+		/* Details on the use of the skills may be found in the references of
+		 * the major behavior-based concepts of SARL:
 		 * 
 		 *  * [Agent](AgentReferenceSpec.html)
 		 *  * [Behavior](BehaviorReferenceSpec.html)
