<?xml version="1.0" encoding="UTF-8"?>
<?pde version="3.5"?>

<product name="%product.name" uid="io.sarl.lang.product" id="io.sarl.eclipse.io_sarl_lang_product" application="org.eclipse.ui.ide.workbench" version="0.9.0.qualifier" useFeatures="true" includeLaunchers="true">

   <aboutInfo>
      <image path="/io.sarl.eclipse/icons/eclipse-about-banner.png"/>
      <text>
         %about.general.text
      </text>
   </aboutInfo>

   <configIni use="default">
   </configIni>

   <launcherArgs>
      <vmArgs>-Xms256m
-Xmx1g
      </vmArgs>
      <vmArgsMac>-XstartOnFirstThread -Dorg.eclipse.swt.internal.carbon.smallFonts
      </vmArgsMac>
      <vmArgsWin>-Dfile.encoding=UTF-8
      </vmArgsWin>
   </launcherArgs>

   <windowImages i16="/io.sarl.eclipse/icons/sarl_16.png" i32="/io.sarl.eclipse/icons/sarl_32.png" i48="/io.sarl.eclipse/icons/sarl_48.png" i64="/io.sarl.eclipse/icons/sarl_64.png" i128="/io.sarl.eclipse/icons/sarl_128.png" i256="/io.sarl.eclipse/icons/sarl_256.png"/>

   <splash
      location="io.sarl.eclipse"
      startupProgressRect="5,280,442,15"
      startupMessageRect="7,252,330,20"
      startupForegroundColor="F3F3F3" />
   <launcher name="eclipse-sarl">
      <linux icon="icons/sarl.xpm"/>
      <macosx icon="icons/sarl.icns"/>
      <win useIco="true">
         <ico path="icons/sarl.ico"/>
         <bmp/>
      </win>
   </launcher>

   <vm>
      <linux include="false">org.eclipse.jdt.launching.JRE_CONTAINER/org.eclipse.jdt.internal.debug.ui.launcher.StandardVMType/JavaSE-1.8</linux>
      <macos include="false">org.eclipse.jdt.launching.JRE_CONTAINER/org.eclipse.jdt.internal.debug.ui.launcher.StandardVMType/JavaSE-1.8</macos>
      <solaris include="false">org.eclipse.jdt.launching.JRE_CONTAINER/org.eclipse.jdt.internal.debug.ui.launcher.StandardVMType/JavaSE-1.8</solaris>
      <windows include="false">org.eclipse.jdt.launching.JRE_CONTAINER/org.eclipse.jdt.internal.debug.ui.launcher.StandardVMType/JavaSE-1.8</windows>
   </vm>

   <license>
        <url>http://www.apache.org/licenses/LICENSE-2.0.html</url>
        <text>
   Apache License
                           Version 2.0, January 2004
                        http://www.apache.org/licenses/

   TERMS AND CONDITIONS FOR USE, REPRODUCTION, AND DISTRIBUTION

   1. Definitions.

      &quot;License&quot; shall mean the terms and conditions for use, reproduction,
      and distribution as defined by Sections 1 through 9 of this document.

      &quot;Licensor&quot; shall mean the copyright owner or entity authorized by
      the copyright owner that is granting the License.

      &quot;Legal Entity&quot; shall mean the union of the acting entity and all
      other entities that control, are controlled by, or are under common
      control with that entity. For the purposes of this definition,
      &quot;control&quot; means (i) the power, direct or indirect, to cause the
      direction or management of such entity, whether by contract or
      otherwise, or (ii) ownership of fifty percent (50%) or more of the
      outstanding shares, or (iii) beneficial ownership of such entity.

      &quot;You&quot; (or &quot;Your&quot;) shall mean an individual or Legal Entity
      exercising permissions granted by this License.

      &quot;Source&quot; form shall mean the preferred form for making modifications,
      including but not limited to software source code, documentation
      source, and configuration files.

      &quot;Object&quot; form shall mean any form resulting from mechanical
      transformation or translation of a Source form, including but
      not limited to compiled object code, generated documentation,
      and conversions to other media types.

      &quot;Work&quot; shall mean the work of authorship, whether in Source or
      Object form, made available under the License, as indicated by a
      copyright notice that is included in or attached to the work
      (an example is provided in the Appendix below).

      &quot;Derivative Works&quot; shall mean any work, whether in Source or Object
      form, that is based on (or derived from) the Work and for which the
      editorial revisions, annotations, elaborations, or other modifications
      represent, as a whole, an original work of authorship. For the purposes
      of this License, Derivative Works shall not include works that remain
      separable from, or merely link (or bind by name) to the interfaces of,
      the Work and Derivative Works thereof.

      &quot;Contribution&quot; shall mean any work of authorship, including
      the original version of the Work and any modifications or additions
      to that Work or Derivative Works thereof, that is intentionally
      submitted to Licensor for inclusion in the Work by the copyright owner
      or by an individual or Legal Entity authorized to submit on behalf of
      the copyright owner. For the purposes of this definition, &quot;submitted&quot;
      means any form of electronic, verbal, or written communication sent
      to the Licensor or its representatives, including but not limited to
      communication on electronic mailing lists, source code control systems,
      and issue tracking systems that are managed by, or on behalf of, the
      Licensor for the purpose of discussing and improving the Work, but
      excluding communication that is conspicuously marked or otherwise
      designated in writing by the copyright owner as &quot;Not a Contribution.&quot;

      &quot;Contributor&quot; shall mean Licensor and any individual or Legal Entity
      on behalf of whom a Contribution has been received by Licensor and
      subsequently incorporated within the Work.

   2. Grant of Copyright License. Subject to the terms and conditions of
      this License, each Contributor hereby grants to You a perpetual,
      worldwide, non-exclusive, no-charge, royalty-free, irrevocable
      copyright license to reproduce, prepare Derivative Works of,
      publicly display, publicly perform, sublicense, and distribute the
      Work and such Derivative Works in Source or Object form.

   3. Grant of Patent License. Subject to the terms and conditions of
      this License, each Contributor hereby grants to You a perpetual,
      worldwide, non-exclusive, no-charge, royalty-free, irrevocable
      (except as stated in this section) patent license to make, have made,
      use, offer to sell, sell, import, and otherwise transfer the Work,
      where such license applies only to those patent claims licensable
      by such Contributor that are necessarily infringed by their
      Contribution(s) alone or by combination of their Contribution(s)
      with the Work to which such Contribution(s) was submitted. If You
      institute patent litigation against any entity (including a
      cross-claim or counterclaim in a lawsuit) alleging that the Work
      or a Contribution incorporated within the Work constitutes direct
      or contributory patent infringement, then any patent licenses
      granted to You under this License for that Work shall terminate
      as of the date such litigation is filed.

   4. Redistribution. You may reproduce and distribute copies of the
      Work or Derivative Works thereof in any medium, with or without
      modifications, and in Source or Object form, provided that You
      meet the following conditions:

      (a) You must give any other recipients of the Work or
          Derivative Works a copy of this License; and

      (b) You must cause any modified files to carry prominent notices
          stating that You changed the files; and

      (c) You must retain, in the Source form of any Derivative Works
          that You distribute, all copyright, patent, trademark, and
          attribution notices from the Source form of the Work,
          excluding those notices that do not pertain to any part of
          the Derivative Works; and

      (d) If the Work includes a &quot;NOTICE&quot; text file as part of its
          distribution, then any Derivative Works that You distribute must
          include a readable copy of the attribution notices contained
          within such NOTICE file, excluding those notices that do not
          pertain to any part of the Derivative Works, in at least one
          of the following places: within a NOTICE text file distributed
          as part of the Derivative Works; within the Source form or
          documentation, if provided along with the Derivative Works; or,
          within a display generated by the Derivative Works, if and
          wherever such third-party notices normally appear. The contents
          of the NOTICE file are for informational purposes only and
          do not modify the License. You may add Your own attribution
          notices within Derivative Works that You distribute, alongside
          or as an addendum to the NOTICE text from the Work, provided
          that such additional attribution notices cannot be construed
          as modifying the License.

      You may add Your own copyright statement to Your modifications and
      may provide additional or different license terms and conditions
      for use, reproduction, or distribution of Your modifications, or
      for any such Derivative Works as a whole, provided Your use,
      reproduction, and distribution of the Work otherwise complies with
      the conditions stated in this License.

   5. Submission of Contributions. Unless You explicitly state otherwise,
      any Contribution intentionally submitted for inclusion in the Work
      by You to the Licensor shall be under the terms and conditions of
      this License, without any additional terms or conditions.
      Notwithstanding the above, nothing herein shall supersede or modify
      the terms of any separate license agreement you may have executed
      with Licensor regarding such Contributions.

   6. Trademarks. This License does not grant permission to use the trade
      names, trademarks, service marks, or product names of the Licensor,
      except as required for reasonable and customary use in describing the
      origin of the Work and reproducing the content of the NOTICE file.

   7. Disclaimer of Warranty. Unless required by applicable law or
      agreed to in writing, Licensor provides the Work (and each
      Contributor provides its Contributions) on an &quot;AS IS&quot; BASIS,
      WITHOUT WARRANTIES OR CONDITIONS OF ANY KIND, either express or
      implied, including, without limitation, any warranties or conditions
      of TITLE, NON-INFRINGEMENT, MERCHANTABILITY, or FITNESS FOR A
      PARTICULAR PURPOSE. You are solely responsible for determining the
      appropriateness of using or redistributing the Work and assume any
      risks associated with Your exercise of permissions under this License.

   8. Limitation of Liability. In no event and under no legal theory,
      whether in tort (including negligence), contract, or otherwise,
      unless required by applicable law (such as deliberate and grossly
      negligent acts) or agreed to in writing, shall any Contributor be
      liable to You for damages, including any direct, indirect, special,
      incidental, or consequential damages of any character arising as a
      result of this License or out of the use or inability to use the
      Work (including but not limited to damages for loss of goodwill,
      work stoppage, computer failure or malfunction, or any and all
      other commercial damages or losses), even if such Contributor
      has been advised of the possibility of such damages.

   9. Accepting Warranty or Additional Liability. While redistributing
      the Work or Derivative Works thereof, You may choose to offer,
      and charge a fee for, acceptance of support, warranty, indemnity,
      or other liability obligations and/or rights consistent with this
      License. However, in accepting such obligations, You may act only
      on Your own behalf and on Your sole responsibility, not on behalf
      of any other Contributor, and only if You agree to indemnify,
      defend, and hold each Contributor harmless for any liability
      incurred by, or claims asserted against, such Contributor by reason
      of your accepting any such warranty or additional liability.

   END OF TERMS AND CONDITIONS

   APPENDIX: How to apply the Apache License to your work.

      To apply the Apache License to your work, attach the following
      boilerplate notice, with the fields enclosed by brackets &quot;[]&quot;
      replaced with your own identifying information. (Don&apos;t include
      the brackets!)  The text should be enclosed in the appropriate
      comment syntax for the file format. We also recommend that a
      file or class name and description of purpose be included on the
      same &quot;printed page&quot; as the copyright notice for easier
      identification within third-party archives.

   Copyright 2014 Sebastian RODRIGUEZ, Nicolas GAUD, Stéphane GALLAND.

   Licensed under the Apache License, Version 2.0 (the &quot;License&quot;);
   you may not use this file except in compliance with the License.
   You may obtain a copy of the License at

       http://www.apache.org/licenses/LICENSE-2.0

   Unless required by applicable law or agreed to in writing, software
   distributed under the License is distributed on an &quot;AS IS&quot; BASIS,
   WITHOUT WARRANTIES OR CONDITIONS OF ANY KIND, either express or implied.
   See the License for the specific language governing permissions and
   limitations under the License.
         </text>
   </license>

   <plugins>
   </plugins>

   <features>
<<<<<<< HEAD
      <feature id="io.sarl.baseplatform" version="0.9.0.qualifier"/>
      <feature id="io.sarl.compiler" version="0.9.0.qualifier"/>
      <feature id="io.sarl.examples.feature" version="0.9.0.qualifier"/>
      <feature id="io.sarl.experienceindex.feature" version="0.9.0.qualifier"/>
      <feature id="io.sarl.ide" version="0.9.0.qualifier"/>
      <feature id="io.sarl.lib" version="0.9.0.qualifier"/>
      <feature id="io.sarl.pythongenerator.feature" version="0.9.0.qualifier"/>
      <feature id="io.janusproject.feature" version="0.9.0.qualifier"/>
      <feature id="org.eclipse.fx.runtime.min.feature" version="3.5.0.201902220600"/>
      <feature id="org.eclipse.m2e.feature" version="1.11.0.20190220-2119"/>
      <feature id="org.jboss.tools.m2e.jdt.feature" version="1.0.1.201209200903"/>
      <feature id="io.sarl.lib.source" version="0.9.0.qualifier"/>
      <feature id="io.janusproject.feature.source" version="0.9.0.qualifier"/>
      <feature id="org.eclipse.ecf.filetransfer.httpclient4.feature"/>
      <feature id="org.eclipse.help"/>
      <feature id="org.eclipse.xtext.redist"/>
      <feature id="org.eclipse.ecf.filetransfer.httpclient4.ssl.feature"/>
      <feature id="org.eclipse.jdt"/>
      <feature id="org.eclipse.xtext.xbase.lib"/>
      <feature id="org.eclipse.emf.common"/>
      <feature id="org.eclipse.equinox.p2.core.feature"/>
      <feature id="org.eclipse.wst.xml_core.feature"/>
      <feature id="org.eclipse.wst.common_core.feature"/>
      <feature id="org.eclipse.ecf.core.ssl.feature"/>
      <feature id="org.eclipse.xtend.sdk"/>
      <feature id="org.eclipse.ecf.filetransfer.ssl.feature"/>
      <feature id="org.eclipse.userstorage"/>
      <feature id="org.eclipse.xsd"/>
      <feature id="org.eclipse.xtext.runtime"/>
      <feature id="org.eclipse.emf.ecore"/>
      <feature id="org.eclipse.equinox.p2.user.ui"/>
      <feature id="org.eclipse.xtext.xbase"/>
      <feature id="org.eclipse.equinox.p2.extras.feature"/>
      <feature id="org.eclipse.rcp"/>
      <feature id="org.eclipse.ecf.core.feature"/>
      <feature id="org.eclipse.jgit"/>
      <feature id="org.eclipse.equinox.p2.discovery.feature"/>
      <feature id="org.eclipse.equinox.p2.rcp.feature"/>
      <feature id="org.eclipse.ecf.filetransfer.feature"/>
      <feature id="org.eclipse.xtext.ui"/>
      <feature id="org.eclipse.epp.mpc"/>
      <feature id="org.eclipse.platform"/>
      <feature id="org.eclipse.e4.rcp"/>
      <feature id="org.eclipse.wst.common_ui.feature"/>
=======
      <feature id="io.sarl.baseplatform" installMode="root"/>
      <feature id="io.sarl.compiler" installMode="root"/>
      <feature id="io.sarl.examples.feature" installMode="root"/>
      <feature id="io.sarl.experienceindex.feature" installMode="root"/>
      <feature id="io.sarl.ide" installMode="root"/>
      <feature id="io.sarl.lib" installMode="root"/>
      <feature id="io.sarl.pythongenerator.feature" installMode="root"/>
      <feature id="io.janusproject.feature" installMode="root"/>
      <feature id="org.eclipse.m2e.feature" installMode="root"/>
      <feature id="org.jboss.tools.m2e.jdt.feature" installMode="root"/>
      <feature id="org.sonatype.m2e.mavenarchiver.feature" installMode="root"/>
      <feature id="io.sarl.lib.source" installMode="root"/>
      <feature id="io.janusproject.feature.source" installMode="root"/>
      <feature id="org.eclipse.ecf.filetransfer.httpclient4.feature" installMode="root"/>
      <feature id="org.eclipse.help" installMode="root"/>
      <feature id="org.eclipse.xtext.redist" installMode="root"/>
      <feature id="org.eclipse.ecf.filetransfer.httpclient4.ssl.feature" installMode="root"/>
      <feature id="org.eclipse.jdt" installMode="root"/>
      <feature id="org.eclipse.xtext.xbase.lib" installMode="root"/>
      <feature id="org.eclipse.emf.common" installMode="root"/>
      <feature id="org.eclipse.equinox.p2.core.feature" installMode="root"/>
      <feature id="org.eclipse.wst.xml_core.feature" installMode="root"/>
      <feature id="org.eclipse.wst.common_core.feature" installMode="root"/>
      <feature id="org.eclipse.ecf.core.ssl.feature" installMode="root"/>
      <feature id="org.eclipse.xtend.sdk" installMode="root"/>
      <feature id="org.eclipse.ecf.filetransfer.ssl.feature" installMode="root"/>
      <feature id="org.eclipse.userstorage" installMode="root"/>
      <feature id="org.eclipse.xsd" installMode="root"/>
      <feature id="org.eclipse.xtext.runtime" installMode="root"/>
      <feature id="org.eclipse.emf.ecore" installMode="root"/>
      <feature id="org.eclipse.equinox.p2.user.ui" installMode="root"/>
      <feature id="org.eclipse.xtext.xbase" installMode="root"/>
      <feature id="org.eclipse.equinox.p2.extras.feature" installMode="root"/>
      <feature id="org.eclipse.rcp" installMode="root"/>
      <feature id="org.eclipse.ecf.core.feature" installMode="root"/>
      <feature id="org.eclipse.jgit" installMode="root"/>
      <feature id="org.eclipse.equinox.p2.discovery.feature" installMode="root"/>
      <feature id="org.eclipse.equinox.p2.rcp.feature" installMode="root"/>
      <feature id="org.eclipse.ecf.filetransfer.feature" installMode="root"/>
      <feature id="org.eclipse.xtext.ui" installMode="root"/>
      <feature id="org.eclipse.epp.mpc" installMode="root"/>
      <feature id="org.eclipse.platform" installMode="root"/>
      <feature id="org.eclipse.e4.rcp" installMode="root"/>
      <feature id="org.eclipse.wst.common_ui.feature" installMode="root"/>
>>>>>>> f7343006
   </features>

   <configurations>
      <plugin id="org.eclipse.core.runtime" autoStart="true" startLevel="4" />
      <plugin id="org.eclipse.equinox.common" autoStart="true" startLevel="2" />
      <plugin id="org.eclipse.equinox.ds" autoStart="true" startLevel="2" />
      <plugin id="org.eclipse.equinox.event" autoStart="true" startLevel="2" />
      <plugin id="org.eclipse.equinox.p2.reconciler.dropins" autoStart="true" startLevel="0" />
      <plugin id="org.eclipse.equinox.simpleconfigurator" autoStart="false" startLevel="1" />
   </configurations>

   <repositories>
      <repository location="http://updates.sarl.io/composite/snapshots/" enabled="false" />
      <repository location="http://updates.sarl.io/composite/releases/" enabled="false" />
   </repositories>

   <preferencesInfo>
      <sourcefile path="/home/sgalland/sarl.epf"/>
      <targetfile overwrite="false" path="/io.sarl.eclipse/plugin_customization.ini"/>
   </preferencesInfo>

   <cssInfo>
   </cssInfo>

</product><|MERGE_RESOLUTION|>--- conflicted
+++ resolved
@@ -257,52 +257,6 @@
    </plugins>
 
    <features>
-<<<<<<< HEAD
-      <feature id="io.sarl.baseplatform" version="0.9.0.qualifier"/>
-      <feature id="io.sarl.compiler" version="0.9.0.qualifier"/>
-      <feature id="io.sarl.examples.feature" version="0.9.0.qualifier"/>
-      <feature id="io.sarl.experienceindex.feature" version="0.9.0.qualifier"/>
-      <feature id="io.sarl.ide" version="0.9.0.qualifier"/>
-      <feature id="io.sarl.lib" version="0.9.0.qualifier"/>
-      <feature id="io.sarl.pythongenerator.feature" version="0.9.0.qualifier"/>
-      <feature id="io.janusproject.feature" version="0.9.0.qualifier"/>
-      <feature id="org.eclipse.fx.runtime.min.feature" version="3.5.0.201902220600"/>
-      <feature id="org.eclipse.m2e.feature" version="1.11.0.20190220-2119"/>
-      <feature id="org.jboss.tools.m2e.jdt.feature" version="1.0.1.201209200903"/>
-      <feature id="io.sarl.lib.source" version="0.9.0.qualifier"/>
-      <feature id="io.janusproject.feature.source" version="0.9.0.qualifier"/>
-      <feature id="org.eclipse.ecf.filetransfer.httpclient4.feature"/>
-      <feature id="org.eclipse.help"/>
-      <feature id="org.eclipse.xtext.redist"/>
-      <feature id="org.eclipse.ecf.filetransfer.httpclient4.ssl.feature"/>
-      <feature id="org.eclipse.jdt"/>
-      <feature id="org.eclipse.xtext.xbase.lib"/>
-      <feature id="org.eclipse.emf.common"/>
-      <feature id="org.eclipse.equinox.p2.core.feature"/>
-      <feature id="org.eclipse.wst.xml_core.feature"/>
-      <feature id="org.eclipse.wst.common_core.feature"/>
-      <feature id="org.eclipse.ecf.core.ssl.feature"/>
-      <feature id="org.eclipse.xtend.sdk"/>
-      <feature id="org.eclipse.ecf.filetransfer.ssl.feature"/>
-      <feature id="org.eclipse.userstorage"/>
-      <feature id="org.eclipse.xsd"/>
-      <feature id="org.eclipse.xtext.runtime"/>
-      <feature id="org.eclipse.emf.ecore"/>
-      <feature id="org.eclipse.equinox.p2.user.ui"/>
-      <feature id="org.eclipse.xtext.xbase"/>
-      <feature id="org.eclipse.equinox.p2.extras.feature"/>
-      <feature id="org.eclipse.rcp"/>
-      <feature id="org.eclipse.ecf.core.feature"/>
-      <feature id="org.eclipse.jgit"/>
-      <feature id="org.eclipse.equinox.p2.discovery.feature"/>
-      <feature id="org.eclipse.equinox.p2.rcp.feature"/>
-      <feature id="org.eclipse.ecf.filetransfer.feature"/>
-      <feature id="org.eclipse.xtext.ui"/>
-      <feature id="org.eclipse.epp.mpc"/>
-      <feature id="org.eclipse.platform"/>
-      <feature id="org.eclipse.e4.rcp"/>
-      <feature id="org.eclipse.wst.common_ui.feature"/>
-=======
       <feature id="io.sarl.baseplatform" installMode="root"/>
       <feature id="io.sarl.compiler" installMode="root"/>
       <feature id="io.sarl.examples.feature" installMode="root"/>
@@ -347,7 +301,7 @@
       <feature id="org.eclipse.platform" installMode="root"/>
       <feature id="org.eclipse.e4.rcp" installMode="root"/>
       <feature id="org.eclipse.wst.common_ui.feature" installMode="root"/>
->>>>>>> f7343006
+      <feature id="org.eclipse.equinox.executable" installMode="root"/>
    </features>
 
    <configurations>
