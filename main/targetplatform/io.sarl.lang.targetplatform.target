<?xml version="1.0" encoding="UTF-8" standalone="no"?>
<?pde version="3.8"?>
<target name="io.sarl.lang.targetplatform" sequenceNumber="130">
	<locations>
		<location includeAllPlatforms="false" includeConfigurePhase="true" includeMode="planner" includeSource="true" type="InstallableUnit">
			<repository location="http://download.tuxfamily.org/arakhne/p2/"/>
			<unit id="org.arakhne.afc.core.references" version="16.0.0"/>
			<unit id="org.arakhne.afc.core.text" version="16.0.0"/>
			<unit id="org.arakhne.afc.core.util" version="16.0.0"/>
			<unit id="org.arakhne.afc.core.vmutils" version="16.0.0"/>
			<unit id="org.arakhne.afc.core.inputoutput" version="16.0.0"/>
			<unit id="io.bootique" version="1.0.0"/>
			<unit id="org.arakhne.afc.bootique.log4j" version="16.0.0"/>
			<unit id="org.arakhne.afc.bootique.variables" version="16.0.0"/>
			<unit id="org.mockito.mockito-core" version="3.2.4"/>
			<unit id="org.objenesis" version="2.6.0"/>						
			<unit id="com.fasterxml.jackson.core.jackson-core" version="2.10.0.pr1"/>
			<unit id="com.fasterxml.jackson.core.jackson-databind" version="2.10.0.pr1"/>
			<unit id="com.fasterxml.jackson.module.jackson-module-jaxb-annotations" version="2.10.1"/>
			<unit id="com.fasterxml.jackson.dataformat.jackson-dataformat-xml" version="2.10.1"/>
			<unit id="com.fasterxml.jackson.dataformat.jackson-dataformat-yaml" version="2.10.0.pr1"/>
			<unit id="org.yaml.snakeyaml" version="1.24.0"/>
			<unit id="jakarta.xml.bind-api" version="2.3.2"/>
			<unit id="net.sf.jopt-simple.jopt-simple" version="5.0.3"/>
			<unit id="slf4j.api" version="2.0.0.alpha1"/>
			<unit id="stax2-api" version="4.2.0"/>
			<unit id="jul.to.slf4j" version="2.0.0.alpha1"/>
		</location>
		<location includeAllPlatforms="false" includeConfigurePhase="true" includeMode="planner" includeSource="true" type="InstallableUnit">
			<repository location="https://download.jboss.org/jbosstools/photon/snapshots/builds/m2e-apt/latest/all/repo/"/>
			<unit id="org.jboss.tools.maven.apt.feature.feature.group" version="1.5.3.201911081053"/>
		</location>
		<location includeAllPlatforms="false" includeConfigurePhase="true" includeMode="planner" includeSource="true" type="InstallableUnit">
			<repository location="http://download.jboss.org/jbosstools/updates/m2e-extensions/m2e-jdt-compiler/"/>
			<unit id="org.jboss.tools.m2e.jdt.feature.feature.group" version="1.0.1.201209200903"/>
		</location>
		<location includeAllPlatforms="false" includeConfigurePhase="true" includeMode="planner" includeSource="true" type="InstallableUnit">
			<repository location="http://dependencies.sarl.io"/>
			<unit id="aopalliance" version="1.0.0"/>
			<unit id="com.google.guava" version="27.1.0.jre"/>
			<unit id="com.google.guava.testlib" version="27.1.0.jre"/>
			<unit id="com.google.gson" version="2.8.5"/>
			<unit id="com.google.inject" version="4.1.0"/>
			<unit id="com.google.inject.multibindings" version="4.1.0"/>
<<<<<<< HEAD
			<unit id="com.hazelcast" version="4.0.0"/>
=======
			<unit id="com.hazelcast" version="3.12.6"/>
>>>>>>> 16db1b52
			<unit id="org.zeromq.jeromq" version="0.5.0"/>
			<unit id="javax.inject" version="1.0.0"/>
			<unit id="java-uuid-generator" version="4.0.1"/>
		</location>
		<location includeAllPlatforms="false" includeConfigurePhase="true" includeMode="planner" includeSource="true" type="InstallableUnit">
			<repository location="https://download.eclipse.org/releases/2019-12"/>
			<unit id="epp.package.dsl" version="4.14.0.20191212-1200"/>
			<unit id="epp.package.java" version="4.14.0.20191212-1200"/>
			<unit id="org.eclipse.egit.feature.group" version="5.6.0.201912101111-r"/>
			<unit id="org.eclipse.egit.mylyn.feature.group" version="5.6.0.201912101111-r"/>
			<unit id="org.eclipse.emf.ecore.xcore.sdk.feature.group" version="1.12.0.v20190924-0817"/>
			<unit id="org.eclipse.emf.mwe2.language.sdk.feature.group" version="2.11.1.v20191121-1148"/>
			<unit id="org.eclipse.emf.sdk.feature.group" version="2.20.0.v20191028-0905"/>
			<unit id="org.eclipse.epp.mpc.feature.group" version="1.8.1.v20191106-1317"/>
			<unit id="org.eclipse.equinox.executable.feature.group" version="3.8.600.v20191014-2025"/>
			<unit id="org.eclipse.jdt.feature.group" version="3.18.200.v20191210-0610"/>
			<unit id="org.eclipse.jdt.source.feature.group" version="3.18.200.v20191210-0610"/>
			<unit id="org.eclipse.lsp4j.sdk.feature.group" version="0.8.1.v20190925-0747"/>
			<unit id="org.eclipse.m2e.feature.feature.group" version="1.14.0.20191209-1925"/>
			<unit id="org.eclipse.m2e.logback.feature.feature.group" version="1.14.0.20191209-1925"/>
			<unit id="org.eclipse.oomph.setup.feature.group" version="1.15.0.v20191209-1132"/>
			<unit id="org.eclipse.pde.feature.group" version="3.14.200.v20191210-0610"/>
			<unit id="org.eclipse.pde.source.feature.group" version="3.14.200.v20191210-0610"/>
			<unit id="org.eclipse.platform.feature.group" version="4.14.0.v20191210-0610"/>
			<unit id="org.eclipse.platform.ide" version="4.14.0.I20191210-0610"/>
			<unit id="org.eclipse.rcp.feature.group" version="4.14.0.v20191210-0610"/>
			<unit id="org.eclipse.wst.common_core.feature.feature.group" version="3.10.100.v201904082145"/>
			<unit id="org.eclipse.wst.common_ui.feature.feature.group" version="3.11.0.v201905071717"/>
			<unit id="org.eclipse.wst.xml_core.feature.feature.group" version="3.16.0.v201911262147"/>
			<unit id="org.eclipse.xsd.feature.group" version="2.18.0.v20191117-1035"/>
			<unit id="org.eclipse.xtext.sdk.feature.group" version="2.20.0.v20191202-1256"/>
			<unit id="org.sonatype.m2e.mavenarchiver.feature.feature.group" version="0.17.4.201905300046"/>
		</location>
		<location includeAllPlatforms="false" includeConfigurePhase="true" includeMode="planner" includeSource="true" type="InstallableUnit">
			<repository location="https://repo1.maven.org/maven2/.m2e/connectors/m2eclipse-tycho/0.8.1/N/LATEST"/>
			<unit id="org.sonatype.tycho.m2e.feature.feature.group" version="0.8.1.201704211436"/>
		</location>
		<location includeAllPlatforms="false" includeConfigurePhase="true" includeMode="planner" includeSource="true" type="InstallableUnit">
			<repository location="https://checkstyle.org/eclipse-cs/update"/>
			<unit id="net.sf.eclipsecs.feature.group" version="8.29.0.202001290016"/>
		</location>
	</locations>
	<targetJRE path="org.eclipse.jdt.launching.JRE_CONTAINER/org.eclipse.jdt.internal.debug.ui.launcher.StandardVMType/JavaSE-1.8"/>
</target><|MERGE_RESOLUTION|>--- conflicted
+++ resolved
@@ -42,11 +42,7 @@
 			<unit id="com.google.gson" version="2.8.5"/>
 			<unit id="com.google.inject" version="4.1.0"/>
 			<unit id="com.google.inject.multibindings" version="4.1.0"/>
-<<<<<<< HEAD
 			<unit id="com.hazelcast" version="4.0.0"/>
-=======
-			<unit id="com.hazelcast" version="3.12.6"/>
->>>>>>> 16db1b52
 			<unit id="org.zeromq.jeromq" version="0.5.0"/>
 			<unit id="javax.inject" version="1.0.0"/>
 			<unit id="java-uuid-generator" version="4.0.1"/>
