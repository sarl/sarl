--- conflicted
+++ resolved
@@ -318,11 +318,7 @@
 		} catch (Throwable exception) {
 			// Silent exception.
 		}
-<<<<<<< HEAD
-		return 0l;
-=======
 		return 0L;
->>>>>>> fbc40016
 	}
 
 	/** Decodes a {@code CharSequence} into a {@code float}.
