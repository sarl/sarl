<?xml version="1.0" encoding="UTF-8"?>
<feature
      id="io.sarl.compiler"
      label="SARL Compiler"
      version="0.8.0.qualifier"
      plugin="io.sarl.lang.ui">

   <description url="http://www.sarl.io/about/">
      Provide the compiler for the SARL language.
   </description>

   <copyright url="http://www.sarl.io/about/">
      Copyright 2014-2018 the original authors and authors.
   </copyright>

   <license url="http://www.apache.org/licenses/LICENSE-2.0">
      Apache License
                           Version 2.0, January 2004
                        http://www.apache.org/licenses/

   TERMS AND CONDITIONS FOR USE, REPRODUCTION, AND DISTRIBUTION

   1. Definitions.

      &quot;License&quot; shall mean the terms and conditions for use, reproduction,
      and distribution as defined by Sections 1 through 9 of this document.

      &quot;Licensor&quot; shall mean the copyright owner or entity authorized by
      the copyright owner that is granting the License.

      &quot;Legal Entity&quot; shall mean the union of the acting entity and all
      other entities that control, are controlled by, or are under common
      control with that entity. For the purposes of this definition,
      &quot;control&quot; means (i) the power, direct or indirect, to cause the
      direction or management of such entity, whether by contract or
      otherwise, or (ii) ownership of fifty percent (50%) or more of the
      outstanding shares, or (iii) beneficial ownership of such entity.

      &quot;You&quot; (or &quot;Your&quot;) shall mean an individual or Legal Entity
      exercising permissions granted by this License.

      &quot;Source&quot; form shall mean the preferred form for making modifications,
      including but not limited to software source code, documentation
      source, and configuration files.

      &quot;Object&quot; form shall mean any form resulting from mechanical
      transformation or translation of a Source form, including but
      not limited to compiled object code, generated documentation,
      and conversions to other media types.

      &quot;Work&quot; shall mean the work of authorship, whether in Source or
      Object form, made available under the License, as indicated by a
      copyright notice that is included in or attached to the work
      (an example is provided in the Appendix below).

      &quot;Derivative Works&quot; shall mean any work, whether in Source or Object
      form, that is based on (or derived from) the Work and for which the
      editorial revisions, annotations, elaborations, or other modifications
      represent, as a whole, an original work of authorship. For the purposes
      of this License, Derivative Works shall not include works that remain
      separable from, or merely link (or bind by name) to the interfaces of,
      the Work and Derivative Works thereof.

      &quot;Contribution&quot; shall mean any work of authorship, including
      the original version of the Work and any modifications or additions
      to that Work or Derivative Works thereof, that is intentionally
      submitted to Licensor for inclusion in the Work by the copyright owner
      or by an individual or Legal Entity authorized to submit on behalf of
      the copyright owner. For the purposes of this definition, &quot;submitted&quot;
      means any form of electronic, verbal, or written communication sent
      to the Licensor or its representatives, including but not limited to
      communication on electronic mailing lists, source code control systems,
      and issue tracking systems that are managed by, or on behalf of, the
      Licensor for the purpose of discussing and improving the Work, but
      excluding communication that is conspicuously marked or otherwise
      designated in writing by the copyright owner as &quot;Not a Contribution.&quot;

      &quot;Contributor&quot; shall mean Licensor and any individual or Legal Entity
      on behalf of whom a Contribution has been received by Licensor and
      subsequently incorporated within the Work.

   2. Grant of Copyright License. Subject to the terms and conditions of
      this License, each Contributor hereby grants to You a perpetual,
      worldwide, non-exclusive, no-charge, royalty-free, irrevocable
      copyright license to reproduce, prepare Derivative Works of,
      publicly display, publicly perform, sublicense, and distribute the
      Work and such Derivative Works in Source or Object form.

   3. Grant of Patent License. Subject to the terms and conditions of
      this License, each Contributor hereby grants to You a perpetual,
      worldwide, non-exclusive, no-charge, royalty-free, irrevocable
      (except as stated in this section) patent license to make, have made,
      use, offer to sell, sell, import, and otherwise transfer the Work,
      where such license applies only to those patent claims licensable
      by such Contributor that are necessarily infringed by their
      Contribution(s) alone or by combination of their Contribution(s)
      with the Work to which such Contribution(s) was submitted. If You
      institute patent litigation against any entity (including a
      cross-claim or counterclaim in a lawsuit) alleging that the Work
      or a Contribution incorporated within the Work constitutes direct
      or contributory patent infringement, then any patent licenses
      granted to You under this License for that Work shall terminate
      as of the date such litigation is filed.

   4. Redistribution. You may reproduce and distribute copies of the
      Work or Derivative Works thereof in any medium, with or without
      modifications, and in Source or Object form, provided that You
      meet the following conditions:

      (a) You must give any other recipients of the Work or
          Derivative Works a copy of this License; and

      (b) You must cause any modified files to carry prominent notices
          stating that You changed the files; and

      (c) You must retain, in the Source form of any Derivative Works
          that You distribute, all copyright, patent, trademark, and
          attribution notices from the Source form of the Work,
          excluding those notices that do not pertain to any part of
          the Derivative Works; and

      (d) If the Work includes a &quot;NOTICE&quot; text file as part of its
          distribution, then any Derivative Works that You distribute must
          include a readable copy of the attribution notices contained
          within such NOTICE file, excluding those notices that do not
          pertain to any part of the Derivative Works, in at least one
          of the following places: within a NOTICE text file distributed
          as part of the Derivative Works; within the Source form or
          documentation, if provided along with the Derivative Works; or,
          within a display generated by the Derivative Works, if and
          wherever such third-party notices normally appear. The contents
          of the NOTICE file are for informational purposes only and
          do not modify the License. You may add Your own attribution
          notices within Derivative Works that You distribute, alongside
          or as an addendum to the NOTICE text from the Work, provided
          that such additional attribution notices cannot be construed
          as modifying the License.

      You may add Your own copyright statement to Your modifications and
      may provide additional or different license terms and conditions
      for use, reproduction, or distribution of Your modifications, or
      for any such Derivative Works as a whole, provided Your use,
      reproduction, and distribution of the Work otherwise complies with
      the conditions stated in this License.

   5. Submission of Contributions. Unless You explicitly state otherwise,
      any Contribution intentionally submitted for inclusion in the Work
      by You to the Licensor shall be under the terms and conditions of
      this License, without any additional terms or conditions.
      Notwithstanding the above, nothing herein shall supersede or modify
      the terms of any separate license agreement you may have executed
      with Licensor regarding such Contributions.

   6. Trademarks. This License does not grant permission to use the trade
      names, trademarks, service marks, or product names of the Licensor,
      except as required for reasonable and customary use in describing the
      origin of the Work and reproducing the content of the NOTICE file.

   7. Disclaimer of Warranty. Unless required by applicable law or
      agreed to in writing, Licensor provides the Work (and each
      Contributor provides its Contributions) on an &quot;AS IS&quot; BASIS,
      WITHOUT WARRANTIES OR CONDITIONS OF ANY KIND, either express or
      implied, including, without limitation, any warranties or conditions
      of TITLE, NON-INFRINGEMENT, MERCHANTABILITY, or FITNESS FOR A
      PARTICULAR PURPOSE. You are solely responsible for determining the
      appropriateness of using or redistributing the Work and assume any
      risks associated with Your exercise of permissions under this License.

   8. Limitation of Liability. In no event and under no legal theory,
      whether in tort (including negligence), contract, or otherwise,
      unless required by applicable law (such as deliberate and grossly
      negligent acts) or agreed to in writing, shall any Contributor be
      liable to You for damages, including any direct, indirect, special,
      incidental, or consequential damages of any character arising as a
      result of this License or out of the use or inability to use the
      Work (including but not limited to damages for loss of goodwill,
      work stoppage, computer failure or malfunction, or any and all
      other commercial damages or losses), even if such Contributor
      has been advised of the possibility of such damages.

   9. Accepting Warranty or Additional Liability. While redistributing
      the Work or Derivative Works thereof, You may choose to offer,
      and charge a fee for, acceptance of support, warranty, indemnity,
      or other liability obligations and/or rights consistent with this
      License. However, in accepting such obligations, You may act only
      on Your own behalf and on Your sole responsibility, not on behalf
      of any other Contributor, and only if You agree to indemnify,
      defend, and hold each Contributor harmless for any liability
      incurred by, or claims asserted against, such Contributor by reason
      of your accepting any such warranty or additional liability.

   END OF TERMS AND CONDITIONS

   APPENDIX: How to apply the Apache License to your work.

      To apply the Apache License to your work, attach the following
      boilerplate notice, with the fields enclosed by brackets &quot;[]&quot;
      replaced with your own identifying information. (Don&apos;t include
      the brackets!)  The text should be enclosed in the appropriate
      comment syntax for the file format. We also recommend that a
      file or class name and description of purpose be included on the
      same &quot;printed page&quot; as the copyright notice for easier
      identification within third-party archives.

   Copyright [yyyy] [name of copyright owner]

   Licensed under the Apache License, Version 2.0 (the &quot;License&quot;);
   you may not use this file except in compliance with the License.
   You may obtain a copy of the License at

       http://www.apache.org/licenses/LICENSE-2.0

   Unless required by applicable law or agreed to in writing, software
   distributed under the License is distributed on an &quot;AS IS&quot; BASIS,
   WITHOUT WARRANTIES OR CONDITIONS OF ANY KIND, either express or implied.
   See the License for the specific language governing permissions and
   limitations under the License.
   </license>

   <url>
      <update label="SARL Snapshots" url="http://updates.sarl.io/snapshots/"/>
   </url>

   <requires>
      <import plugin="io.sarl.lang.core" version="0.8.0" match="greaterOrEqual"/>
<<<<<<< HEAD
      <import plugin="org.eclipse.emf.codegen" version="2.12.0" match="greaterOrEqual"/>
      <import plugin="org.antlr.runtime" version="3.2.0" match="greaterOrEqual"/>
      <import plugin="org.eclipse.emf.ecore" version="2.13.0" match="greaterOrEqual"/>
      <import plugin="org.eclipse.emf.common" version="2.13.0" match="greaterOrEqual"/>
=======
      <import plugin="org.eclipse.xtend.core" version="2.13.0" match="greaterOrEqual"/>
      <import plugin="org.eclipse.xtext" version="2.13.0" match="greaterOrEqual"/>
      <import plugin="org.eclipse.xtext.xbase" version="2.13.0" match="greaterOrEqual"/>
      <import plugin="org.eclipse.xtext.xbase.lib" version="2.13.0" match="greaterOrEqual"/>
      <import plugin="org.eclipse.xtext.common.types" version="2.13.0" match="greaterOrEqual"/>
      <import plugin="org.eclipse.emf.codegen" version="2.13.0" match="greaterOrEqual"/>
      <import plugin="org.eclipse.xtext.util" version="2.13.0" match="greaterOrEqual"/>
      <import plugin="org.eclipse.osgi" version="3.13.0" match="greaterOrEqual"/>
      <import plugin="org.antlr.runtime" version="3.2.0" match="greaterOrEqual"/>
      <import plugin="org.eclipse.jdt.core" version="3.14.0" match="greaterOrEqual"/>
      <import plugin="org.eclipse.emf.ecore" version="2.14.0" match="greaterOrEqual"/>
      <import plugin="org.eclipse.emf.common" version="2.14.0" match="greaterOrEqual"/>
>>>>>>> dd45d758
      <import plugin="org.apache.log4j"/>
      <import plugin="io.sarl.lang" version="0.8.0" match="greaterOrEqual"/>
      <import plugin="org.apache.log4j" version="1.2.15" match="greaterOrEqual"/>
<<<<<<< HEAD
      <import plugin="org.eclipse.compare" version="3.7.101" match="greaterOrEqual"/>
      <import plugin="org.eclipse.ui" version="3.109.0" match="greaterOrEqual"/>
      <import plugin="org.eclipse.ui.editors" version="3.11.0" match="greaterOrEqual"/>
      <import plugin="org.eclipse.ui.forms" version="3.7.101" match="greaterOrEqual"/>
      <import plugin="org.eclipse.core.runtime" version="3.5.0" match="compatible"/>
      <import plugin="org.eclipse.emf.common" version="2.13.0" match="compatible"/>
      <import plugin="org.eclipse.core.resources" version="3.5.0" match="compatible"/>
      <import plugin="org.eclipse.jdt.core" version="3.5.0" match="compatible"/>
=======
      <import plugin="org.eclipse.jdt.ui" version="3.14.0" match="greaterOrEqual"/>
      <import plugin="org.eclipse.compare" version="3.7.200" match="greaterOrEqual"/>
      <import plugin="org.eclipse.jdt.debug.ui" version="3.9.0" match="greaterOrEqual"/>
      <import plugin="org.eclipse.ui" version="3.109.100" match="greaterOrEqual"/>
      <import plugin="org.eclipse.ui.editors" version="3.11.100" match="greaterOrEqual"/>
      <import plugin="org.eclipse.ui.forms" version="3.7.200" match="greaterOrEqual"/>
      <import plugin="org.eclipse.core.runtime" version="3.6.0" match="compatible"/>
      <import plugin="org.eclipse.emf.common" version="2.14.0" match="compatible"/>
      <import plugin="org.eclipse.core.resources" version="3.6.0" match="compatible"/>
      <import plugin="org.eclipse.jdt.core" version="3.6.0" match="compatible"/>
>>>>>>> dd45d758
      <import plugin="org.eclipse.jdt.launching" version="3.5.0" match="compatible"/>
      <import plugin="org.eclipse.debug.core" version="3.6.0" match="compatible"/>
      <import plugin="org.eclipse.text" version="3.5.0" match="compatible"/>
      <import plugin="org.eclipse.emf.ecore" version="2.14.0" match="compatible"/>
      <import plugin="org.eclipse.emf.codegen" version="2.13.0" match="compatible"/>
      <import plugin="org.eclipse.emf.ecore.xmi" version="2.14.0" match="compatible"/>
      <import plugin="org.eclipse.emf.ecore" version="2.10.2" match="greaterOrEqual"/>
      <import plugin="org.eclipse.emf.common" version="2.10.1" match="greaterOrEqual"/>
      <import plugin="org.eclipse.xtend.lib"/>
      <import plugin="org.eclipse.ui.editors" version="3.6.0" match="greaterOrEqual"/>
      <import plugin="org.eclipse.ui.ide" version="3.6.0" match="greaterOrEqual"/>
      <import plugin="org.eclipse.ui" version="3.6.0" match="greaterOrEqual"/>
      <import plugin="org.eclipse.search" version="3.6.0" match="greaterOrEqual"/>
      <import plugin="org.apache.commons.lang" version="2.1.0" match="greaterOrEqual"/>
      <import plugin="org.eclipse.core.filesystem" version="1.2.1" match="greaterOrEqual"/>
      <import plugin="org.eclipse.jdt.debug" version="3.6.0" match="greaterOrEqual"/>
      <import plugin="org.eclipse.core.expressions" version="3.4.0" match="greaterOrEqual"/>
      <import plugin="org.eclipse.xtext.xbase.ide"/>
      <import plugin="org.eclipse.xtend.core" version="2.14.0" match="greaterOrEqual"/>
      <import plugin="org.eclipse.xtext" version="2.14.0" match="greaterOrEqual"/>
      <import plugin="org.eclipse.xtext.xbase" version="2.14.0" match="greaterOrEqual"/>
      <import plugin="org.eclipse.xtext.xbase.lib" version="2.14.0" match="greaterOrEqual"/>
      <import plugin="org.eclipse.xtext.common.types" version="2.14.0" match="greaterOrEqual"/>
      <import plugin="org.eclipse.xtext.util" version="2.14.0" match="greaterOrEqual"/>
      <import plugin="org.eclipse.osgi" version="3.12.100" match="greaterOrEqual"/>
      <import plugin="org.eclipse.jdt.core" version="3.13.102" match="greaterOrEqual"/>
      <import plugin="org.eclipse.xtext.ui" version="2.14.0" match="greaterOrEqual"/>
      <import plugin="org.eclipse.xtext.ui.shared" version="2.14.0" match="greaterOrEqual"/>
      <import plugin="org.eclipse.xtext.ui.codetemplates.ui" version="2.14.0" match="greaterOrEqual"/>
      <import plugin="org.eclipse.xtext.xbase.ui" version="2.14.0" match="greaterOrEqual"/>
      <import plugin="org.eclipse.xtext.builder" version="2.14.0" match="greaterOrEqual"/>
      <import plugin="org.eclipse.xtend.ide" version="2.14.0" match="greaterOrEqual"/>
      <import plugin="org.eclipse.xtext.common.types.ui" version="2.14.0" match="greaterOrEqual"/>
      <import plugin="org.eclipse.jdt.ui" version="3.13.100" match="greaterOrEqual"/>
      <import plugin="org.eclipse.jdt.debug.ui" version="3.8.100" match="greaterOrEqual"/>
      <import plugin="org.antlr.runtime" version="3.2.0" match="greaterOrEqual"/>
      <import plugin="org.eclipse.xtend.lib" version="2.14.0" match="greaterOrEqual"/>
   </requires>

   <plugin
         id="io.sarl.lang"
         download-size="0"
         install-size="0"
         version="0.0.0"
         unpack="false"/>

   <plugin
         id="io.sarl.lang.ui"
         download-size="0"
         install-size="0"
         version="0.0.0"
         unpack="false"/>

   <plugin
         id="org.eclipse.emf.codegen"
         download-size="0"
         install-size="0"
         version="0.0.0"
         unpack="false"/>

   <plugin
         id="org.eclipse.emf.codegen.ecore"
         download-size="0"
         install-size="0"
         version="0.0.0"
         unpack="false"/>

   <plugin
         id="org.eclipse.xtext.xbase"
         download-size="0"
         install-size="0"
         version="0.0.0"
         unpack="false"/>

   <plugin
         id="org.eclipse.xtext.xbase.ui"
         download-size="0"
         install-size="0"
         version="0.0.0"
         unpack="false"/>

   <plugin
         id="com.google.inject"
         download-size="0"
         install-size="0"
         version="0.0.0"
         unpack="false"/>

   <plugin
         id="org.arakhne.afc.core.references"
         download-size="0"
         install-size="0"
         version="0.0.0"
         unpack="false"/>

</feature><|MERGE_RESOLUTION|>--- conflicted
+++ resolved
@@ -223,12 +223,6 @@
 
    <requires>
       <import plugin="io.sarl.lang.core" version="0.8.0" match="greaterOrEqual"/>
-<<<<<<< HEAD
-      <import plugin="org.eclipse.emf.codegen" version="2.12.0" match="greaterOrEqual"/>
-      <import plugin="org.antlr.runtime" version="3.2.0" match="greaterOrEqual"/>
-      <import plugin="org.eclipse.emf.ecore" version="2.13.0" match="greaterOrEqual"/>
-      <import plugin="org.eclipse.emf.common" version="2.13.0" match="greaterOrEqual"/>
-=======
       <import plugin="org.eclipse.xtend.core" version="2.13.0" match="greaterOrEqual"/>
       <import plugin="org.eclipse.xtext" version="2.13.0" match="greaterOrEqual"/>
       <import plugin="org.eclipse.xtext.xbase" version="2.13.0" match="greaterOrEqual"/>
@@ -241,31 +235,6 @@
       <import plugin="org.eclipse.jdt.core" version="3.14.0" match="greaterOrEqual"/>
       <import plugin="org.eclipse.emf.ecore" version="2.14.0" match="greaterOrEqual"/>
       <import plugin="org.eclipse.emf.common" version="2.14.0" match="greaterOrEqual"/>
->>>>>>> dd45d758
-      <import plugin="org.apache.log4j"/>
-      <import plugin="io.sarl.lang" version="0.8.0" match="greaterOrEqual"/>
-      <import plugin="org.apache.log4j" version="1.2.15" match="greaterOrEqual"/>
-<<<<<<< HEAD
-      <import plugin="org.eclipse.compare" version="3.7.101" match="greaterOrEqual"/>
-      <import plugin="org.eclipse.ui" version="3.109.0" match="greaterOrEqual"/>
-      <import plugin="org.eclipse.ui.editors" version="3.11.0" match="greaterOrEqual"/>
-      <import plugin="org.eclipse.ui.forms" version="3.7.101" match="greaterOrEqual"/>
-      <import plugin="org.eclipse.core.runtime" version="3.5.0" match="compatible"/>
-      <import plugin="org.eclipse.emf.common" version="2.13.0" match="compatible"/>
-      <import plugin="org.eclipse.core.resources" version="3.5.0" match="compatible"/>
-      <import plugin="org.eclipse.jdt.core" version="3.5.0" match="compatible"/>
-=======
-      <import plugin="org.eclipse.jdt.ui" version="3.14.0" match="greaterOrEqual"/>
-      <import plugin="org.eclipse.compare" version="3.7.200" match="greaterOrEqual"/>
-      <import plugin="org.eclipse.jdt.debug.ui" version="3.9.0" match="greaterOrEqual"/>
-      <import plugin="org.eclipse.ui" version="3.109.100" match="greaterOrEqual"/>
-      <import plugin="org.eclipse.ui.editors" version="3.11.100" match="greaterOrEqual"/>
-      <import plugin="org.eclipse.ui.forms" version="3.7.200" match="greaterOrEqual"/>
-      <import plugin="org.eclipse.core.runtime" version="3.6.0" match="compatible"/>
-      <import plugin="org.eclipse.emf.common" version="2.14.0" match="compatible"/>
-      <import plugin="org.eclipse.core.resources" version="3.6.0" match="compatible"/>
-      <import plugin="org.eclipse.jdt.core" version="3.6.0" match="compatible"/>
->>>>>>> dd45d758
       <import plugin="org.eclipse.jdt.launching" version="3.5.0" match="compatible"/>
       <import plugin="org.eclipse.debug.core" version="3.6.0" match="compatible"/>
       <import plugin="org.eclipse.text" version="3.5.0" match="compatible"/>
