<?xml version="1.0" encoding="UTF-8"?>
<feature
      id="io.sarl.ide"
      label="SARL IDE"
      version="0.8.0.qualifier"
      plugin="io.sarl.eclipse">

   <description url="http://www.sarl.io/about/">
      Provide the Standard SARL Kit (SSK - or SARL SDK) and the development
tools upon the Eclipse IDE.
   </description>

   <copyright url="http://www.sarl.io/about/">
      Copyright 2014-2018 the original authors and authors.
   </copyright>

   <license url="http://www.apache.org/licenses/LICENSE-2.0">
      Apache License
                           Version 2.0, January 2004
                        http://www.apache.org/licenses/

   TERMS AND CONDITIONS FOR USE, REPRODUCTION, AND DISTRIBUTION

   1. Definitions.

      &quot;License&quot; shall mean the terms and conditions for use, reproduction,
      and distribution as defined by Sections 1 through 9 of this document.

      &quot;Licensor&quot; shall mean the copyright owner or entity authorized by
      the copyright owner that is granting the License.

      &quot;Legal Entity&quot; shall mean the union of the acting entity and all
      other entities that control, are controlled by, or are under common
      control with that entity. For the purposes of this definition,
      &quot;control&quot; means (i) the power, direct or indirect, to cause the
      direction or management of such entity, whether by contract or
      otherwise, or (ii) ownership of fifty percent (50%) or more of the
      outstanding shares, or (iii) beneficial ownership of such entity.

      &quot;You&quot; (or &quot;Your&quot;) shall mean an individual or Legal Entity
      exercising permissions granted by this License.

      &quot;Source&quot; form shall mean the preferred form for making modifications,
      including but not limited to software source code, documentation
      source, and configuration files.

      &quot;Object&quot; form shall mean any form resulting from mechanical
      transformation or translation of a Source form, including but
      not limited to compiled object code, generated documentation,
      and conversions to other media types.

      &quot;Work&quot; shall mean the work of authorship, whether in Source or
      Object form, made available under the License, as indicated by a
      copyright notice that is included in or attached to the work
      (an example is provided in the Appendix below).

      &quot;Derivative Works&quot; shall mean any work, whether in Source or Object
      form, that is based on (or derived from) the Work and for which the
      editorial revisions, annotations, elaborations, or other modifications
      represent, as a whole, an original work of authorship. For the purposes
      of this License, Derivative Works shall not include works that remain
      separable from, or merely link (or bind by name) to the interfaces of,
      the Work and Derivative Works thereof.

      &quot;Contribution&quot; shall mean any work of authorship, including
      the original version of the Work and any modifications or additions
      to that Work or Derivative Works thereof, that is intentionally
      submitted to Licensor for inclusion in the Work by the copyright owner
      or by an individual or Legal Entity authorized to submit on behalf of
      the copyright owner. For the purposes of this definition, &quot;submitted&quot;
      means any form of electronic, verbal, or written communication sent
      to the Licensor or its representatives, including but not limited to
      communication on electronic mailing lists, source code control systems,
      and issue tracking systems that are managed by, or on behalf of, the
      Licensor for the purpose of discussing and improving the Work, but
      excluding communication that is conspicuously marked or otherwise
      designated in writing by the copyright owner as &quot;Not a Contribution.&quot;

      &quot;Contributor&quot; shall mean Licensor and any individual or Legal Entity
      on behalf of whom a Contribution has been received by Licensor and
      subsequently incorporated within the Work.

   2. Grant of Copyright License. Subject to the terms and conditions of
      this License, each Contributor hereby grants to You a perpetual,
      worldwide, non-exclusive, no-charge, royalty-free, irrevocable
      copyright license to reproduce, prepare Derivative Works of,
      publicly display, publicly perform, sublicense, and distribute the
      Work and such Derivative Works in Source or Object form.

   3. Grant of Patent License. Subject to the terms and conditions of
      this License, each Contributor hereby grants to You a perpetual,
      worldwide, non-exclusive, no-charge, royalty-free, irrevocable
      (except as stated in this section) patent license to make, have made,
      use, offer to sell, sell, import, and otherwise transfer the Work,
      where such license applies only to those patent claims licensable
      by such Contributor that are necessarily infringed by their
      Contribution(s) alone or by combination of their Contribution(s)
      with the Work to which such Contribution(s) was submitted. If You
      institute patent litigation against any entity (including a
      cross-claim or counterclaim in a lawsuit) alleging that the Work
      or a Contribution incorporated within the Work constitutes direct
      or contributory patent infringement, then any patent licenses
      granted to You under this License for that Work shall terminate
      as of the date such litigation is filed.

   4. Redistribution. You may reproduce and distribute copies of the
      Work or Derivative Works thereof in any medium, with or without
      modifications, and in Source or Object form, provided that You
      meet the following conditions:

      (a) You must give any other recipients of the Work or
          Derivative Works a copy of this License; and

      (b) You must cause any modified files to carry prominent notices
          stating that You changed the files; and

      (c) You must retain, in the Source form of any Derivative Works
          that You distribute, all copyright, patent, trademark, and
          attribution notices from the Source form of the Work,
          excluding those notices that do not pertain to any part of
          the Derivative Works; and

      (d) If the Work includes a &quot;NOTICE&quot; text file as part of its
          distribution, then any Derivative Works that You distribute must
          include a readable copy of the attribution notices contained
          within such NOTICE file, excluding those notices that do not
          pertain to any part of the Derivative Works, in at least one
          of the following places: within a NOTICE text file distributed
          as part of the Derivative Works; within the Source form or
          documentation, if provided along with the Derivative Works; or,
          within a display generated by the Derivative Works, if and
          wherever such third-party notices normally appear. The contents
          of the NOTICE file are for informational purposes only and
          do not modify the License. You may add Your own attribution
          notices within Derivative Works that You distribute, alongside
          or as an addendum to the NOTICE text from the Work, provided
          that such additional attribution notices cannot be construed
          as modifying the License.

      You may add Your own copyright statement to Your modifications and
      may provide additional or different license terms and conditions
      for use, reproduction, or distribution of Your modifications, or
      for any such Derivative Works as a whole, provided Your use,
      reproduction, and distribution of the Work otherwise complies with
      the conditions stated in this License.

   5. Submission of Contributions. Unless You explicitly state otherwise,
      any Contribution intentionally submitted for inclusion in the Work
      by You to the Licensor shall be under the terms and conditions of
      this License, without any additional terms or conditions.
      Notwithstanding the above, nothing herein shall supersede or modify
      the terms of any separate license agreement you may have executed
      with Licensor regarding such Contributions.

   6. Trademarks. This License does not grant permission to use the trade
      names, trademarks, service marks, or product names of the Licensor,
      except as required for reasonable and customary use in describing the
      origin of the Work and reproducing the content of the NOTICE file.

   7. Disclaimer of Warranty. Unless required by applicable law or
      agreed to in writing, Licensor provides the Work (and each
      Contributor provides its Contributions) on an &quot;AS IS&quot; BASIS,
      WITHOUT WARRANTIES OR CONDITIONS OF ANY KIND, either express or
      implied, including, without limitation, any warranties or conditions
      of TITLE, NON-INFRINGEMENT, MERCHANTABILITY, or FITNESS FOR A
      PARTICULAR PURPOSE. You are solely responsible for determining the
      appropriateness of using or redistributing the Work and assume any
      risks associated with Your exercise of permissions under this License.

   8. Limitation of Liability. In no event and under no legal theory,
      whether in tort (including negligence), contract, or otherwise,
      unless required by applicable law (such as deliberate and grossly
      negligent acts) or agreed to in writing, shall any Contributor be
      liable to You for damages, including any direct, indirect, special,
      incidental, or consequential damages of any character arising as a
      result of this License or out of the use or inability to use the
      Work (including but not limited to damages for loss of goodwill,
      work stoppage, computer failure or malfunction, or any and all
      other commercial damages or losses), even if such Contributor
      has been advised of the possibility of such damages.

   9. Accepting Warranty or Additional Liability. While redistributing
      the Work or Derivative Works thereof, You may choose to offer,
      and charge a fee for, acceptance of support, warranty, indemnity,
      or other liability obligations and/or rights consistent with this
      License. However, in accepting such obligations, You may act only
      on Your own behalf and on Your sole responsibility, not on behalf
      of any other Contributor, and only if You agree to indemnify,
      defend, and hold each Contributor harmless for any liability
      incurred by, or claims asserted against, such Contributor by reason
      of your accepting any such warranty or additional liability.

   END OF TERMS AND CONDITIONS

   APPENDIX: How to apply the Apache License to your work.

      To apply the Apache License to your work, attach the following
      boilerplate notice, with the fields enclosed by brackets &quot;[]&quot;
      replaced with your own identifying information. (Don&apos;t include
      the brackets!)  The text should be enclosed in the appropriate
      comment syntax for the file format. We also recommend that a
      file or class name and description of purpose be included on the
      same &quot;printed page&quot; as the copyright notice for easier
      identification within third-party archives.

   Copyright [yyyy] [name of copyright owner]

   Licensed under the Apache License, Version 2.0 (the &quot;License&quot;);
   you may not use this file except in compliance with the License.
   You may obtain a copy of the License at

       http://www.apache.org/licenses/LICENSE-2.0

   Unless required by applicable law or agreed to in writing, software
   distributed under the License is distributed on an &quot;AS IS&quot; BASIS,
   WITHOUT WARRANTIES OR CONDITIONS OF ANY KIND, either express or implied.
   See the License for the specific language governing permissions and
   limitations under the License.
   </license>

   <url>
      <update label="SARL Snapshots" url="http://updates.sarl.io/snapshots/"/>
   </url>

   <requires>
      <import plugin="io.sarl.lang.ui" version="0.8.0" match="greaterOrEqual"/>
<<<<<<< HEAD
      <import plugin="org.eclipse.ui.ide" version="3.13.1" match="greaterOrEqual"/>
      <import plugin="org.eclipse.core.filesystem" version="1.7.0" match="greaterOrEqual"/>
      <import plugin="org.eclipse.equinox.bidi" version="1.1.0" match="greaterOrEqual"/>
      <import plugin="org.eclipse.core.variables" version="3.4.0" match="greaterOrEqual"/>
      <import plugin="org.eclipse.core.net" version="1.3.100" match="greaterOrEqual"/>
      <import plugin="org.eclipse.debug.ui" version="3.12.50" match="greaterOrEqual"/>
      <import plugin="org.eclipse.ui.navigator" version="3.7.0" match="greaterOrEqual"/>
      <import plugin="org.eclipse.jdt.core" version="3.13.100" match="greaterOrEqual"/>
      <import plugin="org.eclipse.jdt.ui" version="3.13.51" match="greaterOrEqual"/>
      <import plugin="org.eclipse.jdt.launching" version="3.9.51" match="greaterOrEqual"/>
      <import plugin="org.eclipse.jdt.debug.ui" version="3.8.51" match="greaterOrEqual"/>
      <import plugin="org.eclipse.core.expressions" version="3.6.0" match="greaterOrEqual"/>
      <import plugin="org.eclipse.search" version="3.11.100" match="greaterOrEqual"/>
      <import plugin="org.eclipse.ui.console" version="3.7.1" match="greaterOrEqual"/>
      <import plugin="org.eclipse.ui" version="3.109.0" match="greaterOrEqual"/>
      <import plugin="org.eclipse.ui.intro" version="3.5.100" match="greaterOrEqual"/>
      <import plugin="org.eclipse.ui.intro.quicklinks" version="1.0.100" match="greaterOrEqual"/>
      <import plugin="org.eclipse.ui.intro.universal" version="3.3.100" match="greaterOrEqual"/>
=======
      <import plugin="org.eclipse.xtend.core" version="2.13.0" match="greaterOrEqual"/>
      <import plugin="org.eclipse.xtext.ui" version="2.13.0" match="greaterOrEqual"/>
      <import plugin="org.eclipse.xtext.xbase.ui" version="2.13.0" match="greaterOrEqual"/>
      <import plugin="org.eclipse.xtext.common.types.ui" version="2.13.0" match="greaterOrEqual"/>
>>>>>>> dd45d758
      <import plugin="org.arakhne.afc.core.vmutils" version="14.0.0" match="greaterOrEqual"/>
      <import plugin="com.google.code.gson" version="2.8.0" match="greaterOrEqual"/>
      <import plugin="io.sarl.eclipse" version="0.8.0" match="greaterOrEqual"/>
      <import plugin="org.eclipse.xtext.util" version="2.13.0" match="greaterOrEqual"/>
      <import plugin="org.eclipse.emf.common" version="2.13.0" match="greaterOrEqual"/>
      <import plugin="org.eclipse.emf.ecore" version="2.13.0" match="greaterOrEqual"/>
      <import plugin="org.eclipse.core.expressions" version="3.4.0" match="compatible"/>
      <import plugin="org.eclipse.core.variables" version="3.2.800" match="compatible"/>
      <import plugin="org.eclipse.ui" version="3.5.0" match="compatible"/>
      <import plugin="org.eclipse.ui.console" version="3.5.300" match="compatible"/>
      <import plugin="org.eclipse.help" version="3.4.0" match="compatible"/>
      <import plugin="org.eclipse.debug.core" version="3.9.0" match="compatible"/>
      <import plugin="org.eclipse.jface.text" version="3.5.0" match="compatible"/>
      <import plugin="org.eclipse.ui.workbench.texteditor" version="3.5.0" match="compatible"/>
      <import plugin="org.eclipse.ui.ide" version="3.5.0" match="compatible"/>
      <import plugin="org.eclipse.ui.editors" version="3.5.0" match="compatible"/>
      <import plugin="org.eclipse.core.runtime" version="3.11.0" match="compatible"/>
      <import plugin="org.eclipse.core.filesystem" version="1.2.0" match="compatible"/>
      <import plugin="org.eclipse.core.resources" version="3.5.0" match="compatible"/>
      <import plugin="org.eclipse.core.runtime" version="3.3.0" match="compatible"/>
<<<<<<< HEAD
      <import plugin="org.eclipse.xtend.core" version="2.14.0" match="greaterOrEqual"/>
      <import plugin="org.eclipse.xtext.ui" version="2.14.0" match="greaterOrEqual"/>
      <import plugin="org.eclipse.xtext.xbase.ui" version="2.14.0" match="greaterOrEqual"/>
      <import plugin="org.eclipse.xtext.common.types.ui" version="2.14.0" match="greaterOrEqual"/>
      <import plugin="org.eclipse.jdt.core" version="3.13.102" match="greaterOrEqual"/>
      <import plugin="org.eclipse.jdt.ui" version="3.13.100" match="greaterOrEqual"/>
      <import plugin="org.eclipse.jdt.launching" version="3.9.100" match="greaterOrEqual"/>
      <import plugin="org.eclipse.jdt.debug.ui" version="3.8.100" match="greaterOrEqual"/>
=======
      <import plugin="org.eclipse.ui.ide" version="3.14.0" match="greaterOrEqual"/>
      <import plugin="org.eclipse.core.filesystem" version="1.7.100" match="greaterOrEqual"/>
      <import plugin="org.eclipse.equinox.bidi" version="1.1.100" match="greaterOrEqual"/>
      <import plugin="org.eclipse.core.variables" version="3.4.100" match="greaterOrEqual"/>
      <import plugin="org.eclipse.core.net" version="1.3.200" match="greaterOrEqual"/>
      <import plugin="org.eclipse.debug.ui" version="3.13.0" match="greaterOrEqual"/>
      <import plugin="org.eclipse.ui.navigator" version="3.7.100" match="greaterOrEqual"/>
      <import plugin="org.eclipse.jdt.core" version="3.14.0" match="greaterOrEqual"/>
      <import plugin="org.eclipse.jdt.ui" version="3.14.0" match="greaterOrEqual"/>
      <import plugin="org.eclipse.jdt.launching" version="3.10.0" match="greaterOrEqual"/>
      <import plugin="org.eclipse.jdt.debug.ui" version="3.9.0" match="greaterOrEqual"/>
      <import plugin="org.eclipse.core.expressions" version="3.6.100" match="greaterOrEqual"/>
      <import plugin="org.eclipse.search" version="3.11.200" match="greaterOrEqual"/>
      <import plugin="org.eclipse.ui.console" version="3.8.0" match="greaterOrEqual"/>
      <import plugin="org.eclipse.ui" version="3.109.100" match="greaterOrEqual"/>
      <import plugin="org.eclipse.ui.intro" version="3.5.200" match="greaterOrEqual"/>
      <import plugin="org.eclipse.ui.intro.quicklinks" version="1.0.200" match="greaterOrEqual"/>
      <import plugin="org.eclipse.ui.intro.universal" version="3.3.200" match="greaterOrEqual"/>
      <import plugin="org.eclipse.core.runtime" version="3.14.0" match="greaterOrEqual"/>
      <import plugin="org.eclipse.core.resources" version="3.13.0" match="greaterOrEqual"/>
      <import plugin="org.eclipse.m2e.jdt" version="1.9.0" match="greaterOrEqual"/>
      <import plugin="org.eclipse.m2e.core" version="1.9.0" match="greaterOrEqual"/>
      <import plugin="org.eclipse.m2e.maven.runtime" version="1.9.0" match="greaterOrEqual"/>
>>>>>>> dd45d758
   </requires>

   <plugin
         id="io.sarl.eclipse"
         download-size="0"
         install-size="0"
         version="0.0.0"
         unpack="false"/>

   <plugin
         id="io.sarl.m2e"
         download-size="0"
         install-size="0"
         version="0.0.0"
         unpack="false"/>

   <plugin
         id="org.eclipse.debug.ui"
         download-size="0"
         install-size="0"
         version="0.0.0"
         unpack="false"/>

   <plugin
         id="org.eclipse.core.variables"
         download-size="0"
         install-size="0"
         version="0.0.0"
         unpack="false"/>

   <plugin
         id="com.google.guava"
         download-size="0"
         install-size="0"
         version="0.0.0"
         unpack="false"/>

</feature><|MERGE_RESOLUTION|>--- conflicted
+++ resolved
@@ -224,31 +224,6 @@
 
    <requires>
       <import plugin="io.sarl.lang.ui" version="0.8.0" match="greaterOrEqual"/>
-<<<<<<< HEAD
-      <import plugin="org.eclipse.ui.ide" version="3.13.1" match="greaterOrEqual"/>
-      <import plugin="org.eclipse.core.filesystem" version="1.7.0" match="greaterOrEqual"/>
-      <import plugin="org.eclipse.equinox.bidi" version="1.1.0" match="greaterOrEqual"/>
-      <import plugin="org.eclipse.core.variables" version="3.4.0" match="greaterOrEqual"/>
-      <import plugin="org.eclipse.core.net" version="1.3.100" match="greaterOrEqual"/>
-      <import plugin="org.eclipse.debug.ui" version="3.12.50" match="greaterOrEqual"/>
-      <import plugin="org.eclipse.ui.navigator" version="3.7.0" match="greaterOrEqual"/>
-      <import plugin="org.eclipse.jdt.core" version="3.13.100" match="greaterOrEqual"/>
-      <import plugin="org.eclipse.jdt.ui" version="3.13.51" match="greaterOrEqual"/>
-      <import plugin="org.eclipse.jdt.launching" version="3.9.51" match="greaterOrEqual"/>
-      <import plugin="org.eclipse.jdt.debug.ui" version="3.8.51" match="greaterOrEqual"/>
-      <import plugin="org.eclipse.core.expressions" version="3.6.0" match="greaterOrEqual"/>
-      <import plugin="org.eclipse.search" version="3.11.100" match="greaterOrEqual"/>
-      <import plugin="org.eclipse.ui.console" version="3.7.1" match="greaterOrEqual"/>
-      <import plugin="org.eclipse.ui" version="3.109.0" match="greaterOrEqual"/>
-      <import plugin="org.eclipse.ui.intro" version="3.5.100" match="greaterOrEqual"/>
-      <import plugin="org.eclipse.ui.intro.quicklinks" version="1.0.100" match="greaterOrEqual"/>
-      <import plugin="org.eclipse.ui.intro.universal" version="3.3.100" match="greaterOrEqual"/>
-=======
-      <import plugin="org.eclipse.xtend.core" version="2.13.0" match="greaterOrEqual"/>
-      <import plugin="org.eclipse.xtext.ui" version="2.13.0" match="greaterOrEqual"/>
-      <import plugin="org.eclipse.xtext.xbase.ui" version="2.13.0" match="greaterOrEqual"/>
-      <import plugin="org.eclipse.xtext.common.types.ui" version="2.13.0" match="greaterOrEqual"/>
->>>>>>> dd45d758
       <import plugin="org.arakhne.afc.core.vmutils" version="14.0.0" match="greaterOrEqual"/>
       <import plugin="com.google.code.gson" version="2.8.0" match="greaterOrEqual"/>
       <import plugin="io.sarl.eclipse" version="0.8.0" match="greaterOrEqual"/>
@@ -269,7 +244,6 @@
       <import plugin="org.eclipse.core.filesystem" version="1.2.0" match="compatible"/>
       <import plugin="org.eclipse.core.resources" version="3.5.0" match="compatible"/>
       <import plugin="org.eclipse.core.runtime" version="3.3.0" match="compatible"/>
-<<<<<<< HEAD
       <import plugin="org.eclipse.xtend.core" version="2.14.0" match="greaterOrEqual"/>
       <import plugin="org.eclipse.xtext.ui" version="2.14.0" match="greaterOrEqual"/>
       <import plugin="org.eclipse.xtext.xbase.ui" version="2.14.0" match="greaterOrEqual"/>
@@ -278,7 +252,6 @@
       <import plugin="org.eclipse.jdt.ui" version="3.13.100" match="greaterOrEqual"/>
       <import plugin="org.eclipse.jdt.launching" version="3.9.100" match="greaterOrEqual"/>
       <import plugin="org.eclipse.jdt.debug.ui" version="3.8.100" match="greaterOrEqual"/>
-=======
       <import plugin="org.eclipse.ui.ide" version="3.14.0" match="greaterOrEqual"/>
       <import plugin="org.eclipse.core.filesystem" version="1.7.100" match="greaterOrEqual"/>
       <import plugin="org.eclipse.equinox.bidi" version="1.1.100" match="greaterOrEqual"/>
@@ -302,7 +275,6 @@
       <import plugin="org.eclipse.m2e.jdt" version="1.9.0" match="greaterOrEqual"/>
       <import plugin="org.eclipse.m2e.core" version="1.9.0" match="greaterOrEqual"/>
       <import plugin="org.eclipse.m2e.maven.runtime" version="1.9.0" match="greaterOrEqual"/>
->>>>>>> dd45d758
    </requires>
 
    <plugin
