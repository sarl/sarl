<?xml version="1.0" encoding="UTF-8"?>
<feature
      id="io.sarl.ide"
      label="SARL Development Environment"
      version="0.8.0.qualifier"
      plugin="io.sarl.eclipse">

   <description url="http://www.sarl.io/about/">
      Provide the Standard SARL Kit (SSK - or SARL SDK) and the development
tools upon the Eclipse IDE.
   </description>

   <copyright url="http://www.sarl.io/about/">
      Copyright 2014-2018 the original authors and authors.
   </copyright>

   <license url="http://www.apache.org/licenses/LICENSE-2.0">
      Apache License
                           Version 2.0, January 2004
                        http://www.apache.org/licenses/

   TERMS AND CONDITIONS FOR USE, REPRODUCTION, AND DISTRIBUTION

   1. Definitions.

      &quot;License&quot; shall mean the terms and conditions for use, reproduction,
      and distribution as defined by Sections 1 through 9 of this document.

      &quot;Licensor&quot; shall mean the copyright owner or entity authorized by
      the copyright owner that is granting the License.

      &quot;Legal Entity&quot; shall mean the union of the acting entity and all
      other entities that control, are controlled by, or are under common
      control with that entity. For the purposes of this definition,
      &quot;control&quot; means (i) the power, direct or indirect, to cause the
      direction or management of such entity, whether by contract or
      otherwise, or (ii) ownership of fifty percent (50%) or more of the
      outstanding shares, or (iii) beneficial ownership of such entity.

      &quot;You&quot; (or &quot;Your&quot;) shall mean an individual or Legal Entity
      exercising permissions granted by this License.

      &quot;Source&quot; form shall mean the preferred form for making modifications,
      including but not limited to software source code, documentation
      source, and configuration files.

      &quot;Object&quot; form shall mean any form resulting from mechanical
      transformation or translation of a Source form, including but
      not limited to compiled object code, generated documentation,
      and conversions to other media types.

      &quot;Work&quot; shall mean the work of authorship, whether in Source or
      Object form, made available under the License, as indicated by a
      copyright notice that is included in or attached to the work
      (an example is provided in the Appendix below).

      &quot;Derivative Works&quot; shall mean any work, whether in Source or Object
      form, that is based on (or derived from) the Work and for which the
      editorial revisions, annotations, elaborations, or other modifications
      represent, as a whole, an original work of authorship. For the purposes
      of this License, Derivative Works shall not include works that remain
      separable from, or merely link (or bind by name) to the interfaces of,
      the Work and Derivative Works thereof.

      &quot;Contribution&quot; shall mean any work of authorship, including
      the original version of the Work and any modifications or additions
      to that Work or Derivative Works thereof, that is intentionally
      submitted to Licensor for inclusion in the Work by the copyright owner
      or by an individual or Legal Entity authorized to submit on behalf of
      the copyright owner. For the purposes of this definition, &quot;submitted&quot;
      means any form of electronic, verbal, or written communication sent
      to the Licensor or its representatives, including but not limited to
      communication on electronic mailing lists, source code control systems,
      and issue tracking systems that are managed by, or on behalf of, the
      Licensor for the purpose of discussing and improving the Work, but
      excluding communication that is conspicuously marked or otherwise
      designated in writing by the copyright owner as &quot;Not a Contribution.&quot;

      &quot;Contributor&quot; shall mean Licensor and any individual or Legal Entity
      on behalf of whom a Contribution has been received by Licensor and
      subsequently incorporated within the Work.

   2. Grant of Copyright License. Subject to the terms and conditions of
      this License, each Contributor hereby grants to You a perpetual,
      worldwide, non-exclusive, no-charge, royalty-free, irrevocable
      copyright license to reproduce, prepare Derivative Works of,
      publicly display, publicly perform, sublicense, and distribute the
      Work and such Derivative Works in Source or Object form.

   3. Grant of Patent License. Subject to the terms and conditions of
      this License, each Contributor hereby grants to You a perpetual,
      worldwide, non-exclusive, no-charge, royalty-free, irrevocable
      (except as stated in this section) patent license to make, have made,
      use, offer to sell, sell, import, and otherwise transfer the Work,
      where such license applies only to those patent claims licensable
      by such Contributor that are necessarily infringed by their
      Contribution(s) alone or by combination of their Contribution(s)
      with the Work to which such Contribution(s) was submitted. If You
      institute patent litigation against any entity (including a
      cross-claim or counterclaim in a lawsuit) alleging that the Work
      or a Contribution incorporated within the Work constitutes direct
      or contributory patent infringement, then any patent licenses
      granted to You under this License for that Work shall terminate
      as of the date such litigation is filed.

   4. Redistribution. You may reproduce and distribute copies of the
      Work or Derivative Works thereof in any medium, with or without
      modifications, and in Source or Object form, provided that You
      meet the following conditions:

      (a) You must give any other recipients of the Work or
          Derivative Works a copy of this License; and

      (b) You must cause any modified files to carry prominent notices
          stating that You changed the files; and

      (c) You must retain, in the Source form of any Derivative Works
          that You distribute, all copyright, patent, trademark, and
          attribution notices from the Source form of the Work,
          excluding those notices that do not pertain to any part of
          the Derivative Works; and

      (d) If the Work includes a &quot;NOTICE&quot; text file as part of its
          distribution, then any Derivative Works that You distribute must
          include a readable copy of the attribution notices contained
          within such NOTICE file, excluding those notices that do not
          pertain to any part of the Derivative Works, in at least one
          of the following places: within a NOTICE text file distributed
          as part of the Derivative Works; within the Source form or
          documentation, if provided along with the Derivative Works; or,
          within a display generated by the Derivative Works, if and
          wherever such third-party notices normally appear. The contents
          of the NOTICE file are for informational purposes only and
          do not modify the License. You may add Your own attribution
          notices within Derivative Works that You distribute, alongside
          or as an addendum to the NOTICE text from the Work, provided
          that such additional attribution notices cannot be construed
          as modifying the License.

      You may add Your own copyright statement to Your modifications and
      may provide additional or different license terms and conditions
      for use, reproduction, or distribution of Your modifications, or
      for any such Derivative Works as a whole, provided Your use,
      reproduction, and distribution of the Work otherwise complies with
      the conditions stated in this License.

   5. Submission of Contributions. Unless You explicitly state otherwise,
      any Contribution intentionally submitted for inclusion in the Work
      by You to the Licensor shall be under the terms and conditions of
      this License, without any additional terms or conditions.
      Notwithstanding the above, nothing herein shall supersede or modify
      the terms of any separate license agreement you may have executed
      with Licensor regarding such Contributions.

   6. Trademarks. This License does not grant permission to use the trade
      names, trademarks, service marks, or product names of the Licensor,
      except as required for reasonable and customary use in describing the
      origin of the Work and reproducing the content of the NOTICE file.

   7. Disclaimer of Warranty. Unless required by applicable law or
      agreed to in writing, Licensor provides the Work (and each
      Contributor provides its Contributions) on an &quot;AS IS&quot; BASIS,
      WITHOUT WARRANTIES OR CONDITIONS OF ANY KIND, either express or
      implied, including, without limitation, any warranties or conditions
      of TITLE, NON-INFRINGEMENT, MERCHANTABILITY, or FITNESS FOR A
      PARTICULAR PURPOSE. You are solely responsible for determining the
      appropriateness of using or redistributing the Work and assume any
      risks associated with Your exercise of permissions under this License.

   8. Limitation of Liability. In no event and under no legal theory,
      whether in tort (including negligence), contract, or otherwise,
      unless required by applicable law (such as deliberate and grossly
      negligent acts) or agreed to in writing, shall any Contributor be
      liable to You for damages, including any direct, indirect, special,
      incidental, or consequential damages of any character arising as a
      result of this License or out of the use or inability to use the
      Work (including but not limited to damages for loss of goodwill,
      work stoppage, computer failure or malfunction, or any and all
      other commercial damages or losses), even if such Contributor
      has been advised of the possibility of such damages.

   9. Accepting Warranty or Additional Liability. While redistributing
      the Work or Derivative Works thereof, You may choose to offer,
      and charge a fee for, acceptance of support, warranty, indemnity,
      or other liability obligations and/or rights consistent with this
      License. However, in accepting such obligations, You may act only
      on Your own behalf and on Your sole responsibility, not on behalf
      of any other Contributor, and only if You agree to indemnify,
      defend, and hold each Contributor harmless for any liability
      incurred by, or claims asserted against, such Contributor by reason
      of your accepting any such warranty or additional liability.

   END OF TERMS AND CONDITIONS

   APPENDIX: How to apply the Apache License to your work.

      To apply the Apache License to your work, attach the following
      boilerplate notice, with the fields enclosed by brackets &quot;[]&quot;
      replaced with your own identifying information. (Don&apos;t include
      the brackets!)  The text should be enclosed in the appropriate
      comment syntax for the file format. We also recommend that a
      file or class name and description of purpose be included on the
      same &quot;printed page&quot; as the copyright notice for easier
      identification within third-party archives.

   Copyright [yyyy] [name of copyright owner]

   Licensed under the Apache License, Version 2.0 (the &quot;License&quot;);
   you may not use this file except in compliance with the License.
   You may obtain a copy of the License at

       http://www.apache.org/licenses/LICENSE-2.0

   Unless required by applicable law or agreed to in writing, software
   distributed under the License is distributed on an &quot;AS IS&quot; BASIS,
   WITHOUT WARRANTIES OR CONDITIONS OF ANY KIND, either express or implied.
   See the License for the specific language governing permissions and
   limitations under the License.
   </license>

   <url>
      <update label="SARL Snapshots" url="http://updates.sarl.io/snapshots/"/>
   </url>

   <requires>
      <import plugin="io.sarl.lang.ui" version="0.8.0" match="greaterOrEqual"/>
      <import plugin="org.eclipse.ui.ide" version="3.13.1" match="greaterOrEqual"/>
      <import plugin="org.eclipse.core.filesystem" version="1.7.0" match="greaterOrEqual"/>
      <import plugin="org.eclipse.equinox.bidi" version="1.1.0" match="greaterOrEqual"/>
      <import plugin="org.eclipse.core.variables" version="3.4.0" match="greaterOrEqual"/>
      <import plugin="org.eclipse.core.net" version="1.3.100" match="greaterOrEqual"/>
      <import plugin="org.eclipse.debug.ui" version="3.12.50" match="greaterOrEqual"/>
      <import plugin="org.eclipse.ui.navigator" version="3.7.0" match="greaterOrEqual"/>
      <import plugin="org.eclipse.jdt.core" version="3.13.100" match="greaterOrEqual"/>
      <import plugin="org.eclipse.jdt.ui" version="3.13.51" match="greaterOrEqual"/>
      <import plugin="org.eclipse.jdt.launching" version="3.9.51" match="greaterOrEqual"/>
      <import plugin="org.eclipse.jdt.debug.ui" version="3.8.51" match="greaterOrEqual"/>
      <import plugin="org.eclipse.core.expressions" version="3.6.0" match="greaterOrEqual"/>
      <import plugin="org.eclipse.search" version="3.11.100" match="greaterOrEqual"/>
      <import plugin="org.eclipse.ui.console" version="3.7.1" match="greaterOrEqual"/>
      <import plugin="org.eclipse.ui" version="3.109.0" match="greaterOrEqual"/>
      <import plugin="org.eclipse.ui.intro" version="3.5.100" match="greaterOrEqual"/>
      <import plugin="org.eclipse.ui.intro.quicklinks" version="1.0.100" match="greaterOrEqual"/>
      <import plugin="org.eclipse.ui.intro.universal" version="3.3.100" match="greaterOrEqual"/>
      <import plugin="org.arakhne.afc.core.vmutils" version="14.0.0" match="greaterOrEqual"/>
      <import plugin="com.google.code.gson" version="2.8.0" match="greaterOrEqual"/>
      <import plugin="io.sarl.eclipse" version="0.8.0" match="greaterOrEqual"/>
      <import plugin="org.eclipse.core.runtime" version="3.13.0" match="greaterOrEqual"/>
      <import plugin="org.eclipse.core.resources" version="3.12.0" match="greaterOrEqual"/>
      <import plugin="org.eclipse.m2e.jdt" version="1.8.3" match="greaterOrEqual"/>
      <import plugin="org.eclipse.m2e.core" version="1.8.3" match="greaterOrEqual"/>
      <import plugin="org.eclipse.m2e.maven.runtime" version="1.8.3" match="greaterOrEqual"/>
      <import plugin="org.eclipse.core.expressions" version="3.4.0" match="compatible"/>
      <import plugin="org.eclipse.core.variables" version="3.2.800" match="compatible"/>
      <import plugin="org.eclipse.ui" version="3.5.0" match="compatible"/>
      <import plugin="org.eclipse.ui.console" version="3.5.300" match="compatible"/>
      <import plugin="org.eclipse.help" version="3.4.0" match="compatible"/>
      <import plugin="org.eclipse.debug.core" version="3.9.0" match="compatible"/>
      <import plugin="org.eclipse.jface.text" version="3.5.0" match="compatible"/>
      <import plugin="org.eclipse.ui.workbench.texteditor" version="3.5.0" match="compatible"/>
      <import plugin="org.eclipse.ui.ide" version="3.5.0" match="compatible"/>
      <import plugin="org.eclipse.ui.editors" version="3.5.0" match="compatible"/>
      <import plugin="org.eclipse.core.runtime" version="3.11.0" match="compatible"/>
      <import plugin="org.eclipse.core.filesystem" version="1.2.0" match="compatible"/>
      <import plugin="org.eclipse.core.resources" version="3.5.0" match="compatible"/>
      <import plugin="org.eclipse.core.runtime" version="3.3.0" match="compatible"/>
<<<<<<< HEAD
      <import plugin="org.eclipse.xtend.core" version="2.14.0" match="greaterOrEqual"/>
      <import plugin="org.eclipse.xtext.ui" version="2.14.0" match="greaterOrEqual"/>
      <import plugin="org.eclipse.xtext.xbase.ui" version="2.14.0" match="greaterOrEqual"/>
      <import plugin="org.eclipse.xtext.common.types.ui" version="2.14.0" match="greaterOrEqual"/>
      <import plugin="org.eclipse.jdt.core" version="3.13.102" match="greaterOrEqual"/>
      <import plugin="org.eclipse.jdt.ui" version="3.13.100" match="greaterOrEqual"/>
      <import plugin="org.eclipse.jdt.launching" version="3.9.100" match="greaterOrEqual"/>
      <import plugin="org.eclipse.jdt.debug.ui" version="3.8.100" match="greaterOrEqual"/>
=======
      <import plugin="org.eclipse.xtext.util" version="2.13.0" match="greaterOrEqual"/>
      <import plugin="org.eclipse.emf.common" version="2.13.0" match="greaterOrEqual"/>
      <import plugin="org.eclipse.emf.ecore" version="2.13.0" match="greaterOrEqual"/>
>>>>>>> 669d6634
   </requires>

   <plugin
         id="io.sarl.eclipse"
         download-size="0"
         install-size="0"
         version="0.0.0"
         unpack="false"/>

   <plugin
         id="io.sarl.m2e"
         download-size="0"
         install-size="0"
         version="0.0.0"
         unpack="false"/>

   <plugin
         id="org.eclipse.debug.ui"
         download-size="0"
         install-size="0"
         version="0.0.0"
         unpack="false"/>

   <plugin
         id="org.eclipse.core.variables"
         download-size="0"
         install-size="0"
         version="0.0.0"
         unpack="false"/>

   <plugin
         id="com.google.guava"
         download-size="0"
         install-size="0"
         version="0.0.0"
         unpack="false"/>

</feature><|MERGE_RESOLUTION|>--- conflicted
+++ resolved
@@ -264,7 +264,6 @@
       <import plugin="org.eclipse.core.filesystem" version="1.2.0" match="compatible"/>
       <import plugin="org.eclipse.core.resources" version="3.5.0" match="compatible"/>
       <import plugin="org.eclipse.core.runtime" version="3.3.0" match="compatible"/>
-<<<<<<< HEAD
       <import plugin="org.eclipse.xtend.core" version="2.14.0" match="greaterOrEqual"/>
       <import plugin="org.eclipse.xtext.ui" version="2.14.0" match="greaterOrEqual"/>
       <import plugin="org.eclipse.xtext.xbase.ui" version="2.14.0" match="greaterOrEqual"/>
@@ -273,11 +272,6 @@
       <import plugin="org.eclipse.jdt.ui" version="3.13.100" match="greaterOrEqual"/>
       <import plugin="org.eclipse.jdt.launching" version="3.9.100" match="greaterOrEqual"/>
       <import plugin="org.eclipse.jdt.debug.ui" version="3.8.100" match="greaterOrEqual"/>
-=======
-      <import plugin="org.eclipse.xtext.util" version="2.13.0" match="greaterOrEqual"/>
-      <import plugin="org.eclipse.emf.common" version="2.13.0" match="greaterOrEqual"/>
-      <import plugin="org.eclipse.emf.ecore" version="2.13.0" match="greaterOrEqual"/>
->>>>>>> 669d6634
    </requires>
 
    <plugin
