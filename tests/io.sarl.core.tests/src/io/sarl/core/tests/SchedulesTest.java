--- conflicted
+++ resolved
@@ -43,11 +43,7 @@
 
 	@Test
 	public void memberCount() {
-<<<<<<< HEAD
-		assertEquals(11, this.type.getDeclaredMethods().length);
-=======
-		assertEquals(8, this.type.getDeclaredMethods().length);
->>>>>>> 2a6fc7d4
+		assertEquals(13, this.type.getDeclaredMethods().length);
 	}
 
 	@Test
