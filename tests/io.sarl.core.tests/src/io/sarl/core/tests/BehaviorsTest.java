/*
 * $Id$
 *
 * SARL is an general-purpose agent programming language.
 * More details on http://www.sarl.io
 *
 * Copyright (C) 2014-2017 the original authors or authors.
 *
 * Licensed under the Apache License, Version 2.0 (the "License");
 * you may not use this file except in compliance with the License.
 * You may obtain a copy of the License at
 *
 *      http://www.apache.org/licenses/LICENSE-2.0
 *
 * Unless required by applicable law or agreed to in writing, software
 * distributed under the License is distributed on an "AS IS" BASIS,
 * WITHOUT WARRANTIES OR CONDITIONS OF ANY KIND, either express or implied.
 * See the License for the specific language governing permissions and
 * limitations under the License.
 */
package io.sarl.core.tests;

import java.util.Collection;

import org.junit.Before;
import org.junit.Test;

import io.sarl.lang.core.Behavior;
import io.sarl.lang.core.Capacity;
import io.sarl.lang.core.Event;
import io.sarl.lang.core.EventListener;
import io.sarl.lang.core.Scope;

/**
 * @author $Author: sgalland$
 * @version $FullVersion$
 * @mavengroupid $GroupId$
 * @mavenartifactid $ArtifactId$
 */
@SuppressWarnings("all")
public class BehaviorsTest extends AbstractSarlCoreTest<Capacity> {

	@Before
	public void setUp() {
		loadSARL("io.sarl.core.Behaviors", Capacity.class); //$NON-NLS-1$
	}

	@Test
	public void memberCount() {
<<<<<<< HEAD
		assertEquals(7, this.type.getDeclaredMethods().length);
	}

	@Test
	public void hasRegisteredBehavior() {
		assertMethod("hasRegisteredBehavior", boolean.class); //$NON-NLS-1$
	}

	@Test
	public void getRegisteredBehaviors() {
		assertMethod("getRegisteredBehaviors", Collection.class); //$NON-NLS-1$
=======
		assertEquals(5, this.type.getDeclaredMethods().length);
>>>>>>> 23247e99
	}

	@Test
	public void registerBehavior() {
		assertMethod("registerBehavior", Behavior.class, Behavior.class); //$NON-NLS-1$
	}

	@Test
	public void unregisterBehavior() {
		assertMethod("unregisterBehavior", Behavior.class, Behavior.class); //$NON-NLS-1$
	}

	@Test
	public void wake_noScope() {
		assertMethod("wake", void.class, Event.class); //$NON-NLS-1$
	}

	@Test
	public void wake_scope() {
		assertMethod("wake", void.class, Event.class, Scope.class); //$NON-NLS-1$
	}

	@Test
	public void asEventListener() {
		assertMethod("asEventListener", EventListener.class); //$NON-NLS-1$
	}

}<|MERGE_RESOLUTION|>--- conflicted
+++ resolved
@@ -47,8 +47,7 @@
 
 	@Test
 	public void memberCount() {
-<<<<<<< HEAD
-		assertEquals(7, this.type.getDeclaredMethods().length);
+		assertEquals(8, this.type.getDeclaredMethods().length);
 	}
 
 	@Test
@@ -59,9 +58,6 @@
 	@Test
 	public void getRegisteredBehaviors() {
 		assertMethod("getRegisteredBehaviors", Collection.class); //$NON-NLS-1$
-=======
-		assertEquals(5, this.type.getDeclaredMethods().length);
->>>>>>> 23247e99
 	}
 
 	@Test
