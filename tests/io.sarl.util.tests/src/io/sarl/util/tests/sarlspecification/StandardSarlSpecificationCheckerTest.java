/*
 * Copyright (C) 2014-2017 the original authors or authors.
 *
 * Licensed under the Apache License, Version 2.0 (the "License");
 * you may not use this file except in compliance with the License.
 * You may obtain a copy of the License at
 *
 *     http://www.apache.org/licenses/LICENSE-2.0
 *
 * Unless required by applicable law or agreed to in writing, software
 * distributed under the License is distributed on an "AS IS" BASIS,
 * WITHOUT WARRANTIES OR CONDITIONS OF ANY KIND, either express or implied.
 * See the License for the specific language governing permissions and
 * limitations under the License.
 */
package io.sarl.util.tests.sarlspecification;

import static io.sarl.tests.api.AbstractSarlTest.assertNaN;
import static io.sarl.tests.api.AbstractSarlTest.assertStrictlyNegative;
import static io.sarl.tests.api.AbstractSarlTest.assertStrictlyPositive;
import static io.sarl.tests.api.AbstractSarlTest.assertZero;
import static org.junit.Assert.assertEquals;
import static org.junit.Assert.assertFalse;
import static org.junit.Assert.assertTrue;

import org.junit.After;
import org.junit.Before;
import org.junit.Test;

import io.sarl.lang.SARLVersion;
import io.sarl.lang.annotation.SarlSpecification;
import io.sarl.sarlspecification.SarlSpecificationChecker;
<<<<<<< HEAD
=======
import io.sarl.sarlspecification.StandardSarlSpecificationChecker;
>>>>>>> bf6b1109

/**
 * @author $Author: sgalland$
 * @version $Name$ $Revision$ $Date$
 * @mavengroupid $GroupId$
 * @mavenartifactid $ArtifactId$
 */
@SuppressWarnings("all")
public class StandardSarlSpecificationCheckerTest {

	private SarlSpecificationChecker checker;
	
	@Before
	public void setUp() {
		this.checker = new SarlSpecificationChecker() {};
	}
	
	@After
	public void tearDown() {
		this.checker = null;
	}

	@Test
	public void getSarlSpecificationVersion() {
		assertNaN(this.checker.getSarlSpecificationVersion(Type1.class));
		assertNaN(this.checker.getSarlSpecificationVersion(Type2.class));
		assertEquals(0.1f, this.checker.getSarlSpecificationVersion(Type3.class), 0f);
		assertEquals(SARLVersion.SPECIFICATION_RELEASE_VERSION, this.checker.getSarlSpecificationVersion(Type4.class), 0f);
		assertEquals(10000000f, this.checker.getSarlSpecificationVersion(Type5.class), 0f);
	}

	@Test
	public void compareToSarlSpecificationVersion() {
		assertStrictlyPositive(this.checker.compareToSarlSpecificationVersion(Type1.class));
		assertStrictlyPositive(this.checker.compareToSarlSpecificationVersion(Type2.class));
		assertStrictlyNegative(this.checker.compareToSarlSpecificationVersion(Type3.class));
		assertZero(this.checker.compareToSarlSpecificationVersion(Type4.class));
		assertStrictlyPositive(this.checker.compareToSarlSpecificationVersion(Type5.class));
	}

	@Test
	public void isValidSarlElement() {
		assertFalse(this.checker.isValidSarlElement(Type1.class));
		assertFalse(this.checker.isValidSarlElement(Type2.class));
		assertFalse(this.checker.isValidSarlElement(Type3.class));
		assertTrue(this.checker.isValidSarlElement(Type4.class));
		assertFalse(this.checker.isValidSarlElement(Type5.class));
	}

	public static class Type1 {
		// No SARL specification marker
	}

	@SarlSpecification("")
	public static class Type2 {
		// Invalid SARL specification marker
	}

	@SarlSpecification("0.1")
	public static class Type3 {
		// Lower SARL specification marker
	}

	@SarlSpecification(SARLVersion.SPECIFICATION_RELEASE_VERSION_STRING)
	public static class Type4 {
		// Equal SARL specification marker
	}

	@SarlSpecification("10000000.0")
	public static class Type5 {
		// Greater SARL specification marker
	}

}<|MERGE_RESOLUTION|>--- conflicted
+++ resolved
@@ -30,10 +30,7 @@
 import io.sarl.lang.SARLVersion;
 import io.sarl.lang.annotation.SarlSpecification;
 import io.sarl.sarlspecification.SarlSpecificationChecker;
-<<<<<<< HEAD
-=======
 import io.sarl.sarlspecification.StandardSarlSpecificationChecker;
->>>>>>> bf6b1109
 
 /**
  * @author $Author: sgalland$
@@ -48,7 +45,7 @@
 	
 	@Before
 	public void setUp() {
-		this.checker = new SarlSpecificationChecker() {};
+		this.checker = new StandardSarlSpecificationChecker();
 	}
 	
 	@After
