/*
 * $Id$
 * 
 * Copyright (C) 2014-2017 the original authors or authors.
 *
 * Licensed under the Apache License, Version 2.0 (the "License");
 * you may not use this file except in compliance with the License.
 * You may obtain a copy of the License at
 *
 *     http://www.apache.org/licenses/LICENSE-2.0
 *
 * Unless required by applicable law or agreed to in writing, software
 * distributed under the License is distributed on an "AS IS" BASIS,
 * WITHOUT WARRANTIES OR CONDITIONS OF ANY KIND, either express or implied.
 * See the License for the specific language governing permissions and
 * limitations under the License.
 */
package io.sarl.lang.tests.bugs.to00399;

import com.google.inject.Inject;
import org.eclipse.xtext.xbase.testing.CompilationTestHelper;
import org.junit.Test;
import org.junit.runner.RunWith;
import org.junit.runners.Suite;
import org.junit.runners.Suite.SuiteClasses;

import io.sarl.lang.SARLVersion;
import io.sarl.lang.sarl.SarlPackage;
import io.sarl.lang.sarl.SarlScript;
import io.sarl.tests.api.AbstractSarlTest;

/**
 * @author $Author: sgalland$
 * @version $FullVersion$
 * @mavengroupid $GroupId$
 * @mavenartifactid $ArtifactId$
 */
@RunWith(Suite.class)
@SuiteClasses({
	Bug383.ParserTest.class,
	Bug383.CompilerTest.class,
})
@SuppressWarnings("all")
public class Bug383 {

	protected static String snippet = AbstractSarlTest.multilineString(
			"agent A1 {",
			"  /** Testing documentation generator.",
			"   * @param type the type.",
			"   * @param defaultValue the default value.",
			"   * @return the value.",
			"   */",
			"  def getInstance(type : String, defaultValue : String = null) : String {",
			"    return null",
			"  }",
			"}");

	public static class ParserTest extends AbstractSarlTest {

		@Test
		public void parsing() throws Exception {
			SarlScript mas = file(snippet);
			validate(mas).assertNoErrors();
		}

	}

	public static class CompilerTest extends AbstractSarlTest {

		@Inject
		private CompilationTestHelper compiler;
		
		@Test
		public void compilation() throws Exception {
			final String expected = multilineString(
					"import io.sarl.lang.annotation.DefaultValue;",
					"import io.sarl.lang.annotation.DefaultValueSource;",
					"import io.sarl.lang.annotation.DefaultValueUse;",
					"import io.sarl.lang.annotation.SarlElementType;",
					"import io.sarl.lang.annotation.SarlSourceCode;",
					"import io.sarl.lang.annotation.SarlSpecification;",
					"import io.sarl.lang.annotation.SyntheticMember;",
					"import io.sarl.lang.core.Agent;",
					"import io.sarl.lang.core.BuiltinCapacitiesProvider;",
					"import java.util.UUID;",
					"import javax.inject.Inject;",
					"import org.eclipse.xtext.xbase.lib.Pure;",
					"",
					"@SarlSpecification(\"" + SARLVersion.SPECIFICATION_RELEASE_VERSION_STRING + "\")",
					"@SarlElementType(" + SarlPackage.SARL_AGENT + ")",
					"@SuppressWarnings(\"all\")",
					"public class A1 extends Agent {",
					"  /**",
					"   * Testing documentation generator.",
					"   * @param type the type.",
					"   * @param defaultValue the default value.",
					"   * @return the value.",
					"   */",
					"  @DefaultValueSource",
<<<<<<< HEAD
					"  @Inline(value = \"(String)null\", constantExpression = true)",
=======
>>>>>>> 343a5ef0
					"  @Pure",
					"  protected String getInstance(final String type, @DefaultValue(\"A1#GETINSTANCE_0\") final String defaultValue) {",
					"    return null;",
					"  }",
					"  ",
					"  /**",
					"   * Default value for the parameter defaultValue",
					"   */",
					"  @SyntheticMember",
					"  @SarlSourceCode(\"null\")",
					"  private final static String $DEFAULT_VALUE$GETINSTANCE_0 = null;",
					"  ",
					"  /**",
					"   * Testing documentation generator.",
					"   * @param type the type.",
					"   * @optionalparam defaultValue the default value.",
					"   * @return the value.",
					"   */",
					"  @DefaultValueUse(\"java.lang.String,java.lang.String\")",
					"  @SyntheticMember",
					"  @Pure",
					"  protected final String getInstance(final String type) {",
					"    return getInstance(type, $DEFAULT_VALUE$GETINSTANCE_0);",
					"  }",
					"  ",
					"  @SyntheticMember",
					"  public A1(final UUID arg0, final UUID arg1) {",
					"    super(arg0, arg1);",
					"  }",
					"  ",
					"  @SyntheticMember",
					"  @Inject",
					"  public A1(final BuiltinCapacitiesProvider arg0, final UUID arg1, final UUID arg2) {",
					"    super(arg0, arg1, arg2);",
					"  }",
					"}",
					"");

			this.compiler.compile(snippet, 
					(r) -> assertEquals(expected, r.getGeneratedCode("A1")));
		}

	}

}<|MERGE_RESOLUTION|>--- conflicted
+++ resolved
@@ -97,10 +97,6 @@
 					"   * @return the value.",
 					"   */",
 					"  @DefaultValueSource",
-<<<<<<< HEAD
-					"  @Inline(value = \"(String)null\", constantExpression = true)",
-=======
->>>>>>> 343a5ef0
 					"  @Pure",
 					"  protected String getInstance(final String type, @DefaultValue(\"A1#GETINSTANCE_0\") final String defaultValue) {",
 					"    return null;",
