/*
 * Copyright (C) 2014-2017 the original authors or authors.
 *
 * Licensed under the Apache License, Version 2.0 (the "License");
 * you may not use this file except in compliance with the License.
 * You may obtain a copy of the License at
 *
 *     http://www.apache.org/licenses/LICENSE-2.0
 *
 * Unless required by applicable law or agreed to in writing, software
 * distributed under the License is distributed on an "AS IS" BASIS,
 * WITHOUT WARRANTIES OR CONDITIONS OF ANY KIND, either express or implied.
 * See the License for the specific language governing permissions and
 * limitations under the License.
 */
package io.sarl.lang.tests.general.compilation.general;

import com.google.inject.Inject;
import org.eclipse.xtext.util.IAcceptor;
import org.eclipse.xtext.xbase.testing.CompilationTestHelper;
import org.eclipse.xtext.xbase.testing.CompilationTestHelper.Result;
import org.junit.Test;
import org.junit.runner.RunWith;
import org.junit.runners.Suite;
import org.junit.runners.Suite.SuiteClasses;

import io.sarl.lang.SARLVersion;
import io.sarl.lang.sarl.SarlPackage;
import io.sarl.tests.api.AbstractSarlTest;


/**
 * @author $Author: sgalland$
 * @version $Name$ $Revision$ $Date$
 * @mavengroupid $GroupId$
 * @mavenartifactid $ArtifactId$
 */
@RunWith(Suite.class)
@SuiteClasses({
	PureFunctionTest.DefinitionTests.class,
})
@SuppressWarnings("all")
public class PureFunctionTest {

	public static class DefinitionTests extends AbstractSarlTest {

		@Inject
		private CompilationTestHelper compiler;

		@Test
		public void noPureParent_noPureLocal() throws Exception {
			String source = multilineString(
					"class C1 {",
					"  def fct { return Math::random }",
					"}",
					"class C2 extends C1 {",
					"  override fct {",
					"    return Math::random",
					"  }",
					"}",
					"");
			final String expectedC1 = multilineString(
					"import io.sarl.lang.annotation.SarlElementType;",
					"import io.sarl.lang.annotation.SarlSpecification;",
					"import io.sarl.lang.annotation.SyntheticMember;",
					"import org.eclipse.xtext.xbase.lib.Pure;",
					"",
					"@SarlSpecification(\"" + SARLVersion.SPECIFICATION_RELEASE_VERSION_STRING + "\")",
					"@SarlElementType(" + SarlPackage.SARL_CLASS + ")",
					"@SuppressWarnings(\"all\")",
					"public class C1 {",
					"  @Pure",
					"  public double fct() {",
					"    return Math.random();",
					"  }",
					"  ",
					"  @SyntheticMember",
					"  public C1() {",
					"    super();",
					"  }",
					"}",
					""
					);
			final String expectedC2 = multilineString(
					"import io.sarl.lang.annotation.SarlElementType;",
					"import io.sarl.lang.annotation.SarlSpecification;",
					"import io.sarl.lang.annotation.SyntheticMember;",
					"import org.eclipse.xtext.xbase.lib.Pure;",
					"",
					"@SarlSpecification(\"" + SARLVersion.SPECIFICATION_RELEASE_VERSION_STRING + "\")",
					"@SarlElementType(" + SarlPackage.SARL_CLASS + ")",
					"@SuppressWarnings(\"all\")",
					"public class C2 extends C1 {",
					"  @Override",
					"  @Pure",
					"  public double fct() {",
					"    return Math.random();",
					"  }",
					"  ",
					"  @SyntheticMember",
					"  public C2() {",
					"    super();",
					"  }",
					"}",
					""
					);
			this.compiler.compile(source, (r) -> {
					assertEquals(expectedC1, r.getGeneratedCode("C1"));
					assertEquals(expectedC2, r.getGeneratedCode("C2"));
				});
		}

		@Test
		public void noPureParent_pureLocal_tooComplexToBeDetected() throws Exception {
			String source = multilineString(
					"class C1 {",
					"	def fct { return Math.random }",
					"}",
					"class C2 extends C1 {",
					"	override fct : double { 0 }",
					"}",
					"");
			final String expectedC1 = multilineString(
					"import io.sarl.lang.annotation.SarlElementType;",
					"import io.sarl.lang.annotation.SarlSpecification;",
					"import io.sarl.lang.annotation.SyntheticMember;",
					"import org.eclipse.xtext.xbase.lib.Pure;",
					"",
					"@SarlSpecification(\"" + SARLVersion.SPECIFICATION_RELEASE_VERSION_STRING + "\")",
					"@SarlElementType(" + SarlPackage.SARL_CLASS + ")",
					"@SuppressWarnings(\"all\")",
					"public class C1 {",
					"  @Pure",
					"  public double fct() {",
					"    return Math.random();",
					"  }",
					"  ",
					"  @SyntheticMember",
					"  public C1() {",
					"    super();",
					"  }",
					"}",
					""
					);
			final String expectedC2 = multilineString(
					"import io.sarl.lang.annotation.SarlElementType;",
					"import io.sarl.lang.annotation.SarlSpecification;",
					"import io.sarl.lang.annotation.SyntheticMember;",
<<<<<<< HEAD
					"import org.eclipse.xtext.xbase.lib.Inline;",
					"import org.eclipse.xtext.xbase.lib.Pure;",
=======
>>>>>>> 343a5ef0
					"",
					"@SarlSpecification(\"" + SARLVersion.SPECIFICATION_RELEASE_VERSION_STRING + "\")",
					"@SarlElementType(" + SarlPackage.SARL_CLASS + ")",
					"@SuppressWarnings(\"all\")",
					"public class C2 extends C1 {",
					"  @Override",
<<<<<<< HEAD
					"  @Inline(value = \"0.0\", constantExpression = true)",
					"  @Pure",
=======
>>>>>>> 343a5ef0
					"  public double fct() {",
					"    return 0;",
					"  }",
					"  ",
					"  @SyntheticMember",
					"  public C2() {",
					"    super();",
					"  }",
					"}",
					""
					);
			this.compiler.compile(source, new IAcceptor<CompilationTestHelper.Result>() {
				@Override
				public void accept(Result r) {
					assertEquals(expectedC1, r.getGeneratedCode("C1"));
					assertEquals(expectedC2, r.getGeneratedCode("C2"));
				}
			});
		}

		@Test
		public void pureParent_pureLocal_tooComplexToBeDetected() throws Exception {
			String source = multilineString(
					"class C1 {",
					"	def fct { }",
					"}",
					"class C2 extends C1 {",
					"	override fct { }",
					"}",
					"");
			final String expectedC1 = multilineString(
					"import io.sarl.lang.annotation.SarlElementType;",
					"import io.sarl.lang.annotation.SarlSpecification;",
					"import io.sarl.lang.annotation.SyntheticMember;",
					"import org.eclipse.xtext.xbase.lib.Pure;",
					"",
					"@SarlSpecification(\"" + SARLVersion.SPECIFICATION_RELEASE_VERSION_STRING + "\")",
					"@SarlElementType(" + SarlPackage.SARL_CLASS + ")",
					"@SuppressWarnings(\"all\")",
					"public class C1 {",
					"  @Pure",
					"  public void fct() {",
					"  }",
					"  ",
					"  @SyntheticMember",
					"  public C1() {",
					"    super();",
					"  }",
					"}",
					""
					);
			final String expectedC2 = multilineString(
					"import io.sarl.lang.annotation.SarlElementType;",
					"import io.sarl.lang.annotation.SarlSpecification;",
					"import io.sarl.lang.annotation.SyntheticMember;",
					"import org.eclipse.xtext.xbase.lib.Pure;",
					"",
					"@SarlSpecification(\"" + SARLVersion.SPECIFICATION_RELEASE_VERSION_STRING + "\")",
					"@SarlElementType(" + SarlPackage.SARL_CLASS + ")",
					"@SuppressWarnings(\"all\")",
					"public class C2 extends C1 {",
					"  @Override",
					"  @Pure",
					"  public void fct() {",
					"  }",
					"  ",
					"  @SyntheticMember",
					"  public C2() {",
					"    super();",
					"  }",
					"}",
					""
					);
			this.compiler.compile(source, new IAcceptor<CompilationTestHelper.Result>() {
				@Override
				public void accept(Result r) {
					assertEquals(expectedC1, r.getGeneratedCode("C1"));
					assertEquals(expectedC2, r.getGeneratedCode("C2"));
				}
			});
		}

		@Test
		public void abstractParent_noPureLocal() throws Exception {
			String source = multilineString(
					"abstract class C1 {",
					"  abstract def fct : double",
					"}",
					"class C2 extends C1 {",
					"  override fct {",
					"    return Math::random",
					"  }",
					"}",
					"");
			final String expectedC1 = multilineString(
					"import io.sarl.lang.annotation.SarlElementType;",
					"import io.sarl.lang.annotation.SarlSpecification;",
					"import io.sarl.lang.annotation.SyntheticMember;",
					"",
					"@SarlSpecification(\"" + SARLVersion.SPECIFICATION_RELEASE_VERSION_STRING + "\")",
					"@SarlElementType(" + SarlPackage.SARL_CLASS + ")",
					"@SuppressWarnings(\"all\")",
					"public abstract class C1 {",
					"  public abstract double fct();",
					"  ",
					"  @SyntheticMember",
					"  public C1() {",
					"    super();",
					"  }",
					"}",
					""
					);
			final String expectedC2 = multilineString(
					"import io.sarl.lang.annotation.SarlElementType;",
					"import io.sarl.lang.annotation.SarlSpecification;",
					"import io.sarl.lang.annotation.SyntheticMember;",
					"",
					"@SarlSpecification(\"" + SARLVersion.SPECIFICATION_RELEASE_VERSION_STRING + "\")",
					"@SarlElementType(" + SarlPackage.SARL_CLASS + ")",
					"@SuppressWarnings(\"all\")",
					"public class C2 extends C1 {",
					"  @Override",
					"  public double fct() {",
					"    return Math.random();",
					"  }",
					"  ",
					"  @SyntheticMember",
					"  public C2() {",
					"    super();",
					"  }",
					"}",
					""
					);
			this.compiler.compile(source, (r) -> {
					assertEquals(expectedC1, r.getGeneratedCode("C1"));
					assertEquals(expectedC2, r.getGeneratedCode("C2"));
				});
		}

		@Test
		public void abstractParent_pureLocal_tooComplexToBeDetected() throws Exception {
			String source = multilineString(
					"abstract class C1 {",
					"	abstract def fct : double",
					"}",
					"class C2 extends C1 {",
					"	override fct : double { 0 }",
					"}",
					"");
			final String expectedC1 = multilineString(
					"import io.sarl.lang.annotation.SarlElementType;",
					"import io.sarl.lang.annotation.SarlSpecification;",
					"import io.sarl.lang.annotation.SyntheticMember;",
					"",
					"@SarlSpecification(\"" + SARLVersion.SPECIFICATION_RELEASE_VERSION_STRING + "\")",
					"@SarlElementType(" + SarlPackage.SARL_CLASS + ")",
					"@SuppressWarnings(\"all\")",
					"public abstract class C1 {",
					"  public abstract double fct();",
					"  ",
					"  @SyntheticMember",
					"  public C1() {",
					"    super();",
					"  }",
					"}",
					""
					);
			final String expectedC2 = multilineString(
					"import io.sarl.lang.annotation.SarlElementType;",
					"import io.sarl.lang.annotation.SarlSpecification;",
					"import io.sarl.lang.annotation.SyntheticMember;",
					"",
					"@SarlSpecification(\"" + SARLVersion.SPECIFICATION_RELEASE_VERSION_STRING + "\")",
					"@SarlElementType(" + SarlPackage.SARL_CLASS + ")",
					"@SuppressWarnings(\"all\")",
					"public class C2 extends C1 {",
					"  @Override",
					"  public double fct() {",
					"    return 0;",
					"  }",
					"  ",
					"  @SyntheticMember",
					"  public C2() {",
					"    super();",
					"  }",
					"}",
					""
					);
			this.compiler.compile(source, new IAcceptor<CompilationTestHelper.Result>() {
				@Override
				public void accept(Result r) {
					assertEquals(expectedC1, r.getGeneratedCode("C1"));
					assertEquals(expectedC2, r.getGeneratedCode("C2"));
				}
			});
		}

		@Test
		public void special_get() throws Exception {
			String source = multilineString(
					"class C1 {",
					"	def getXXX : double { 9 }",
					"}",
					"");
			final String expectedC1 = multilineString(
					"import io.sarl.lang.annotation.SarlElementType;",
					"import io.sarl.lang.annotation.SarlSpecification;",
					"import io.sarl.lang.annotation.SyntheticMember;",
					"import org.eclipse.xtext.xbase.lib.Pure;",
					"",
					"@SarlSpecification(\"" + SARLVersion.SPECIFICATION_RELEASE_VERSION_STRING + "\")",
					"@SarlElementType(" + SarlPackage.SARL_CLASS + ")",
					"@SuppressWarnings(\"all\")",
					"public class C1 {",
<<<<<<< HEAD
					"  @Inline(value = \"9.0\", constantExpression = true)",
=======
>>>>>>> 343a5ef0
					"  @Pure",
					"  public double getXXX() {",
					"    return 9;",
					"  }",
					"  ",
					"  @SyntheticMember",
					"  public C1() {",
					"    super();",
					"  }",
					"}",
					""
					);
			this.compiler.assertCompilesTo(source, expectedC1);
		}

		@Test
		public void special_is() throws Exception {
			String source = multilineString(
					"class C1 {",
					"	def isXXX : boolean { false }",
					"}",
					"");
			final String expectedC1 = multilineString(
					"import io.sarl.lang.annotation.SarlElementType;",
					"import io.sarl.lang.annotation.SarlSpecification;",
					"import io.sarl.lang.annotation.SyntheticMember;",
					"import org.eclipse.xtext.xbase.lib.Pure;",
					"",
					"@SarlSpecification(\"" + SARLVersion.SPECIFICATION_RELEASE_VERSION_STRING + "\")",
					"@SarlElementType(" + SarlPackage.SARL_CLASS + ")",
					"@SuppressWarnings(\"all\")",
					"public class C1 {",
<<<<<<< HEAD
					"  @Inline(value = \"false\", constantExpression = true)",
=======
>>>>>>> 343a5ef0
					"  @Pure",
					"  public boolean isXXX() {",
					"    return false;",
					"  }",
					"  ",
					"  @SyntheticMember",
					"  public C1() {",
					"    super();",
					"  }",
					"}",
					""
					);
			this.compiler.assertCompilesTo(source, expectedC1);
		}

		@Test
		public void special_has() throws Exception {
			String source = multilineString(
					"class C1 {",
					"	def hasXXX : boolean { false }",
					"}",
					"");
			final String expectedC1 = multilineString(
					"import io.sarl.lang.annotation.SarlElementType;",
					"import io.sarl.lang.annotation.SarlSpecification;",
					"import io.sarl.lang.annotation.SyntheticMember;",
					"import org.eclipse.xtext.xbase.lib.Pure;",
					"",
					"@SarlSpecification(\"" + SARLVersion.SPECIFICATION_RELEASE_VERSION_STRING + "\")",
					"@SarlElementType(" + SarlPackage.SARL_CLASS + ")",
					"@SuppressWarnings(\"all\")",
					"public class C1 {",
<<<<<<< HEAD
					"  @Inline(value = \"false\", constantExpression = true)",
=======
>>>>>>> 343a5ef0
					"  @Pure",
					"  public boolean hasXXX() {",
					"    return false;",
					"  }",
					"  ",
					"  @SyntheticMember",
					"  public C1() {",
					"    super();",
					"  }",
					"}",
					""
					);
			this.compiler.assertCompilesTo(source, expectedC1);
		}

		@Test
		public void special_toString() throws Exception {
			String source = multilineString(
					"class C1 {",
					"	def toString : String { \"\" }",
					"}",
					"");
			final String expectedC1 = multilineString(
					"import io.sarl.lang.annotation.SarlElementType;",
					"import io.sarl.lang.annotation.SarlSpecification;",
					"import io.sarl.lang.annotation.SyntheticMember;",
					"import org.eclipse.xtext.xbase.lib.Pure;",
					"",
					"@SarlSpecification(\"" + SARLVersion.SPECIFICATION_RELEASE_VERSION_STRING + "\")",
					"@SarlElementType(" + SarlPackage.SARL_CLASS + ")",
					"@SuppressWarnings(\"all\")",
					"public class C1 {",
<<<<<<< HEAD
					"  @Inline(value = \"\\\"\\\"\", constantExpression = true)",
=======
>>>>>>> 343a5ef0
					"  @Pure",
					"  public String toString() {",
					"    return \"\";",
					"  }",
					"  ",
					"  @SyntheticMember",
					"  public C1() {",
					"    super();",
					"  }",
					"}",
					""
					);
			this.compiler.assertCompilesTo(source, expectedC1);
		}

		@Test
		public void special_hashCode() throws Exception {
			String source = multilineString(
					"class C1 {",
					"	def hashCode : int { 0 }",
					"}",
					"");
			final String expectedC1 = multilineString(
					"import io.sarl.lang.annotation.SarlElementType;",
					"import io.sarl.lang.annotation.SarlSpecification;",
					"import io.sarl.lang.annotation.SyntheticMember;",
					"import org.eclipse.xtext.xbase.lib.Pure;",
					"",
					"@SarlSpecification(\"" + SARLVersion.SPECIFICATION_RELEASE_VERSION_STRING + "\")",
					"@SarlElementType(" + SarlPackage.SARL_CLASS + ")",
					"@SuppressWarnings(\"all\")",
					"public class C1 {",
<<<<<<< HEAD
					"  @Inline(value = \"0\", constantExpression = true)",
=======
>>>>>>> 343a5ef0
					"  @Pure",
					"  public int hashCode() {",
					"    return 0;",
					"  }",
					"  ",
					"  @SyntheticMember",
					"  public C1() {",
					"    super();",
					"  }",
					"}",
					""
					);
			this.compiler.assertCompilesTo(source, expectedC1);
		}

		@Test
		public void special_equals() throws Exception {
			String source = multilineString(
					"class C1 {",
					"	def equals(a : Object) : boolean { false }",
					"}",
					"");
			final String expectedC1 = multilineString(
					"import io.sarl.lang.annotation.SarlElementType;",
					"import io.sarl.lang.annotation.SarlSpecification;",
					"import io.sarl.lang.annotation.SyntheticMember;",
					"import org.eclipse.xtext.xbase.lib.Pure;",
					"",
					"@SarlSpecification(\"" + SARLVersion.SPECIFICATION_RELEASE_VERSION_STRING + "\")",
					"@SarlElementType(" + SarlPackage.SARL_CLASS + ")",
					"@SuppressWarnings(\"all\")",
					"public class C1 {",
<<<<<<< HEAD
					"  @Inline(value = \"false\", constantExpression = true)",
=======
>>>>>>> 343a5ef0
					"  @Pure",
					"  public boolean equals(final Object a) {",
					"    return false;",
					"  }",
					"  ",
					"  @SyntheticMember",
					"  public C1() {",
					"    super();",
					"  }",
					"}",
					""
					);
			this.compiler.assertCompilesTo(source, expectedC1);
		}

	}

}<|MERGE_RESOLUTION|>--- conflicted
+++ resolved
@@ -146,22 +146,14 @@
 					"import io.sarl.lang.annotation.SarlElementType;",
 					"import io.sarl.lang.annotation.SarlSpecification;",
 					"import io.sarl.lang.annotation.SyntheticMember;",
-<<<<<<< HEAD
-					"import org.eclipse.xtext.xbase.lib.Inline;",
-					"import org.eclipse.xtext.xbase.lib.Pure;",
-=======
->>>>>>> 343a5ef0
+					"import org.eclipse.xtext.xbase.lib.Pure;",
 					"",
 					"@SarlSpecification(\"" + SARLVersion.SPECIFICATION_RELEASE_VERSION_STRING + "\")",
 					"@SarlElementType(" + SarlPackage.SARL_CLASS + ")",
 					"@SuppressWarnings(\"all\")",
 					"public class C2 extends C1 {",
 					"  @Override",
-<<<<<<< HEAD
-					"  @Inline(value = \"0.0\", constantExpression = true)",
-					"  @Pure",
-=======
->>>>>>> 343a5ef0
+					"  @Pure",
 					"  public double fct() {",
 					"    return 0;",
 					"  }",
@@ -376,10 +368,6 @@
 					"@SarlElementType(" + SarlPackage.SARL_CLASS + ")",
 					"@SuppressWarnings(\"all\")",
 					"public class C1 {",
-<<<<<<< HEAD
-					"  @Inline(value = \"9.0\", constantExpression = true)",
-=======
->>>>>>> 343a5ef0
 					"  @Pure",
 					"  public double getXXX() {",
 					"    return 9;",
@@ -412,10 +400,6 @@
 					"@SarlElementType(" + SarlPackage.SARL_CLASS + ")",
 					"@SuppressWarnings(\"all\")",
 					"public class C1 {",
-<<<<<<< HEAD
-					"  @Inline(value = \"false\", constantExpression = true)",
-=======
->>>>>>> 343a5ef0
 					"  @Pure",
 					"  public boolean isXXX() {",
 					"    return false;",
@@ -448,10 +432,6 @@
 					"@SarlElementType(" + SarlPackage.SARL_CLASS + ")",
 					"@SuppressWarnings(\"all\")",
 					"public class C1 {",
-<<<<<<< HEAD
-					"  @Inline(value = \"false\", constantExpression = true)",
-=======
->>>>>>> 343a5ef0
 					"  @Pure",
 					"  public boolean hasXXX() {",
 					"    return false;",
@@ -484,10 +464,6 @@
 					"@SarlElementType(" + SarlPackage.SARL_CLASS + ")",
 					"@SuppressWarnings(\"all\")",
 					"public class C1 {",
-<<<<<<< HEAD
-					"  @Inline(value = \"\\\"\\\"\", constantExpression = true)",
-=======
->>>>>>> 343a5ef0
 					"  @Pure",
 					"  public String toString() {",
 					"    return \"\";",
@@ -520,10 +496,6 @@
 					"@SarlElementType(" + SarlPackage.SARL_CLASS + ")",
 					"@SuppressWarnings(\"all\")",
 					"public class C1 {",
-<<<<<<< HEAD
-					"  @Inline(value = \"0\", constantExpression = true)",
-=======
->>>>>>> 343a5ef0
 					"  @Pure",
 					"  public int hashCode() {",
 					"    return 0;",
@@ -556,10 +528,6 @@
 					"@SarlElementType(" + SarlPackage.SARL_CLASS + ")",
 					"@SuppressWarnings(\"all\")",
 					"public class C1 {",
-<<<<<<< HEAD
-					"  @Inline(value = \"false\", constantExpression = true)",
-=======
->>>>>>> 343a5ef0
 					"  @Pure",
 					"  public boolean equals(final Object a) {",
 					"    return false;",
