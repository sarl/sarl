/*
 * Copyright (C) 2014-2017 the original authors or authors.
 *
 * Licensed under the Apache License, Version 2.0 (the "License");
 * you may not use this file except in compliance with the License.
 * You may obtain a copy of the License at
 *
 *     http://www.apache.org/licenses/LICENSE-2.0
 *
 * Unless required by applicable law or agreed to in writing, software
 * distributed under the License is distributed on an "AS IS" BASIS,
 * WITHOUT WARRANTIES OR CONDITIONS OF ANY KIND, either express or implied.
 * See the License for the specific language governing permissions and
 * limitations under the License.
 */

package io.sarl.lang.tests.bugs.to00699;

import com.google.inject.Inject;
import org.eclipse.xtend.core.validation.IssueCodes;
import org.eclipse.xtext.xbase.XbasePackage;
import org.eclipse.xtext.xbase.testing.CompilationTestHelper;
import org.junit.Test;
import org.junit.runner.RunWith;
import org.junit.runners.Suite;
import org.junit.runners.Suite.SuiteClasses;

import io.sarl.lang.SARLVersion;
import io.sarl.lang.sarl.SarlPackage;
import io.sarl.lang.sarl.SarlScript;
import io.sarl.tests.api.AbstractSarlTest;

/** Testing class for issue: Generic type not found
 *
 * <p>https://github.com/sarl/sarl/issues/593
 *
 * @author $Author: sgalland$
 * @version $Name$ $Revision$ $Date$
 * @mavengroupid $GroupId$
 * @mavenartifactid $ArtifactId$
 */
@RunWith(Suite.class)
@SuiteClasses({
	Bug593.ImplementsInAbstractClassTypeTest.class,
	Bug593.ExtendsInAbstractClassTypeTest.class,
	Bug593.ImplementsInConcreteClassTypeTest.class,
	Bug593.ExtendsInConcreteClassTypeTest.class,
	Bug593.ExtendsInInterfaceTypeTest.class,
})
@SuppressWarnings("all")
public class Bug593 {

	public static class ImplementsInAbstractClassTypeTest extends AbstractSarlTest {

		private static final String SNIPSET1 = multilineString(
				"package io.sarl.lang.tests.bug593",
				"import java.io.Serializable",
				"abstract class Tuple2f<T> implements Serializable {",
				"}");

		private static final String SNIPSET2 = multilineString(
				"package io.sarl.lang.tests.bug593",
				"import java.io.Serializable",
				"abstract class Tuple2f<T> implements Serializable, Cloneable {",
				"}");

		private static final String SNIPSET3 = multilineString(
				"package io.sarl.lang.tests.bug593",
				"import java.io.Serializable",
				"abstract class Tuple2f<T> implements Serializable, Cloneable, Comparable<T> {",
				"}");

		private static final String SNIPSET4 = multilineString(
				"package io.sarl.lang.tests.bug593",
				"import java.io.Serializable",
				"abstract class Tuple2f<T extends Tuple2f<?>> implements Serializable, Cloneable, Comparable<T> {",
				"}");

		@Inject
		private CompilationTestHelper compiler;

		@Test
		public void parsing_01() throws Exception {
			SarlScript mas = file(SNIPSET1);
			final Validator validator = validate(mas);
			validator.assertNoIssues();
		}

		@Test
		public void compiling_01() throws Exception {
			this.compiler.assertCompilesTo(SNIPSET1, multilineString(
					"package io.sarl.lang.tests.bug593;",
					"",
					"import io.sarl.lang.annotation.SarlElementType;",
					"import io.sarl.lang.annotation.SarlSpecification;",
					"import io.sarl.lang.annotation.SyntheticMember;",
					"import java.io.Serializable;",
					"",
					"@SarlSpecification(\"" + SARLVersion.SPECIFICATION_RELEASE_VERSION_STRING + "\")",
					"@SarlElementType(" + SarlPackage.SARL_CLASS + ")",
					"@SuppressWarnings(\"all\")",
					"public abstract class Tuple2f<T extends Object> implements Serializable {",
					"  @SyntheticMember",
					"  public Tuple2f() {",
					"    super();",
					"  }",
					"  ",
					"  @SyntheticMember",
					"  private final static long serialVersionUID = 1L;",
					"}",
					""));
		}

		@Test
		public void parsing_02() throws Exception {
			SarlScript mas = file(SNIPSET2);
			final Validator validator = validate(mas);
			validator.assertNoIssues();
		}

		@Test
		public void compiling_02() throws Exception {
			this.compiler.assertCompilesTo(SNIPSET2, multilineString(
					"package io.sarl.lang.tests.bug593;",
					"",
					"import io.sarl.lang.annotation.SarlElementType;",
					"import io.sarl.lang.annotation.SarlSpecification;",
					"import io.sarl.lang.annotation.SyntheticMember;",
					"import java.io.Serializable;",
					"import org.eclipse.xtext.xbase.lib.Pure;",
					"",
					"@SarlSpecification(\"" + SARLVersion.SPECIFICATION_RELEASE_VERSION_STRING + "\")",
					"@SarlElementType(" + SarlPackage.SARL_CLASS + ")",
					"@SuppressWarnings(\"all\")",
					"public abstract class Tuple2f<T extends Object> implements Serializable, Cloneable {",
					"  @Override",
					"  @Pure",
					"  @SyntheticMember",
					"  public Tuple2f<T> clone() {",
					"    try {",
					"      return (Tuple2f<T>) super.clone();",
					"    } catch (Throwable exception) {",
					"      throw new Error(exception);",
					"    }",
					"  }",
					"  ",
					"  @SyntheticMember",
					"  public Tuple2f() {",
					"    super();",
					"  }",
					"  ",
					"  @SyntheticMember",
					"  private final static long serialVersionUID = 1L;",
					"}",
					""));
		}

		@Test
		public void parsing_03() throws Exception {
			SarlScript mas = file(SNIPSET3);
			final Validator validator = validate(mas);
			validator.assertNoIssues();
		}

		@Test
		public void compiling_03() throws Exception {
			this.compiler.assertCompilesTo(SNIPSET3, multilineString(
					"package io.sarl.lang.tests.bug593;",
					"",
					"import io.sarl.lang.annotation.SarlElementType;",
					"import io.sarl.lang.annotation.SarlSpecification;",
					"import io.sarl.lang.annotation.SyntheticMember;",
					"import java.io.Serializable;",
					"import org.eclipse.xtext.xbase.lib.Pure;",
					"",
					"@SarlSpecification(\"" + SARLVersion.SPECIFICATION_RELEASE_VERSION_STRING + "\")",
					"@SarlElementType(" + SarlPackage.SARL_CLASS + ")",
					"@SuppressWarnings(\"all\")",
					"public abstract class Tuple2f<T extends Object> implements Serializable, Cloneable, Comparable<T> {",
					"  @Override",
					"  @Pure",
					"  @SyntheticMember",
					"  public Tuple2f<T> clone() {",
					"    try {",
					"      return (Tuple2f<T>) super.clone();",
					"    } catch (Throwable exception) {",
					"      throw new Error(exception);",
					"    }",
					"  }",
					"  ",
					"  @SyntheticMember",
					"  public Tuple2f() {",
					"    super();",
					"  }",
					"  ",
					"  @SyntheticMember",
					"  private final static long serialVersionUID = 1L;",
					"}",
					""));
		}

		@Test
		public void parsing_04() throws Exception {
			SarlScript mas = file(SNIPSET4);
			final Validator validator = validate(mas);
			validator.assertNoIssues();
		}

		@Test
		public void compiling_04() throws Exception {
			this.compiler.assertCompilesTo(SNIPSET4, multilineString(
					"package io.sarl.lang.tests.bug593;",
					"",
					"import io.sarl.lang.annotation.SarlElementType;",
					"import io.sarl.lang.annotation.SarlSpecification;",
					"import io.sarl.lang.annotation.SyntheticMember;",
					"import java.io.Serializable;",
					"import org.eclipse.xtext.xbase.lib.Pure;",
					"",
					"@SarlSpecification(\"" + SARLVersion.SPECIFICATION_RELEASE_VERSION_STRING + "\")",
					"@SarlElementType(" + SarlPackage.SARL_CLASS + ")",
					"@SuppressWarnings(\"all\")",
					"public abstract class Tuple2f<T extends Tuple2f<?>> implements Serializable, Cloneable, Comparable<T> {",
					"  @Override",
					"  @Pure",
					"  @SyntheticMember",
					"  public Tuple2f<T> clone() {",
					"    try {",
					"      return (Tuple2f<T>) super.clone();",
					"    } catch (Throwable exception) {",
					"      throw new Error(exception);",
					"    }",
					"  }",
					"  ",
					"  @SyntheticMember",
					"  public Tuple2f() {",
					"    super();",
					"  }",
					"  ",
					"  @SyntheticMember",
					"  private final static long serialVersionUID = 1L;",
					"}",
					""));
		}

	}

	public static class ExtendsInAbstractClassTypeTest extends AbstractSarlTest {

		private static final String SNIPSET1 = multilineString(
				"package io.sarl.lang.tests.bug593",
				"abstract class Tuple2f<T> extends Object {",
				"}");

		private static final String SNIPSET2 = multilineString(
				"package io.sarl.lang.tests.bug593",
				"import java.util.ArrayList",
				"abstract class Tuple2f<T> extends ArrayList<T> {",
				"}");

		private static final String SNIPSET3 = multilineString(
				"package io.sarl.lang.tests.bug593",
				"import java.util.ArrayList",
				"abstract class Tuple2f<T extends Tuple2f<?>> extends ArrayList<T> {",
				"}");

		@Inject
		private CompilationTestHelper compiler;

		@Test
		public void parsing_01() throws Exception {
			SarlScript mas = file(SNIPSET1);
			final Validator validator = validate(mas);
			validator.assertNoIssues();
		}

		@Test
		public void compiling_01() throws Exception {
			this.compiler.assertCompilesTo(SNIPSET1, multilineString(
					"package io.sarl.lang.tests.bug593;",
					"",
					"import io.sarl.lang.annotation.SarlElementType;",
					"import io.sarl.lang.annotation.SarlSpecification;",
					"import io.sarl.lang.annotation.SyntheticMember;",
					"",
					"@SarlSpecification(\"" + SARLVersion.SPECIFICATION_RELEASE_VERSION_STRING + "\")",
					"@SarlElementType(" + SarlPackage.SARL_CLASS + ")",
					"@SuppressWarnings(\"all\")",
					"public abstract class Tuple2f<T extends Object> {",
					"  @SyntheticMember",
					"  public Tuple2f() {",
					"    super();",
					"  }",
					"}",
					""));
		}

		@Test
		public void parsing_02() throws Exception {
			SarlScript mas = file(SNIPSET2);
			final Validator validator = validate(mas);
			validator.assertNoIssues();
		}

		@Test
		public void compiling_02() throws Exception {
			this.compiler.assertCompilesTo(SNIPSET2, multilineString(
					"package io.sarl.lang.tests.bug593;",
					"",
					"import io.sarl.lang.annotation.SarlElementType;",
					"import io.sarl.lang.annotation.SarlSpecification;",
					"import io.sarl.lang.annotation.SyntheticMember;",
					"import java.util.ArrayList;",
					"import java.util.Collection;",
					"import org.eclipse.xtext.xbase.lib.Pure;",
					"",
					"@SarlSpecification(\"" + SARLVersion.SPECIFICATION_RELEASE_VERSION_STRING + "\")",
					"@SarlElementType(" + SarlPackage.SARL_CLASS + ")",
					"@SuppressWarnings(\"all\")",
					"public abstract class Tuple2f<T extends Object> extends ArrayList<T> {",
					"  @Override",
					"  @Pure",
					"  @SyntheticMember",
					"  public Tuple2f<T> clone() {",
					"    try {",
					"      return (Tuple2f<T>) super.clone();",
					"    } catch (Throwable exception) {",
					"      throw new Error(exception);",
					"    }",
					"  }",
					"  ",
					"  @SyntheticMember",
					"  public Tuple2f() {",
					"    super();",
					"  }",
					"  ",
					"  @SyntheticMember",
					"  public Tuple2f(final int arg0) {",
					"    super(arg0);",
					"  }",
					"  ",
					"  @SyntheticMember",
					"  public Tuple2f(final Collection<? extends ?> arg0) {",
					"    super(arg0);",
					"  }",
					"  ",
					"  @SyntheticMember",
					"  private final static long serialVersionUID = 1L;",
					"}",
					""));
		}

		@Test
		public void parsing_03() throws Exception {
			SarlScript mas = file(SNIPSET3);
			final Validator validator = validate(mas);
			validator.assertNoIssues();
		}

		@Test
		public void compiling_03() throws Exception {
			this.compiler.assertCompilesTo(SNIPSET3, multilineString(
					"package io.sarl.lang.tests.bug593;",
					"",
					"import io.sarl.lang.annotation.SarlElementType;",
					"import io.sarl.lang.annotation.SarlSpecification;",
					"import io.sarl.lang.annotation.SyntheticMember;",
					"import java.util.ArrayList;",
					"import java.util.Collection;",
					"import org.eclipse.xtext.xbase.lib.Pure;",
					"",
					"@SarlSpecification(\"" + SARLVersion.SPECIFICATION_RELEASE_VERSION_STRING + "\")",
					"@SarlElementType(" + SarlPackage.SARL_CLASS + ")",
					"@SuppressWarnings(\"all\")",
					"public abstract class Tuple2f<T extends Tuple2f<?>> extends ArrayList<T> {",
					"  @Override",
					"  @Pure",
					"  @SyntheticMember",
					"  public Tuple2f<T> clone() {",
					"    try {",
					"      return (Tuple2f<T>) super.clone();",
					"    } catch (Throwable exception) {",
					"      throw new Error(exception);",
					"    }",
					"  }",
					"  ",
					"  @SyntheticMember",
					"  public Tuple2f() {",
					"    super();",
					"  }",
					"  ",
					"  @SyntheticMember",
					"  public Tuple2f(final int arg0) {",
					"    super(arg0);",
					"  }",
					"  ",
					"  @SyntheticMember",
					"  public Tuple2f(final Collection<? extends ?> arg0) {",
					"    super(arg0);",
					"  }",
					"  ",
					"  @SyntheticMember",
					"  private final static long serialVersionUID = 1L;",
					"}",
					""));
		}

	}

	public static class ImplementsInConcreteClassTypeTest extends AbstractSarlTest {

		private static final String SNIPSET1 = multilineString(
				"package io.sarl.lang.tests.bug593",
				"import java.io.Serializable",
				"class Tuple2f<T> implements Serializable {",
				"}");

		private static final String SNIPSET2 = multilineString(
				"package io.sarl.lang.tests.bug593",
				"import java.io.Serializable",
				"class Tuple2f<T> implements Serializable, Cloneable {",
				"}");

		private static final String SNIPSET3 = multilineString(
				"package io.sarl.lang.tests.bug593",
				"import java.io.Serializable",
				"class Tuple2f<T> implements Serializable, Cloneable, Comparable<T> {",
				"  def compareTo(t : T) : int { return 0 }",
				"}");

		private static final String SNIPSET4 = multilineString(
				"package io.sarl.lang.tests.bug593",
				"import java.io.Serializable",
				"class Tuple2f<T extends Tuple2f<?>> implements Serializable, Cloneable, Comparable<T> {",
				"  def compareTo(t : T) : int { return 0 }",
				"}");

		@Inject
		private CompilationTestHelper compiler;

		@Test
		public void parsing_01() throws Exception {
			SarlScript mas = file(SNIPSET1);
			final Validator validator = validate(mas);
			validator.assertNoIssues();
		}

		@Test
		public void compiling_01() throws Exception {
			this.compiler.assertCompilesTo(SNIPSET1, multilineString(
					"package io.sarl.lang.tests.bug593;",
					"",
					"import io.sarl.lang.annotation.SarlElementType;",
					"import io.sarl.lang.annotation.SarlSpecification;",
					"import io.sarl.lang.annotation.SyntheticMember;",
					"import java.io.Serializable;",
					"",
					"@SarlSpecification(\"" + SARLVersion.SPECIFICATION_RELEASE_VERSION_STRING + "\")",
					"@SarlElementType(" + SarlPackage.SARL_CLASS + ")",
					"@SuppressWarnings(\"all\")",
					"public class Tuple2f<T extends Object> implements Serializable {",
					"  @SyntheticMember",
					"  public Tuple2f() {",
					"    super();",
					"  }",
					"  ",
					"  @SyntheticMember",
					"  private final static long serialVersionUID = 1L;",
					"}",
					""));
		}

		@Test
		public void parsing_02() throws Exception {
			SarlScript mas = file(SNIPSET2);
			final Validator validator = validate(mas);
			validator.assertNoIssues();
		}

		@Test
		public void compiling_02() throws Exception {
			this.compiler.assertCompilesTo(SNIPSET2, multilineString(
					"package io.sarl.lang.tests.bug593;",
					"",
					"import io.sarl.lang.annotation.SarlElementType;",
					"import io.sarl.lang.annotation.SarlSpecification;",
					"import io.sarl.lang.annotation.SyntheticMember;",
					"import java.io.Serializable;",
					"import org.eclipse.xtext.xbase.lib.Pure;",
					"",
					"@SarlSpecification(\"" + SARLVersion.SPECIFICATION_RELEASE_VERSION_STRING + "\")",
					"@SarlElementType(" + SarlPackage.SARL_CLASS + ")",
					"@SuppressWarnings(\"all\")",
					"public class Tuple2f<T extends Object> implements Serializable, Cloneable {",
					"  @Override",
					"  @Pure",
					"  @SyntheticMember",
					"  public Tuple2f<T> clone() {",
					"    try {",
					"      return (Tuple2f<T>) super.clone();",
					"    } catch (Throwable exception) {",
					"      throw new Error(exception);",
					"    }",
					"  }",
					"  ",
					"  @SyntheticMember",
					"  public Tuple2f() {",
					"    super();",
					"  }",
					"  ",
					"  @SyntheticMember",
					"  private final static long serialVersionUID = 1L;",
					"}",
					""));
		}

		@Test
		public void parsing_03() throws Exception {
			SarlScript mas = file(SNIPSET3);
			final Validator validator = validate(mas);
			validator.assertNoIssues();
		}

		@Test
		public void compiling_03() throws Exception {
			this.compiler.assertCompilesTo(SNIPSET3, multilineString(
					"package io.sarl.lang.tests.bug593;",
					"",
					"import io.sarl.lang.annotation.SarlElementType;",
					"import io.sarl.lang.annotation.SarlSpecification;",
					"import io.sarl.lang.annotation.SyntheticMember;",
					"import java.io.Serializable;",
					"import org.eclipse.xtext.xbase.lib.Pure;",
					"",
					"@SarlSpecification(\"" + SARLVersion.SPECIFICATION_RELEASE_VERSION_STRING + "\")",
					"@SarlElementType(" + SarlPackage.SARL_CLASS + ")",
					"@SuppressWarnings(\"all\")",
					"public class Tuple2f<T extends Object> implements Serializable, Cloneable, Comparable<T> {",
					"  public int compareTo(final T t) {",
					"    return 0;",
					"  }",
					"  ",
					"  @Override",
					"  @Pure",
					"  @SyntheticMember",
					"  public Tuple2f<T> clone() {",
					"    try {",
					"      return (Tuple2f<T>) super.clone();",
					"    } catch (Throwable exception) {",
					"      throw new Error(exception);",
					"    }",
					"  }",
					"  ",
					"  @SyntheticMember",
					"  public Tuple2f() {",
					"    super();",
					"  }",
					"  ",
					"  @SyntheticMember",
					"  private final static long serialVersionUID = -844578811L;",
					"}",
					""));
		}

		@Test
		public void parsing_04() throws Exception {
			SarlScript mas = file(SNIPSET4);
			final Validator validator = validate(mas);
			validator.assertNoIssues();
		}

		@Test
		public void compiling_04() throws Exception {
			this.compiler.assertCompilesTo(SNIPSET4, multilineString(
					"package io.sarl.lang.tests.bug593;",
					"",
					"import io.sarl.lang.annotation.SarlElementType;",
					"import io.sarl.lang.annotation.SarlSpecification;",
					"import io.sarl.lang.annotation.SyntheticMember;",
					"import java.io.Serializable;",
					"import org.eclipse.xtext.xbase.lib.Pure;",
					"",
					"@SarlSpecification(\"" + SARLVersion.SPECIFICATION_RELEASE_VERSION_STRING + "\")",
					"@SarlElementType(" + SarlPackage.SARL_CLASS + ")",
					"@SuppressWarnings(\"all\")",
					"public class Tuple2f<T extends Tuple2f<?>> implements Serializable, Cloneable, Comparable<T> {",
					"  public int compareTo(final T t) {",
					"    return 0;",
					"  }",
					"  ",
					"  @Override",
					"  @Pure",
					"  @SyntheticMember",
					"  public Tuple2f<T> clone() {",
					"    try {",
					"      return (Tuple2f<T>) super.clone();",
					"    } catch (Throwable exception) {",
					"      throw new Error(exception);",
					"    }",
					"  }",
					"  ",
					"  @SyntheticMember",
					"  public Tuple2f() {",
					"    super();",
					"  }",
					"  ",
					"  @SyntheticMember",
					"  private final static long serialVersionUID = -844578811L;",
					"}",
					""));
		}

	}

	public static class ExtendsInConcreteClassTypeTest extends AbstractSarlTest {

		private static final String SNIPSET1 = multilineString(
				"package io.sarl.lang.tests.bug593",
				"class Tuple2f<T> extends Object {",
				"  public var myvar : T",
				"  def fct : T { null }",
				"}");

		private static final String SNIPSET2 = multilineString(
				"package io.sarl.lang.tests.bug593",
				"import java.util.ArrayList",
				"class Tuple2f<T> extends ArrayList<T> {",
				"  public var myvar : T",
				"  def fct : T { null }",
				"}");

		private static final String SNIPSET3 = multilineString(
				"package io.sarl.lang.tests.bug593",
				"import java.util.ArrayList",
				"class Tuple2f<T extends Tuple2f<?>> extends ArrayList<T> {",
				"  public var myvar : T",
				"  def fct : T { null }",
				"}");

		@Inject
		private CompilationTestHelper compiler;

		@Test
		public void parsing_01() throws Exception {
			SarlScript mas = file(SNIPSET1);
			final Validator validator = validate(mas);
			validator.assertNoIssues();
		}

		@Test
		public void compiling_01() throws Exception {
			this.compiler.assertCompilesTo(SNIPSET1, multilineString(
					"package io.sarl.lang.tests.bug593;",
					"",
					"import io.sarl.lang.annotation.SarlElementType;",
					"import io.sarl.lang.annotation.SarlSpecification;",
					"import io.sarl.lang.annotation.SyntheticMember;",
					"import org.eclipse.xtext.xbase.lib.Pure;",
					"",
					"@SarlSpecification(\"" + SARLVersion.SPECIFICATION_RELEASE_VERSION_STRING + "\")",
					"@SarlElementType(" + SarlPackage.SARL_CLASS + ")",
					"@SuppressWarnings(\"all\")",
					"public class Tuple2f<T extends Object> {",
					"  public T myvar;",
					"  ",
<<<<<<< HEAD
					"  @Inline(value = \"(T)null\", constantExpression = true)",
					"  @Pure",
=======
>>>>>>> 343a5ef0
					"  public T fct() {",
					"    return null;",
					"  }",
					"  ",
					"  @Override",
					"  @Pure",
					"  @SyntheticMember",
					"  public boolean equals(final Object obj) {",
					"    return super.equals(obj);",
					"  }",
					"  ",
					"  @Override",
					"  @Pure",
					"  @SyntheticMember",
					"  public int hashCode() {",
					"    int result = super.hashCode();",
					"    return result;",
					"  }",
					"  ",
					"  @SyntheticMember",
					"  public Tuple2f() {",
					"    super();",
					"  }",
					"}",
					""));
		}

		@Test
		public void parsing_02() throws Exception {
			SarlScript mas = file(SNIPSET2);
			final Validator validator = validate(mas);
			validator.assertNoIssues();
		}

		@Test
		public void compiling_02() throws Exception {
			this.compiler.assertCompilesTo(SNIPSET2, multilineString(
					"package io.sarl.lang.tests.bug593;",
					"",
					"import io.sarl.lang.annotation.SarlElementType;",
					"import io.sarl.lang.annotation.SarlSpecification;",
					"import io.sarl.lang.annotation.SyntheticMember;",
					"import java.util.ArrayList;",
					"import java.util.Collection;",
					"import org.eclipse.xtext.xbase.lib.Pure;",
					"",
					"@SarlSpecification(\"" + SARLVersion.SPECIFICATION_RELEASE_VERSION_STRING + "\")",
					"@SarlElementType(" + SarlPackage.SARL_CLASS + ")",
					"@SuppressWarnings(\"all\")",
					"public class Tuple2f<T extends Object> extends ArrayList<T> {",
					"  public T myvar;",
					"  ",
<<<<<<< HEAD
					"  @Inline(value = \"(T)null\", constantExpression = true)",
					"  @Pure",
=======
>>>>>>> 343a5ef0
					"  public T fct() {",
					"    return null;",
					"  }",
					"  ",
					"  @Override",
					"  @Pure",
					"  @SyntheticMember",
					"  public boolean equals(final Object obj) {",
					"    return super.equals(obj);",
					"  }",
					"  ",
					"  @Override",
					"  @Pure",
					"  @SyntheticMember",
					"  public int hashCode() {",
					"    int result = super.hashCode();",
					"    return result;",
					"  }",
					"  ",
					"  @Override",
					"  @Pure",
					"  @SyntheticMember",
					"  public Tuple2f<T> clone() {",
					"    try {",
					"      return (Tuple2f<T>) super.clone();",
					"    } catch (Throwable exception) {",
					"      throw new Error(exception);",
					"    }",
					"  }",
					"  ",
					"  @SyntheticMember",
					"  public Tuple2f() {",
					"    super();",
					"  }",
					"  ",
					"  @SyntheticMember",
					"  public Tuple2f(final int arg0) {",
					"    super(arg0);",
					"  }",
					"  ",
					"  @SyntheticMember",
					"  public Tuple2f(final Collection<? extends ?> arg0) {",
					"    super(arg0);",
					"  }",
					"  ",
					"  @SyntheticMember",
					"  private final static long serialVersionUID = 107525711L;",
					"}",
					""));
		}

		@Test
		public void parsing_03() throws Exception {
			SarlScript mas = file(SNIPSET3);
			final Validator validator = validate(mas);
			validator.assertNoIssues();
		}

		@Test
		public void compiling_03() throws Exception {
			this.compiler.assertCompilesTo(SNIPSET3, multilineString(
					"package io.sarl.lang.tests.bug593;",
					"",
					"import io.sarl.lang.annotation.SarlElementType;",
					"import io.sarl.lang.annotation.SarlSpecification;",
					"import io.sarl.lang.annotation.SyntheticMember;",
					"import java.util.ArrayList;",
					"import java.util.Collection;",
					"import org.eclipse.xtext.xbase.lib.Pure;",
					"",
					"@SarlSpecification(\"" + SARLVersion.SPECIFICATION_RELEASE_VERSION_STRING + "\")",
					"@SarlElementType(" + SarlPackage.SARL_CLASS + ")",
					"@SuppressWarnings(\"all\")",
					"public class Tuple2f<T extends Tuple2f<?>> extends ArrayList<T> {",
					"  public T myvar;",
					"  ",
<<<<<<< HEAD
					"  @Inline(value = \"(T)null\", constantExpression = true)",
					"  @Pure",
=======
>>>>>>> 343a5ef0
					"  public T fct() {",
					"    return null;",
					"  }",
					"  ",
					"  @Override",
					"  @Pure",
					"  @SyntheticMember",
					"  public boolean equals(final Object obj) {",
					"    return super.equals(obj);",
					"  }",
					"  ",
					"  @Override",
					"  @Pure",
					"  @SyntheticMember",
					"  public int hashCode() {",
					"    int result = super.hashCode();",
					"    return result;",
					"  }",
					"  ",
					"  @Override",
					"  @Pure",
					"  @SyntheticMember",
					"  public Tuple2f<T> clone() {",
					"    try {",
					"      return (Tuple2f<T>) super.clone();",
					"    } catch (Throwable exception) {",
					"      throw new Error(exception);",
					"    }",
					"  }",
					"  ",
					"  @SyntheticMember",
					"  public Tuple2f() {",
					"    super();",
					"  }",
					"  ",
					"  @SyntheticMember",
					"  public Tuple2f(final int arg0) {",
					"    super(arg0);",
					"  }",
					"  ",
					"  @SyntheticMember",
					"  public Tuple2f(final Collection<? extends ?> arg0) {",
					"    super(arg0);",
					"  }",
					"  ",
					"  @SyntheticMember",
					"  private final static long serialVersionUID = 107525711L;",
					"}",
					""));
		}

	}

	public static class ExtendsInInterfaceTypeTest extends AbstractSarlTest {

		private static final String SNIPSET1 = multilineString(
				"package io.sarl.lang.tests.bug593",
				"import java.io.Serializable",
				"interface Tuple2f<T> extends Serializable {",
				"  def fct : T",
				"}");

		private static final String SNIPSET2 = multilineString(
				"package io.sarl.lang.tests.bug593",
				"import java.io.Serializable",
				"interface Tuple2f<T> extends Serializable, Cloneable {",
				"  def fct : T",
				"}");

		private static final String SNIPSET3 = multilineString(
				"package io.sarl.lang.tests.bug593",
				"import java.io.Serializable",
				"interface Tuple2f<T> extends Serializable, Cloneable, Comparable<T> {",
				"  def fct : T",
				"}");

		private static final String SNIPSET4 = multilineString(
				"package io.sarl.lang.tests.bug593",
				"import java.io.Serializable",
				"interface Tuple2f<T extends Tuple2f<?>> extends Serializable, Cloneable, Comparable<T> {",
				"  def fct : T",
				"}");

		@Inject
		private CompilationTestHelper compiler;

		@Test
		public void parsing_01() throws Exception {
			SarlScript mas = file(SNIPSET1);
			final Validator validator = validate(mas);
			validator.assertNoIssues();
		}

		@Test
		public void compiling_01() throws Exception {
			this.compiler.assertCompilesTo(SNIPSET1, multilineString(
					"package io.sarl.lang.tests.bug593;",
					"",
					"import io.sarl.lang.annotation.SarlElementType;",
					"import io.sarl.lang.annotation.SarlSpecification;",
					"import java.io.Serializable;",
					"",
					"@FunctionalInterface",
					"@SarlSpecification(\"" + SARLVersion.SPECIFICATION_RELEASE_VERSION_STRING + "\")",
					"@SarlElementType(" + SarlPackage.SARL_INTERFACE + ")",
					"@SuppressWarnings(\"all\")",
					"public interface Tuple2f<T extends Object> extends Serializable {",
					"  public abstract T fct();",
					"}",
					""));
		}

		@Test
		public void parsing_02() throws Exception {
			SarlScript mas = file(SNIPSET2);
			final Validator validator = validate(mas);
			validator.assertNoIssues();
		}

		@Test
		public void compiling_02() throws Exception {
			this.compiler.assertCompilesTo(SNIPSET2, multilineString(
					"package io.sarl.lang.tests.bug593;",
					"",
					"import io.sarl.lang.annotation.SarlElementType;",
					"import io.sarl.lang.annotation.SarlSpecification;",
					"import java.io.Serializable;",
					"",
					"@FunctionalInterface",
					"@SarlSpecification(\"" + SARLVersion.SPECIFICATION_RELEASE_VERSION_STRING + "\")",
					"@SarlElementType(" + SarlPackage.SARL_INTERFACE + ")",
					"@SuppressWarnings(\"all\")",
					"public interface Tuple2f<T extends Object> extends Serializable, Cloneable {",
					"  public abstract T fct();",
					"}",
					""));
		}

		@Test
		public void parsing_03() throws Exception {
			SarlScript mas = file(SNIPSET3);
			final Validator validator = validate(mas);
			validator.assertNoIssues();
		}

		@Test
		public void compiling_03() throws Exception {
			this.compiler.assertCompilesTo(SNIPSET3, multilineString(
					"package io.sarl.lang.tests.bug593;",
					"",
					"import io.sarl.lang.annotation.SarlElementType;",
					"import io.sarl.lang.annotation.SarlSpecification;",
					"import java.io.Serializable;",
					"",
					"@SarlSpecification(\"" + SARLVersion.SPECIFICATION_RELEASE_VERSION_STRING + "\")",
					"@SarlElementType(" + SarlPackage.SARL_INTERFACE + ")",
					"@SuppressWarnings(\"all\")",
					"public interface Tuple2f<T extends Object> extends Serializable, Cloneable, Comparable<T> {",
					"  public abstract T fct();",
					"}",
					""));
		}

		@Test
		public void parsing_04() throws Exception {
			SarlScript mas = file(SNIPSET4);
			final Validator validator = validate(mas);
			validator.assertNoIssues();
		}

		@Test
		public void compiling_04() throws Exception {
			this.compiler.assertCompilesTo(SNIPSET4, multilineString(
					"package io.sarl.lang.tests.bug593;",
					"",
					"import io.sarl.lang.annotation.SarlElementType;",
					"import io.sarl.lang.annotation.SarlSpecification;",
					"import java.io.Serializable;",
					"",
					"@SarlSpecification(\"" + SARLVersion.SPECIFICATION_RELEASE_VERSION_STRING + "\")",
					"@SarlElementType(" + SarlPackage.SARL_INTERFACE + ")",
					"@SuppressWarnings(\"all\")",
					"public interface Tuple2f<T extends Tuple2f<?>> extends Serializable, Cloneable, Comparable<T> {",
					"  public abstract T fct();",
					"}",
					""));
		}

	}

}<|MERGE_RESOLUTION|>--- conflicted
+++ resolved
@@ -663,11 +663,7 @@
 					"public class Tuple2f<T extends Object> {",
 					"  public T myvar;",
 					"  ",
-<<<<<<< HEAD
-					"  @Inline(value = \"(T)null\", constantExpression = true)",
-					"  @Pure",
-=======
->>>>>>> 343a5ef0
+					"  @Pure",
 					"  public T fct() {",
 					"    return null;",
 					"  }",
@@ -720,11 +716,7 @@
 					"public class Tuple2f<T extends Object> extends ArrayList<T> {",
 					"  public T myvar;",
 					"  ",
-<<<<<<< HEAD
-					"  @Inline(value = \"(T)null\", constantExpression = true)",
-					"  @Pure",
-=======
->>>>>>> 343a5ef0
+					"  @Pure",
 					"  public T fct() {",
 					"    return null;",
 					"  }",
@@ -801,11 +793,7 @@
 					"public class Tuple2f<T extends Tuple2f<?>> extends ArrayList<T> {",
 					"  public T myvar;",
 					"  ",
-<<<<<<< HEAD
-					"  @Inline(value = \"(T)null\", constantExpression = true)",
-					"  @Pure",
-=======
->>>>>>> 343a5ef0
+					"  @Pure",
 					"  public T fct() {",
 					"    return null;",
 					"  }",
