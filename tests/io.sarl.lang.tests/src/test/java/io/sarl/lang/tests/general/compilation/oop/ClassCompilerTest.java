--- conflicted
+++ resolved
@@ -180,21 +180,13 @@
 					"import io.sarl.lang.annotation.SarlElementType;",
 					"import io.sarl.lang.annotation.SarlSpecification;",
 					"import io.sarl.lang.annotation.SyntheticMember;",
-<<<<<<< HEAD
-					"import org.eclipse.xtext.xbase.lib.Inline;",
-					"import org.eclipse.xtext.xbase.lib.Pure;",
-=======
->>>>>>> 343a5ef0
+					"import org.eclipse.xtext.xbase.lib.Pure;",
 					"",
 					"@SarlSpecification(\"" + SARLVersion.SPECIFICATION_RELEASE_VERSION_STRING + "\")",
 					"@SarlElementType(" + SarlPackage.SARL_CLASS + ")",
 					"@SuppressWarnings(\"all\")",
 					"public class C1 {",
-<<<<<<< HEAD
-					"  @Inline(value = \"4\", constantExpression = true)",
-					"  @Pure",
-=======
->>>>>>> 343a5ef0
+					"  @Pure",
 					"  public int fct() {",
 					"    return 4;",
 					"  }",
@@ -244,21 +236,13 @@
 					"import io.sarl.lang.annotation.SarlElementType;",
 					"import io.sarl.lang.annotation.SarlSpecification;",
 					"import io.sarl.lang.annotation.SyntheticMember;",
-<<<<<<< HEAD
-					"import org.eclipse.xtext.xbase.lib.Inline;",
-					"import org.eclipse.xtext.xbase.lib.Pure;",
-=======
->>>>>>> 343a5ef0
+					"import org.eclipse.xtext.xbase.lib.Pure;",
 					"",
 					"@SarlSpecification(\"" + SARLVersion.SPECIFICATION_RELEASE_VERSION_STRING + "\")",
 					"@SarlElementType(" + SarlPackage.SARL_CLASS + ")",
 					"@SuppressWarnings(\"all\")",
 					"public class C1 {",
-<<<<<<< HEAD
-					"  @Inline(value = \"5\", constantExpression = true)",
-					"  @Pure",
-=======
->>>>>>> 343a5ef0
+					"  @Pure",
 					"  public int fct(final int... a) {",
 					"    return 5;",
 					"  }",
@@ -284,22 +268,14 @@
 					"import io.sarl.lang.annotation.SarlSourceCode;",
 					"import io.sarl.lang.annotation.SarlSpecification;",
 					"import io.sarl.lang.annotation.SyntheticMember;",
-<<<<<<< HEAD
-					"import org.eclipse.xtext.xbase.lib.Inline;",
-					"import org.eclipse.xtext.xbase.lib.Pure;",
-=======
->>>>>>> 343a5ef0
+					"import org.eclipse.xtext.xbase.lib.Pure;",
 					"",
 					"@SarlSpecification(\"" + SARLVersion.SPECIFICATION_RELEASE_VERSION_STRING + "\")",
 					"@SarlElementType(" + SarlPackage.SARL_CLASS + ")",
 					"@SuppressWarnings(\"all\")",
 					"public class C1 {",
 					"  @DefaultValueSource",
-<<<<<<< HEAD
-					"  @Inline(value = \"5\", constantExpression = true)",
-					"  @Pure",
-=======
->>>>>>> 343a5ef0
+					"  @Pure",
 					"  public int fct(@DefaultValue(\"C1#FCT_0\") final int a) {",
 					"    return 5;",
 					"  }",
@@ -688,11 +664,7 @@
 					"import io.sarl.lang.annotation.SarlElementType;",
 					"import io.sarl.lang.annotation.SarlSpecification;",
 					"import io.sarl.lang.annotation.SyntheticMember;",
-<<<<<<< HEAD
-					"import org.eclipse.xtext.xbase.lib.Inline;",
-					"import org.eclipse.xtext.xbase.lib.Pure;",
-=======
->>>>>>> 343a5ef0
+					"import org.eclipse.xtext.xbase.lib.Pure;",
 					"",
 					"@SarlSpecification(\"" + SARLVersion.SPECIFICATION_RELEASE_VERSION_STRING + "\")",
 					"@SarlElementType(" + SarlPackage.SARL_CLASS + ")",
@@ -701,11 +673,7 @@
 					"  @SarlSpecification(\"" + SARLVersion.SPECIFICATION_RELEASE_VERSION_STRING + "\")",
 					"  @SarlElementType(" + SarlPackage.SARL_CLASS + ")",
 					"  public class C1 {",
-<<<<<<< HEAD
-					"    @Inline(value = \"4\", constantExpression = true)",
 					"    @Pure",
-=======
->>>>>>> 343a5ef0
 					"    public int fct() {",
 					"      return 4;",
 					"    }",
@@ -770,11 +738,7 @@
 					"import io.sarl.lang.annotation.SarlElementType;",
 					"import io.sarl.lang.annotation.SarlSpecification;",
 					"import io.sarl.lang.annotation.SyntheticMember;",
-<<<<<<< HEAD
-					"import org.eclipse.xtext.xbase.lib.Inline;",
-					"import org.eclipse.xtext.xbase.lib.Pure;",
-=======
->>>>>>> 343a5ef0
+					"import org.eclipse.xtext.xbase.lib.Pure;",
 					"",
 					"@SarlSpecification(\"" + SARLVersion.SPECIFICATION_RELEASE_VERSION_STRING + "\")",
 					"@SarlElementType(" + SarlPackage.SARL_CLASS + ")",
@@ -783,11 +747,7 @@
 					"  @SarlSpecification(\"" + SARLVersion.SPECIFICATION_RELEASE_VERSION_STRING + "\")",
 					"  @SarlElementType(" + SarlPackage.SARL_CLASS + ")",
 					"  public class C1 {",
-<<<<<<< HEAD
-					"    @Inline(value = \"5\", constantExpression = true)",
 					"    @Pure",
-=======
->>>>>>> 343a5ef0
 					"    public int fct(final int... a) {",
 					"      return 5;",
 					"    }",
@@ -819,11 +779,7 @@
 					"import io.sarl.lang.annotation.SarlSourceCode;",
 					"import io.sarl.lang.annotation.SarlSpecification;",
 					"import io.sarl.lang.annotation.SyntheticMember;",
-<<<<<<< HEAD
-					"import org.eclipse.xtext.xbase.lib.Inline;",
-					"import org.eclipse.xtext.xbase.lib.Pure;",
-=======
->>>>>>> 343a5ef0
+					"import org.eclipse.xtext.xbase.lib.Pure;",
 					"",
 					"@SarlSpecification(\"" + SARLVersion.SPECIFICATION_RELEASE_VERSION_STRING + "\")",
 					"@SarlElementType(" + SarlPackage.SARL_CLASS + ")",
@@ -833,11 +789,7 @@
 					"  @SarlElementType(" + SarlPackage.SARL_CLASS + ")",
 					"  public class C1 {",
 					"    @DefaultValueSource",
-<<<<<<< HEAD
-					"    @Inline(value = \"5\", constantExpression = true)",
 					"    @Pure",
-=======
->>>>>>> 343a5ef0
 					"    public int fct(@DefaultValue(\"Container$C1#FCT_0\") final int a) {",
 					"      return 5;",
 					"    }",
@@ -1071,11 +1023,7 @@
 					"import io.sarl.lang.core.BuiltinCapacitiesProvider;",
 					"import java.util.UUID;",
 					"import javax.inject.Inject;",
-<<<<<<< HEAD
-					"import org.eclipse.xtext.xbase.lib.Inline;",
-					"import org.eclipse.xtext.xbase.lib.Pure;",
-=======
->>>>>>> 343a5ef0
+					"import org.eclipse.xtext.xbase.lib.Pure;",
 					"",
 					"@SarlSpecification(\"" + SARLVersion.SPECIFICATION_RELEASE_VERSION_STRING + "\")",
 					"@SarlElementType(" + SarlPackage.SARL_AGENT + ")",
@@ -1084,11 +1032,7 @@
 					"  @SarlSpecification(\"" + SARLVersion.SPECIFICATION_RELEASE_VERSION_STRING + "\")",
 					"  @SarlElementType(" + SarlPackage.SARL_CLASS + ")",
 					"  protected class C1 {",
-<<<<<<< HEAD
-					"    @Inline(value = \"4\", constantExpression = true)",
 					"    @Pure",
-=======
->>>>>>> 343a5ef0
 					"    public int fct() {",
 					"      return 4;",
 					"    }",
@@ -1173,11 +1117,7 @@
 					"import io.sarl.lang.core.BuiltinCapacitiesProvider;",
 					"import java.util.UUID;",
 					"import javax.inject.Inject;",
-<<<<<<< HEAD
-					"import org.eclipse.xtext.xbase.lib.Inline;",
-					"import org.eclipse.xtext.xbase.lib.Pure;",
-=======
->>>>>>> 343a5ef0
+					"import org.eclipse.xtext.xbase.lib.Pure;",
 					"",
 					"@SarlSpecification(\"" + SARLVersion.SPECIFICATION_RELEASE_VERSION_STRING + "\")",
 					"@SarlElementType(" + SarlPackage.SARL_AGENT + ")",
@@ -1186,11 +1126,7 @@
 					"  @SarlSpecification(\"" + SARLVersion.SPECIFICATION_RELEASE_VERSION_STRING + "\")",
 					"  @SarlElementType(" + SarlPackage.SARL_CLASS + ")",
 					"  protected class C1 {",
-<<<<<<< HEAD
-					"    @Inline(value = \"5\", constantExpression = true)",
 					"    @Pure",
-=======
->>>>>>> 343a5ef0
 					"    public int fct(final int... a) {",
 					"      return 5;",
 					"    }",
@@ -1232,11 +1168,7 @@
 					"import io.sarl.lang.core.BuiltinCapacitiesProvider;",
 					"import java.util.UUID;",
 					"import javax.inject.Inject;",
-<<<<<<< HEAD
-					"import org.eclipse.xtext.xbase.lib.Inline;",
-					"import org.eclipse.xtext.xbase.lib.Pure;",
-=======
->>>>>>> 343a5ef0
+					"import org.eclipse.xtext.xbase.lib.Pure;",
 					"",
 					"@SarlSpecification(\"" + SARLVersion.SPECIFICATION_RELEASE_VERSION_STRING + "\")",
 					"@SarlElementType(" + SarlPackage.SARL_AGENT + ")",
@@ -1246,11 +1178,7 @@
 					"  @SarlElementType(" + SarlPackage.SARL_CLASS + ")",
 					"  protected class C1 {",
 					"    @DefaultValueSource",
-<<<<<<< HEAD
-					"    @Inline(value = \"5\", constantExpression = true)",
 					"    @Pure",
-=======
->>>>>>> 343a5ef0
 					"    public int fct(@DefaultValue(\"Container$C1#FCT_0\") final int a) {",
 					"      return 5;",
 					"    }",
@@ -1436,10 +1364,6 @@
 					"public class C1<X extends Object, Y extends Object> {",
 					"  private X x;",
 					"  ",
-<<<<<<< HEAD
-					"  @Inline(value = \"(Y)null\", constantExpression = true)",
-=======
->>>>>>> 343a5ef0
 					"  @Pure",
 					"  public Y getY() {",
 					"    return null;",
@@ -1503,10 +1427,6 @@
 					"public class C1<X extends Object, Y extends X> {",
 					"  private X x;",
 					"  ",
-<<<<<<< HEAD
-					"  @Inline(value = \"(Y)null\", constantExpression = true)",
-=======
->>>>>>> 343a5ef0
 					"  @Pure",
 					"  public Y getY() {",
 					"    return null;",
