--- conflicted
+++ resolved
@@ -67,21 +67,13 @@
 				"import io.sarl.lang.annotation.SarlElementType;",
 				"import io.sarl.lang.annotation.SarlSpecification;",
 				"import io.sarl.lang.annotation.SyntheticMember;",
-<<<<<<< HEAD
-				"import org.eclipse.xtext.xbase.lib.Inline;",
 				"import org.eclipse.xtext.xbase.lib.Pure;",
-=======
->>>>>>> 343a5ef0
 				"",
 				"@SarlSpecification(\"" + SARLVersion.SPECIFICATION_RELEASE_VERSION_STRING + "\")",
 				"@SarlElementType(" + SarlPackage.SARL_CLASS + ")",
 				"@SuppressWarnings(\"all\")",
 				"public class XXX {",
-<<<<<<< HEAD
-				"  @Inline(value = \"0.0f\", constantExpression = true)",
 				"  @Pure",
-=======
->>>>>>> 343a5ef0
 				"  public float fct() {",
 				"    return 0f;",
 				"  }",
