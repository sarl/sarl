/*
 * Copyright 2014 Sebastian RODRIGUEZ, Nicolas GAUD, Stéphane GALLAND.
 *
 * Licensed under the Apache License, Version 2.0 (the "License");
 * you may not use this file except in compliance with the License.
 * You may obtain a copy of the License at
 *
 *     http://www.apache.org/licenses/LICENSE-2.0
 *
 * Unless required by applicable law or agreed to in writing, software
 * distributed under the License is distributed on an "AS IS" BASIS,
 * WITHOUT WARRANTIES OR CONDITIONS OF ANY KIND, either express or implied.
 * See the License for the specific language governing permissions and
 * limitations under the License.
 */
package io.sarl.lang.tests.parsing;

import static org.junit.Assert.assertEquals;
import static org.junit.Assert.assertNull;
import io.sarl.lang.SARLInjectorProvider;
import io.sarl.lang.sarl.SarlAction;
import io.sarl.lang.sarl.SarlAgent;
import io.sarl.tests.api.AbstractSarlTest;

import org.eclipse.xtend.core.xtend.XtendField;
import org.eclipse.xtend.core.xtend.XtendFile;
import org.eclipse.xtext.diagnostics.Diagnostic;
import org.eclipse.xtext.junit4.InjectWith;
import org.eclipse.xtext.junit4.XtextRunner;
import org.eclipse.xtext.junit4.util.ParseHelper;
import org.eclipse.xtext.junit4.validation.ValidationTestHelper;
import org.eclipse.xtext.xbase.XNumberLiteral;
import org.eclipse.xtext.xbase.XStringLiteral;
import org.eclipse.xtext.xbase.XbasePackage;
import org.eclipse.xtext.xbase.validation.IssueCodes;
import org.junit.Test;
import org.junit.runner.RunWith;

import com.google.inject.Inject;

/**
 * @author $Author: srodriguez$
 * @author $Author: sgalland$
 * @version $Name$ $Revision$ $Date$
 * @mavengroupid $GroupId$
 * @mavenartifactid $ArtifactId$
 */
@SuppressWarnings("all")
public class SARLMapExtensionsTest extends AbstractSarlTest {

	@Inject
<<<<<<< HEAD
	private ParseHelper<XtendFile> parser;
	
=======
	private ParseHelper<SarlScript> parser;

>>>>>>> 2b45c504
	@Inject
	private ValidationTestHelper validator;

	@Test
	public void operator_addMapPair_0() throws Exception {
		XtendFile mas = this.parser.parse(multilineString(
			"package test",
			"import java.util.Map",
			"agent A1 {",
				"var map : Map<String, Integer>",
				"var str = \"a\"",
				"var num = 4",
				"def myaction0 : Object {",
				"	map += str -> num",
				"}",
			"}"
		));
		this.validator.assertNoErrors(mas);
		assertEquals(1, mas.getXtendTypes().size());
		//
		assertEquals("test", mas.getPackage());
		//
		SarlAgent agent = (SarlAgent) mas.getXtendTypes().get(0);
		assertEquals("A1", agent.getName());
		assertTypeReferenceIdentifiers(agent.getExtends());
		assertEquals(4, agent.getMembers().size());
		//
		XtendField attr1 = (XtendField) agent.getMembers().get(0);
		assertEquals("map", attr1.getName());
		assertTypeReferenceIdentifier(attr1.getType(), "java.util.Map<java.lang.String, java.lang.Integer>");
		assertNull(attr1.getInitialValue());
		//
		XtendField attr2 = (XtendField) agent.getMembers().get(1);
		assertEquals("str", attr2.getName());
		assertNull(attr2.getType());
		assertXExpression(attr2.getInitialValue(), XStringLiteral.class, "a");
		//
		XtendField attr3 = (XtendField) agent.getMembers().get(2);
		assertEquals("num", attr3.getName());
		assertNull(attr3.getType());
		assertXExpression(attr3.getInitialValue(), XNumberLiteral.class, "4");
		//
		SarlAction action = (SarlAction) agent.getMembers().get(3);
		assertEquals("myaction0", action.getName());
		assertTypeReferenceIdentifiers(action.getFiredEvents());
		assertParameterNames(action.getParameters());
		assertTypeReferenceIdentifier(action.getReturnType(), "java.lang.Object");
	}

	@Test
	public void operator_addMapPair_1() throws Exception {
		XtendFile mas = this.parser.parse(multilineString(
			"package test",
			"import java.util.Map",
			"agent A1 {",
				"var map : Map<String, Integer>",
				"var str = \"a\"",
				"var num = 4",
				"def myaction1 : Object {",
				"	var p = str -> num",
				"	map += p",
				"}",
			"}"
		));
		this.validator.assertNoErrors(mas);
		assertEquals(1, mas.getXtendTypes().size());
		//
		assertEquals("test", mas.getPackage());
		//
		SarlAgent agent = (SarlAgent) mas.getXtendTypes().get(0);
		assertEquals("A1", agent.getName());
		assertTypeReferenceIdentifiers(agent.getExtends());
		assertEquals(4, agent.getMembers().size());
		//
		XtendField attr1 = (XtendField) agent.getMembers().get(0);
		assertEquals("map", attr1.getName());
		assertTypeReferenceIdentifier(attr1.getType(), "java.util.Map<java.lang.String, java.lang.Integer>");
		assertNull(attr1.getInitialValue());
		//
		XtendField attr2 = (XtendField) agent.getMembers().get(1);
		assertEquals("str", attr2.getName());
		assertNull(attr2.getType());
		assertXExpression(attr2.getInitialValue(), XStringLiteral.class, "a");
		//
		XtendField attr3 = (XtendField) agent.getMembers().get(2);
		assertEquals("num", attr3.getName());
		assertNull(attr3.getType());
		assertXExpression(attr3.getInitialValue(), XNumberLiteral.class, "4");
		//
		SarlAction action = (SarlAction) agent.getMembers().get(3);
		assertEquals("myaction1", action.getName());
		assertTypeReferenceIdentifiers(action.getFiredEvents());
		assertParameterNames(action.getParameters());
		assertTypeReferenceIdentifier(action.getReturnType(), "java.lang.Object");
	}

	@Test
	public void operator_addMapMap_0() throws Exception {
		XtendFile mas = this.parser.parse(multilineString(
			"package test",
			"import java.util.Map",
			"agent A1 {",
				"var map1 : Map<String, Number>",
				"var map2 : Map<String, Integer>",
				"def myaction0 {",
				"	map1 += map2",
				"}",
			"}"
		));
		this.validator.assertNoErrors(mas);
		assertEquals(1, mas.getXtendTypes().size());
		//
		assertEquals("test", mas.getPackage());
		//
		SarlAgent agent = (SarlAgent) mas.getXtendTypes().get(0);
		assertEquals("A1", agent.getName());
		assertTypeReferenceIdentifiers(agent.getExtends());
		assertEquals(3, agent.getMembers().size());
		//
		XtendField attr1 = (XtendField) agent.getMembers().get(0);
		assertEquals("map1", attr1.getName());
		assertTypeReferenceIdentifier(attr1.getType(), "java.util.Map<java.lang.String, java.lang.Number>");
		assertNull(attr1.getInitialValue());
		//
		XtendField attr2 = (XtendField) agent.getMembers().get(1);
		assertEquals("map2", attr2.getName());
		assertTypeReferenceIdentifier(attr2.getType(), "java.util.Map<java.lang.String, java.lang.Integer>");
		assertNull(attr2.getInitialValue());
		//
		SarlAction action = (SarlAction) agent.getMembers().get(2);
		assertEquals("myaction0", action.getName());
		assertTypeReferenceIdentifiers(action.getFiredEvents());
		assertParameterNames(action.getParameters());
		assertTypeReferenceIdentifier(action.getReturnType(), "void");
	}

	@Test
	public void operator_addMapMap_1() throws Exception {
		XtendFile mas = this.parser.parse(multilineString(
			"package test",
			"import java.util.Map",
			"agent A1 {",
				"var map1 : Map<String, Number>",
				"var map2 : Map<String, Integer>",
				"def myaction0 : Object {",
				"	map2 += map1",
				"}",
			"}"
		));
		this.validator.assertError(mas,
			XbasePackage.eINSTANCE.getXFeatureCall(),
			IssueCodes.INCOMPATIBLE_TYPES,
			"Type mismatch: cannot convert from Map<String, Number> to Pair<? extends String, ? extends Integer>");
	}

	@Test
	public void operator_plusMapPair_0() throws Exception {
		XtendFile mas = this.parser.parse(multilineString(
			"package test",
			"import java.util.Map",
			"agent A1 {",
				"var map : Map<String, Integer>",
				"var r : Map<String, Integer>",
				"var str = \"a\"",
				"var num = 4",
				"def myaction0 : Object {",
				"	r = map + (str -> num)",
				"}",
			"}"
		));
		this.validator.assertNoErrors(mas);
		assertEquals(1, mas.getXtendTypes().size());
		//
		assertEquals("test", mas.getPackage());
		//
		SarlAgent agent = (SarlAgent) mas.getXtendTypes().get(0);
		assertEquals("A1", agent.getName());
		assertTypeReferenceIdentifiers(agent.getExtends());
		assertEquals(5, agent.getMembers().size());
		//
		XtendField attr1 = (XtendField) agent.getMembers().get(0);
		assertEquals("map", attr1.getName());
		assertTypeReferenceIdentifier(attr1.getType(), "java.util.Map<java.lang.String, java.lang.Integer>");
		assertNull(attr1.getInitialValue());
		//
		XtendField attr2 = (XtendField) agent.getMembers().get(1);
		assertEquals("r", attr2.getName());
		assertTypeReferenceIdentifier(attr2.getType(), "java.util.Map<java.lang.String, java.lang.Integer>");
		assertNull(attr2.getInitialValue());
		//
		XtendField attr3 = (XtendField) agent.getMembers().get(2);
		assertEquals("str", attr3.getName());
		assertNull(attr3.getType());
		assertXExpression(attr3.getInitialValue(), XStringLiteral.class, "a");
		//
		XtendField attr4 = (XtendField) agent.getMembers().get(3);
		assertEquals("num", attr4.getName());
		assertNull(attr4.getType());
		assertXExpression(attr4.getInitialValue(), XNumberLiteral.class, "4");
		//
		SarlAction action = (SarlAction) agent.getMembers().get(4);
		assertEquals("myaction0", action.getName());
		assertTypeReferenceIdentifiers(action.getFiredEvents());
		assertParameterNames(action.getParameters());
		assertTypeReferenceIdentifier(action.getReturnType(), "java.lang.Object");
	}

	@Test
	public void operator_plusMapPair_1() throws Exception {
		XtendFile mas = this.parser.parse(multilineString(
			"package test",
			"import java.util.Map",
			"agent A1 {",
				"var map : Map<String, Integer>",
				"var r : Map<String, Integer>",
				"var str = \"a\"",
				"var num = 4",
				"def myaction0 : Object {",
				"	var p = str -> num",
				"	r = map + p",
				"}",
			"}"
		));
		this.validator.assertNoErrors(mas);
		assertEquals(1, mas.getXtendTypes().size());
		//
		assertEquals("test", mas.getPackage());
		//
		SarlAgent agent = (SarlAgent) mas.getXtendTypes().get(0);
		assertEquals("A1", agent.getName());
		assertTypeReferenceIdentifiers(agent.getExtends());
		assertEquals(5, agent.getMembers().size());
		//
		XtendField attr1 = (XtendField) agent.getMembers().get(0);
		assertEquals("map", attr1.getName());
		assertTypeReferenceIdentifier(attr1.getType(), "java.util.Map<java.lang.String, java.lang.Integer>");
		assertNull(attr1.getInitialValue());
		//
		XtendField attr2 = (XtendField) agent.getMembers().get(1);
		assertEquals("r", attr2.getName());
		assertTypeReferenceIdentifier(attr2.getType(), "java.util.Map<java.lang.String, java.lang.Integer>");
		assertNull(attr2.getInitialValue());
		//
		XtendField attr3 = (XtendField) agent.getMembers().get(2);
		assertEquals("str", attr3.getName());
		assertNull(attr3.getType());
		assertXExpression(attr3.getInitialValue(), XStringLiteral.class, "a");
		//
		XtendField attr4 = (XtendField) agent.getMembers().get(3);
		assertEquals("num", attr4.getName());
		assertNull(attr4.getType());
		assertXExpression(attr4.getInitialValue(), XNumberLiteral.class, "4");
		//
		SarlAction action = (SarlAction) agent.getMembers().get(4);
		assertEquals("myaction0", action.getName());
		assertTypeReferenceIdentifiers(action.getFiredEvents());
		assertParameterNames(action.getParameters());
		assertTypeReferenceIdentifier(action.getReturnType(), "java.lang.Object");
	}

	@Test
	public void operator_plusMapMap_0() throws Exception {
		XtendFile mas = this.parser.parse(multilineString(
			"package test",
			"import java.util.Map",
			"agent A1 {",
				"var map1 : Map<String, Integer>",
				"var map2 : Map<String, Integer>",
				"var r : Map<String, Integer>",
				"def myaction0 : Object {",
				"	r = map1 + map2",
				"}",
			"}"
		));
		this.validator.assertNoErrors(mas);
		assertEquals(1, mas.getXtendTypes().size());
		//
		assertEquals("test", mas.getPackage());
		//
		SarlAgent agent = (SarlAgent) mas.getXtendTypes().get(0);
		assertEquals("A1", agent.getName());
		assertTypeReferenceIdentifiers(agent.getExtends());
		assertEquals(4, agent.getMembers().size());
		//
		XtendField attr1 = (XtendField) agent.getMembers().get(0);
		assertEquals("map1", attr1.getName());
		assertTypeReferenceIdentifier(attr1.getType(), "java.util.Map<java.lang.String, java.lang.Integer>");
		assertNull(attr1.getInitialValue());
		//
		XtendField attr2 = (XtendField) agent.getMembers().get(1);
		assertEquals("map2", attr2.getName());
		assertTypeReferenceIdentifier(attr2.getType(), "java.util.Map<java.lang.String, java.lang.Integer>");
		assertNull(attr2.getInitialValue());
		//
		XtendField attr3 = (XtendField) agent.getMembers().get(2);
		assertEquals("r", attr3.getName());
		assertTypeReferenceIdentifier(attr3.getType(), "java.util.Map<java.lang.String, java.lang.Integer>");
		assertNull(attr3.getInitialValue());
		//
		SarlAction action = (SarlAction) agent.getMembers().get(3);
		assertEquals("myaction0", action.getName());
		assertTypeReferenceIdentifiers(action.getFiredEvents());
		assertParameterNames(action.getParameters());
		assertTypeReferenceIdentifier(action.getReturnType(), "java.lang.Object");
	}

	@Test
	public void operator_plusMapMap_1() throws Exception {
		XtendFile mas = this.parser.parse(multilineString(
			"package test",
			"import java.util.Map",
			"agent A1 {",
				"var map1 : Map<String, Integer>",
				"var map2 : Map<String, Integer>",
				"var r : Map<String, Integer>",
				"def myaction0 : Object {",
				"	r = map2 + map1",
				"}",
			"}"
		));
		this.validator.assertNoErrors(mas);
		assertEquals(1, mas.getXtendTypes().size());
		//
		assertEquals("test", mas.getPackage());
		//
		SarlAgent agent = (SarlAgent) mas.getXtendTypes().get(0);
		assertEquals("A1", agent.getName());
		assertTypeReferenceIdentifiers(agent.getExtends());
		assertEquals(4, agent.getMembers().size());
		//
		XtendField attr1 = (XtendField) agent.getMembers().get(0);
		assertEquals("map1", attr1.getName());
		assertTypeReferenceIdentifier(attr1.getType(), "java.util.Map<java.lang.String, java.lang.Integer>");
		assertNull(attr1.getInitialValue());
		//
		XtendField attr2 = (XtendField) agent.getMembers().get(1);
		assertEquals("map2", attr2.getName());
		assertTypeReferenceIdentifier(attr2.getType(), "java.util.Map<java.lang.String, java.lang.Integer>");
		assertNull(attr2.getInitialValue());
		//
		XtendField attr3 = (XtendField) agent.getMembers().get(2);
		assertEquals("r", attr3.getName());
		assertTypeReferenceIdentifier(attr3.getType(), "java.util.Map<java.lang.String, java.lang.Integer>");
		assertNull(attr3.getInitialValue());
		//
		SarlAction action = (SarlAction) agent.getMembers().get(3);
		assertEquals("myaction0", action.getName());
		assertTypeReferenceIdentifiers(action.getFiredEvents());
		assertParameterNames(action.getParameters());
	}

	@Test
	public void operator_plusMapMap_2() throws Exception {
		XtendFile mas = this.parser.parse(multilineString(
			"package test",
			"import java.util.Map",
			"agent A1 {",
				"var map1 : Map<String, Integer>",
				"var map2 : Map<String, Number>",
				"var r : Map<String, Integer>",
				"def myaction0 : Object {",
				"	r = map1 + map2",
				"}",
			"}"
		));
		this.validator.assertError(mas,
			XbasePackage.eINSTANCE.getXFeatureCall(),
			IssueCodes.INCOMPATIBLE_TYPES,
			"Type mismatch: cannot convert from Map<String, Number> to Pair<? extends String, ? extends Integer>");
	}

	@Test
	public void operator_plusMapMap_3() throws Exception {
		XtendFile mas = this.parser.parse(multilineString(
			"package test",
			"import java.util.Map",
			"agent A1 {",
				"var map1 : Map<String, Integer>",
				"var map2 : Map<String, Number>",
				"var r : Map<String, Number>",
				"def myaction0 : Object {",
				"	r = map2 + map1",
				"}",
			"}"
		));
		this.validator.assertNoErrors(mas);
		assertEquals(1, mas.getXtendTypes().size());
		//
		assertEquals("test", mas.getPackage());
		//
		SarlAgent agent = (SarlAgent) mas.getXtendTypes().get(0);
		assertEquals("A1", agent.getName());
		assertTypeReferenceIdentifiers(agent.getExtends());
		assertEquals(4, agent.getMembers().size());
		//
		XtendField attr1 = (XtendField) agent.getMembers().get(0);
		assertEquals("map1", attr1.getName());
		assertTypeReferenceIdentifier(attr1.getType(), "java.util.Map<java.lang.String, java.lang.Integer>");
		assertNull(attr1.getInitialValue());
		//
		XtendField attr2 = (XtendField) agent.getMembers().get(1);
		assertEquals("map2", attr2.getName());
		assertTypeReferenceIdentifier(attr2.getType(), "java.util.Map<java.lang.String, java.lang.Number>");
		assertNull(attr2.getInitialValue());
		//
		XtendField attr3 = (XtendField) agent.getMembers().get(2);
		assertEquals("r", attr3.getName());
		assertTypeReferenceIdentifier(attr3.getType(), "java.util.Map<java.lang.String, java.lang.Number>");
		assertNull(attr3.getInitialValue());
		//
		SarlAction action = (SarlAction) agent.getMembers().get(3);
		assertEquals("myaction0", action.getName());
		assertTypeReferenceIdentifiers(action.getFiredEvents());
		assertParameterNames(action.getParameters());
		assertTypeReferenceIdentifier(action.getReturnType(), "java.lang.Object");
	}

	@Test
	public void operator_plusMapMap_4() throws Exception {
		XtendFile mas = this.parser.parse(multilineString(
			"package test",
			"import java.util.Map",
			"agent A1 {",
				"var map1 : Map<String, Integer>",
				"var map2 : Map<String, Number>",
				"var r : Map<String, Integer>",
				"def myaction0 : Object {",
				"	r = map2 + map1",
				"}",
			"}"
		));
		this.validator.assertError(mas,
			XbasePackage.eINSTANCE.getXBinaryOperation(),
			IssueCodes.INCOMPATIBLE_TYPES,
			"Type mismatch: cannot convert from String to Map<String, Integer>");
	}

	@Test
	public void operator_removeMapK_0() throws Exception {
		XtendFile mas = this.parser.parse(multilineString(
			"package test",
			"import java.util.Map",
			"agent A1 {",
				"var map : Map<String, Integer>",
				"var r : Map<String, Integer>",
				"var str = \"a\"",
				"var num = 4",
				"def myaction0 : Object {",
				"	map -= str",
				"}",
			"}"
		));
		this.validator.assertNoErrors(mas);
		assertEquals(1, mas.getXtendTypes().size());
		//
		assertEquals("test", mas.getPackage());
		//
		SarlAgent agent = (SarlAgent) mas.getXtendTypes().get(0);
		assertEquals("A1", agent.getName());
		assertTypeReferenceIdentifiers(agent.getExtends());
		assertEquals(5, agent.getMembers().size());
		//
		XtendField attr1 = (XtendField) agent.getMembers().get(0);
		assertEquals("map", attr1.getName());
		assertTypeReferenceIdentifier(attr1.getType(), "java.util.Map<java.lang.String, java.lang.Integer>");
		assertNull(attr1.getInitialValue());
		//
		XtendField attr2 = (XtendField) agent.getMembers().get(1);
		assertEquals("r", attr2.getName());
		assertTypeReferenceIdentifier(attr2.getType(), "java.util.Map<java.lang.String, java.lang.Integer>");
		assertNull(attr2.getInitialValue());
		//
		XtendField attr3 = (XtendField) agent.getMembers().get(2);
		assertEquals("str", attr3.getName());
		assertNull(attr3.getType());
		assertXExpression(attr3.getInitialValue(), XStringLiteral.class, "a");
		//
		XtendField attr4 = (XtendField) agent.getMembers().get(3);
		assertEquals("num", attr4.getName());
		assertNull(attr4.getType());
		assertXExpression(attr4.getInitialValue(), XNumberLiteral.class, "4");
		//
		SarlAction action = (SarlAction) agent.getMembers().get(4);
		assertEquals("myaction0", action.getName());
		assertTypeReferenceIdentifiers(action.getFiredEvents());
		assertParameterNames(action.getParameters());
		assertTypeReferenceIdentifier(action.getReturnType(), "java.lang.Object");
	}

	@Test
	public void operator_removeMapK_1() throws Exception {
		XtendFile mas = this.parser.parse(multilineString(
			"package test",
			"import java.util.Map",
			"agent A1 {",
				"var map : Map<String, Integer>",
				"var r : Map<String, Integer>",
				"var str = \"a\"",
				"var num = 4",
				"def myaction0 {",
				"	map -= num",
				"}",
			"}"
		));
		this.validator.assertError(mas,
			XbasePackage.eINSTANCE.getXFeatureCall(),
			IssueCodes.INCOMPATIBLE_TYPES,
			"Type mismatch: cannot convert from int to Iterable<? super String>");
	}

	@Test
	public void operator_minusMapK_0() throws Exception {
		XtendFile mas = this.parser.parse(multilineString(
			"package test",
			"import java.util.Map",
			"agent A1 {",
				"var map : Map<String, Integer>",
				"var r : Map<String, Integer>",
				"var str = \"a\"",
				"var num = 4",
				"def myaction0 : Object {",
				"	r = map - str",
				"}",
			"}"
		));
		this.validator.assertNoErrors(mas);
		assertEquals(1, mas.getXtendTypes().size());
		//
		assertEquals("test", mas.getPackage());
		//
		SarlAgent agent = (SarlAgent) mas.getXtendTypes().get(0);
		assertEquals("A1", agent.getName());
		assertTypeReferenceIdentifiers(agent.getExtends());
		assertEquals(5, agent.getMembers().size());
		//
		XtendField attr1 = (XtendField) agent.getMembers().get(0);
		assertEquals("map", attr1.getName());
		assertTypeReferenceIdentifier(attr1.getType(), "java.util.Map<java.lang.String, java.lang.Integer>");
		assertNull(attr1.getInitialValue());
		//
		XtendField attr2 = (XtendField) agent.getMembers().get(1);
		assertEquals("r", attr2.getName());
		assertTypeReferenceIdentifier(attr2.getType(), "java.util.Map<java.lang.String, java.lang.Integer>");
		assertNull(attr2.getInitialValue());
		//
		XtendField attr3 = (XtendField) agent.getMembers().get(2);
		assertEquals("str", attr3.getName());
		assertNull(attr3.getType());
		assertXExpression(attr3.getInitialValue(), XStringLiteral.class, "a");
		//
		XtendField attr4 = (XtendField) agent.getMembers().get(3);
		assertEquals("num", attr4.getName());
		assertNull(attr4.getType());
		assertXExpression(attr4.getInitialValue(), XNumberLiteral.class, "4");
		//
		SarlAction action = (SarlAction) agent.getMembers().get(4);
		assertEquals("myaction0", action.getName());
		assertTypeReferenceIdentifiers(action.getFiredEvents());
		assertParameterNames(action.getParameters());
		assertTypeReferenceIdentifier(action.getReturnType(), "java.lang.Object");
	}

	@Test
	public void operator_minusMapK_1() throws Exception {
		XtendFile mas = this.parser.parse(multilineString(
			"package test",
			"import java.util.Map",
			"agent A1 {",
				"var map : Map<String, Integer>",
				"var r : Map<String, Integer>",
				"var str = \"a\"",
				"var num = 4",
				"def myaction0 : Object {",
				"	r = str - map",
				"}",
			"}"
		));
		this.validator.assertError(mas,
			XbasePackage.eINSTANCE.getXBinaryOperation(),
			Diagnostic.LINKING_DIAGNOSTIC,
			"The method -(Map<String, Integer>) is undefined");
	}

	@Test
	public void operator_minusMapK_2() throws Exception {
		XtendFile mas = this.parser.parse(multilineString(
			"package test",
			"import java.util.Map",
			"agent A1 {",
				"var map : Map<String, Integer>",
				"var r : Map<String, Integer>",
				"var str = \"a\"",
				"var num = 4",
				"def myaction0 : Object {",
				"	r = map - num",
				"}",
			"}"
		));
		this.validator.assertError(mas,
			XbasePackage.eINSTANCE.getXFeatureCall(),
			IssueCodes.INCOMPATIBLE_TYPES,
			"Type mismatch: cannot convert from int to Map<? extends String, ? extends Integer>");
	}

	@Test
	public void operator_minusMapK_3() throws Exception {
		XtendFile mas = this.parser.parse(multilineString(
			"package test",
			"import java.util.Map",
			"agent A1 {",
				"var map : Map<String, Integer>",
				"var r : Map<String, Integer>",
				"var str = \"a\"",
				"var num = 4",
				"def myaction0 : Object {",
				"	r = num - map",
				"}",
			"}"
		));
		this.validator.assertError(mas,
			XbasePackage.eINSTANCE.getXBinaryOperation(),
			IssueCodes.INCOMPATIBLE_TYPES,
			"Type mismatch: cannot convert from int to Map<String, Integer>");
	}

}<|MERGE_RESOLUTION|>--- conflicted
+++ resolved
@@ -49,13 +49,8 @@
 public class SARLMapExtensionsTest extends AbstractSarlTest {
 
 	@Inject
-<<<<<<< HEAD
 	private ParseHelper<XtendFile> parser;
-	
-=======
-	private ParseHelper<SarlScript> parser;
-
->>>>>>> 2b45c504
+
 	@Inject
 	private ValidationTestHelper validator;
 
@@ -80,7 +75,7 @@
 		//
 		SarlAgent agent = (SarlAgent) mas.getXtendTypes().get(0);
 		assertEquals("A1", agent.getName());
-		assertTypeReferenceIdentifiers(agent.getExtends());
+		assertNull(agent.getExtends());
 		assertEquals(4, agent.getMembers().size());
 		//
 		XtendField attr1 = (XtendField) agent.getMembers().get(0);
@@ -100,7 +95,7 @@
 		//
 		SarlAction action = (SarlAction) agent.getMembers().get(3);
 		assertEquals("myaction0", action.getName());
-		assertTypeReferenceIdentifiers(action.getFiredEvents());
+		assertNull(action.getFiredEvents());
 		assertParameterNames(action.getParameters());
 		assertTypeReferenceIdentifier(action.getReturnType(), "java.lang.Object");
 	}
@@ -127,7 +122,7 @@
 		//
 		SarlAgent agent = (SarlAgent) mas.getXtendTypes().get(0);
 		assertEquals("A1", agent.getName());
-		assertTypeReferenceIdentifiers(agent.getExtends());
+		assertNull(agent.getExtends());
 		assertEquals(4, agent.getMembers().size());
 		//
 		XtendField attr1 = (XtendField) agent.getMembers().get(0);
@@ -147,7 +142,7 @@
 		//
 		SarlAction action = (SarlAction) agent.getMembers().get(3);
 		assertEquals("myaction1", action.getName());
-		assertTypeReferenceIdentifiers(action.getFiredEvents());
+		assertNull(action.getFiredEvents());
 		assertParameterNames(action.getParameters());
 		assertTypeReferenceIdentifier(action.getReturnType(), "java.lang.Object");
 	}
@@ -172,7 +167,7 @@
 		//
 		SarlAgent agent = (SarlAgent) mas.getXtendTypes().get(0);
 		assertEquals("A1", agent.getName());
-		assertTypeReferenceIdentifiers(agent.getExtends());
+		assertNull(agent.getExtends());
 		assertEquals(3, agent.getMembers().size());
 		//
 		XtendField attr1 = (XtendField) agent.getMembers().get(0);
@@ -187,7 +182,7 @@
 		//
 		SarlAction action = (SarlAction) agent.getMembers().get(2);
 		assertEquals("myaction0", action.getName());
-		assertTypeReferenceIdentifiers(action.getFiredEvents());
+		assertNull(action.getFiredEvents());
 		assertParameterNames(action.getParameters());
 		assertTypeReferenceIdentifier(action.getReturnType(), "void");
 	}
@@ -233,7 +228,7 @@
 		//
 		SarlAgent agent = (SarlAgent) mas.getXtendTypes().get(0);
 		assertEquals("A1", agent.getName());
-		assertTypeReferenceIdentifiers(agent.getExtends());
+		assertNull(agent.getExtends());
 		assertEquals(5, agent.getMembers().size());
 		//
 		XtendField attr1 = (XtendField) agent.getMembers().get(0);
@@ -258,7 +253,7 @@
 		//
 		SarlAction action = (SarlAction) agent.getMembers().get(4);
 		assertEquals("myaction0", action.getName());
-		assertTypeReferenceIdentifiers(action.getFiredEvents());
+		assertNull(action.getFiredEvents());
 		assertParameterNames(action.getParameters());
 		assertTypeReferenceIdentifier(action.getReturnType(), "java.lang.Object");
 	}
@@ -286,7 +281,7 @@
 		//
 		SarlAgent agent = (SarlAgent) mas.getXtendTypes().get(0);
 		assertEquals("A1", agent.getName());
-		assertTypeReferenceIdentifiers(agent.getExtends());
+		assertNull(agent.getExtends());
 		assertEquals(5, agent.getMembers().size());
 		//
 		XtendField attr1 = (XtendField) agent.getMembers().get(0);
@@ -311,7 +306,7 @@
 		//
 		SarlAction action = (SarlAction) agent.getMembers().get(4);
 		assertEquals("myaction0", action.getName());
-		assertTypeReferenceIdentifiers(action.getFiredEvents());
+		assertNull(action.getFiredEvents());
 		assertParameterNames(action.getParameters());
 		assertTypeReferenceIdentifier(action.getReturnType(), "java.lang.Object");
 	}
@@ -337,7 +332,7 @@
 		//
 		SarlAgent agent = (SarlAgent) mas.getXtendTypes().get(0);
 		assertEquals("A1", agent.getName());
-		assertTypeReferenceIdentifiers(agent.getExtends());
+		assertNull(agent.getExtends());
 		assertEquals(4, agent.getMembers().size());
 		//
 		XtendField attr1 = (XtendField) agent.getMembers().get(0);
@@ -357,7 +352,7 @@
 		//
 		SarlAction action = (SarlAction) agent.getMembers().get(3);
 		assertEquals("myaction0", action.getName());
-		assertTypeReferenceIdentifiers(action.getFiredEvents());
+		assertNull(action.getFiredEvents());
 		assertParameterNames(action.getParameters());
 		assertTypeReferenceIdentifier(action.getReturnType(), "java.lang.Object");
 	}
@@ -383,7 +378,7 @@
 		//
 		SarlAgent agent = (SarlAgent) mas.getXtendTypes().get(0);
 		assertEquals("A1", agent.getName());
-		assertTypeReferenceIdentifiers(agent.getExtends());
+		assertNull(agent.getExtends());
 		assertEquals(4, agent.getMembers().size());
 		//
 		XtendField attr1 = (XtendField) agent.getMembers().get(0);
@@ -403,7 +398,7 @@
 		//
 		SarlAction action = (SarlAction) agent.getMembers().get(3);
 		assertEquals("myaction0", action.getName());
-		assertTypeReferenceIdentifiers(action.getFiredEvents());
+		assertNull(action.getFiredEvents());
 		assertParameterNames(action.getParameters());
 	}
 
@@ -448,7 +443,7 @@
 		//
 		SarlAgent agent = (SarlAgent) mas.getXtendTypes().get(0);
 		assertEquals("A1", agent.getName());
-		assertTypeReferenceIdentifiers(agent.getExtends());
+		assertNull(agent.getExtends());
 		assertEquals(4, agent.getMembers().size());
 		//
 		XtendField attr1 = (XtendField) agent.getMembers().get(0);
@@ -468,7 +463,7 @@
 		//
 		SarlAction action = (SarlAction) agent.getMembers().get(3);
 		assertEquals("myaction0", action.getName());
-		assertTypeReferenceIdentifiers(action.getFiredEvents());
+		assertNull(action.getFiredEvents());
 		assertParameterNames(action.getParameters());
 		assertTypeReferenceIdentifier(action.getReturnType(), "java.lang.Object");
 	}
@@ -515,7 +510,7 @@
 		//
 		SarlAgent agent = (SarlAgent) mas.getXtendTypes().get(0);
 		assertEquals("A1", agent.getName());
-		assertTypeReferenceIdentifiers(agent.getExtends());
+		assertNull(agent.getExtends());
 		assertEquals(5, agent.getMembers().size());
 		//
 		XtendField attr1 = (XtendField) agent.getMembers().get(0);
@@ -540,7 +535,7 @@
 		//
 		SarlAction action = (SarlAction) agent.getMembers().get(4);
 		assertEquals("myaction0", action.getName());
-		assertTypeReferenceIdentifiers(action.getFiredEvents());
+		assertNull(action.getFiredEvents());
 		assertParameterNames(action.getParameters());
 		assertTypeReferenceIdentifier(action.getReturnType(), "java.lang.Object");
 	}
@@ -588,7 +583,7 @@
 		//
 		SarlAgent agent = (SarlAgent) mas.getXtendTypes().get(0);
 		assertEquals("A1", agent.getName());
-		assertTypeReferenceIdentifiers(agent.getExtends());
+		assertNull(agent.getExtends());
 		assertEquals(5, agent.getMembers().size());
 		//
 		XtendField attr1 = (XtendField) agent.getMembers().get(0);
