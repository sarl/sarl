/*
 * Copyright 2014 Sebastian RODRIGUEZ, Nicolas GAUD, Stéphane GALLAND.
 *
 * Licensed under the Apache License, Version 2.0 (the "License");
 * you may not use this file except in compliance with the License.
 * You may obtain a copy of the License at
 *
 *     http://www.apache.org/licenses/LICENSE-2.0
 *
 * Unless required by applicable law or agreed to in writing, software
 * distributed under the License is distributed on an "AS IS" BASIS,
 * WITHOUT WARRANTIES OR CONDITIONS OF ANY KIND, either express or implied.
 * See the License for the specific language governing permissions and
 * limitations under the License.
 */
package io.sarl.lang.tests.parsing;

import com.google.common.base.Strings;
import com.google.inject.Inject;

import io.sarl.lang.SARLInjectorProvider;
import io.sarl.lang.sarl.SarlAction;
import io.sarl.lang.sarl.SarlAgent;
import io.sarl.lang.sarl.SarlBehavior;
import io.sarl.lang.sarl.SarlCapacity;
import io.sarl.lang.sarl.SarlEvent;
import io.sarl.lang.sarl.SarlPackage;
import io.sarl.lang.sarl.SarlSkill;

import org.eclipse.xtend.core.validation.IssueCodes;
import org.eclipse.xtend.core.xtend.XtendConstructor;
import org.eclipse.xtend.core.xtend.XtendFile;
import org.eclipse.xtend.core.xtend.XtendPackage;
import org.eclipse.xtext.diagnostics.Diagnostic;
import org.eclipse.xtext.junit4.InjectWith;
import org.eclipse.xtext.junit4.XtextRunner;
import org.eclipse.xtext.junit4.util.ParseHelper;
import org.eclipse.xtext.junit4.validation.ValidationTestHelper;
import org.junit.Test;
import org.junit.runner.RunWith;
import org.junit.runners.Suite;
import org.junit.runners.Suite.SuiteClasses;

import static org.junit.Assert.*;
import io.sarl.tests.api.AbstractSarlTest;

/**
 * @author $Author: sgalland$
 * @version $Name$ $Revision$ $Date$
 * @mavengroupid $GroupId$
 * @mavenartifactid $ArtifactId$
 */
@RunWith(Suite.class)
@SuiteClasses({
	VarArgsParsingTest.AgentTest.class,
	VarArgsParsingTest.BehaviorTest.class,
	VarArgsParsingTest.SkillTest.class,
	VarArgsParsingTest.CapacityTest.class,
	VarArgsParsingTest.EventTest.class,
})
@SuppressWarnings("all")
public class VarArgsParsingTest {

	public static class AgentTest extends AbstractSarlTest {

		@Inject
		private ParseHelper<XtendFile> parser;

		@Inject
		private ValidationTestHelper validator;

		@Test
		public void action_singleParam() throws Exception {
			XtendFile mas = this.parser.parse(multilineString(
					"agent A1 {",
					"	def myaction(arg : int*) {",
					"		System.out.println(arg)",
					"	}",
					"}"
					));
			this.validator.assertNoErrors(mas);
			assertEquals(1, mas.getXtendTypes().size());
			//
			assertTrue(Strings.isNullOrEmpty(mas.getPackage()));
			//
			SarlAgent agent = (SarlAgent) mas.getXtendTypes().get(0);
			assertEquals("A1", agent.getName());
			assertTypeReferenceIdentifiers(agent.getExtends());
			assertEquals(1, agent.getMembers().size());
			//
			SarlAction action = (SarlAction) agent.getMembers().get(0);
			assertEquals("myaction", action.getName());
			assertTypeReferenceIdentifiers(action.getFiredEvents());
			assertTypeReferenceIdentifier(action.getReturnType(), "void");
			assertParameterNames(action.getParameters(), "arg");
			assertParameterTypes(action.getParameters(), "int");
			assertParameterDefaultValues(action.getParameters(), (Object) null);
		}

		@Test
		public void inAgentAction() throws Exception {
			XtendFile mas = this.parser.parse(multilineString(
					"agent A1 {",
					"	def myaction(arg1 : char, arg2 : boolean, arg3 : int*) {",
					"		System.out.println(arg3)",
					"	}",
					"}"
					));
			this.validator.assertNoErrors(mas);
			assertEquals(1, mas.getXtendTypes().size());
			//
			assertTrue(Strings.isNullOrEmpty(mas.getPackage()));
			//
			SarlAgent agent = (SarlAgent) mas.getXtendTypes().get(0);
			assertEquals("A1", agent.getName());
			assertTypeReferenceIdentifiers(agent.getExtends());
			assertEquals(1, agent.getMembers().size());
			//
			SarlAction action = (SarlAction) agent.getMembers().get(0);
			assertEquals("myaction", action.getName());
			assertTypeReferenceIdentifiers(action.getFiredEvents());
			assertTypeReferenceIdentifier(action.getReturnType(), "void");
			assertParameterNames(action.getParameters(), "arg1", "arg2", "arg3");
			assertParameterTypes(action.getParameters(), "char", "boolean", "int");
			assertParameterDefaultValues(action.getParameters(), null, null, null);
			assertParameterVarArg(action.getParameters());
		}

		@Test
		public void action_invalid() throws Exception {
			XtendFile mas = this.parser.parse(multilineString(
					"agent A1 {",
					"	def myaction(arg1 : char, arg2 : boolean*, arg3 : int) {",
					"		System.out.println(arg3)",
					"	}",
					"}"
					));
			this.validator.assertError(mas,
					SarlPackage.eINSTANCE.getSarlAction(),
					Diagnostic.SYNTAX_DIAGNOSTIC,
					"mismatched input ',' expecting ')'");
		}

	}

	public static class BehaviorTest extends AbstractSarlTest {

		@Inject
		private ParseHelper<XtendFile> parser;

		@Inject
		private ValidationTestHelper validator;

		@Test
		public void action_singleParam() throws Exception {
			XtendFile mas = this.parser.parse(multilineString(
					"behavior B1 {",
					"	def myaction(arg : int*) {",
					"		System.out.println(arg)",
					"	}",
					"}"
					));
			this.validator.assertNoErrors(mas);
			assertEquals(1, mas.getXtendTypes().size());
			//
			assertTrue(Strings.isNullOrEmpty(mas.getPackage()));
			//
			SarlBehavior behavior = (SarlBehavior) mas.getXtendTypes().get(0);
			assertEquals("B1", behavior.getName());
			assertTypeReferenceIdentifiers(behavior.getExtends());
			assertEquals(1, behavior.getMembers().size());
			//
			SarlAction action = (SarlAction) behavior.getMembers().get(0);
			assertEquals("myaction", action.getName());
			assertTypeReferenceIdentifiers(action.getFiredEvents());
			assertTypeReferenceIdentifier(action.getReturnType(), "void");
			assertParameterNames(action.getParameters(), "arg");
			assertParameterTypes(action.getParameters(), "int");
			assertParameterDefaultValues(action.getParameters(), (Object) null);
			assertParameterVarArg(action.getParameters());
		}

		@Test
		public void action() throws Exception {
			XtendFile mas = this.parser.parse(multilineString(
					"behavior B1 {",
					"	def myaction(arg1 : char, arg2 : boolean, arg3 : int*) {",
					"		System.out.println(arg3)",
					"	}",
					"}"
					));
			this.validator.assertNoErrors(mas);
			assertEquals(1, mas.getXtendTypes().size());
			//
			assertTrue(Strings.isNullOrEmpty(mas.getPackage()));
			//
			SarlBehavior behavior = (SarlBehavior) mas.getXtendTypes().get(0);
			assertEquals("B1", behavior.getName());
			assertTypeReferenceIdentifiers(behavior.getExtends());
			assertEquals(1, behavior.getMembers().size());
			//
			SarlAction action = (SarlAction) behavior.getMembers().get(0);
			assertEquals("myaction", action.getName());
			assertTypeReferenceIdentifiers(action.getFiredEvents());
			assertTypeReferenceIdentifier(action.getReturnType(), "void");
			assertParameterNames(action.getParameters(), "arg1", "arg2", "arg3");
			assertParameterTypes(action.getParameters(), "char", "boolean", "int");
			assertParameterDefaultValues(action.getParameters(), null, null, null);
			assertParameterVarArg(action.getParameters());
		}

		@Test
		public void action_invalid() throws Exception {
			XtendFile mas = this.parser.parse(multilineString(
					"behavior B1 {",
					"	def myaction(arg1 : char, arg2 : boolean*, arg3 : int) {",
					"		System.out.println(arg3)",
					"	}",
					"}"
					));
			this.validator.assertError(mas,
					SarlPackage.eINSTANCE.getSarlAction(),
					Diagnostic.SYNTAX_DIAGNOSTIC,
					"mismatched input ',' expecting ')'");
		}

		@Test
		public void constructor_singleParam() throws Exception {
			XtendFile mas = this.parser.parse(multilineString(
					"behavior B1 {",
					"	new(arg : int*) {",
					"		super(null) // must be never null during runtime",
					"		System.out.println(arg)",
					"	}",
					"}"
					));
			this.validator.assertNoErrors(mas);
			assertEquals(1, mas.getXtendTypes().size());
			//
			assertTrue(Strings.isNullOrEmpty(mas.getPackage()));
			//
			SarlBehavior behavior = (SarlBehavior) mas.getXtendTypes().get(0);
			assertEquals("B1", behavior.getName());
			assertTypeReferenceIdentifiers(behavior.getExtends());
			assertEquals(1, behavior.getMembers().size());
			//
			XtendConstructor constructor = (XtendConstructor) behavior.getMembers().get(0);
			assertParameterNames(constructor.getParameters(), "arg");
			assertParameterTypes(constructor.getParameters(), "int");
			assertParameterDefaultValues(constructor.getParameters(), (Object) null);
			assertParameterVarArg(constructor.getParameters());
		}

		@Test
		public void constructor() throws Exception {
			XtendFile mas = this.parser.parse(multilineString(
					"behavior B1 {",
					"	new (arg1 : char, arg2 : boolean, arg3 : int*) {",
					"		super(null) // must be never null during runtime",
					"		System.out.println(arg3)",
					"	}",
					"}"
					));
			this.validator.assertNoErrors(mas);
			assertEquals(1, mas.getXtendTypes().size());
			//
			assertTrue(Strings.isNullOrEmpty(mas.getPackage()));
			//
			SarlBehavior behavior = (SarlBehavior) mas.getXtendTypes().get(0);
			assertEquals("B1", behavior.getName());
			assertTypeReferenceIdentifiers(behavior.getExtends());
			assertEquals(1, behavior.getMembers().size());
			//
			XtendConstructor constructor = (XtendConstructor) behavior.getMembers().get(0);
			assertParameterNames(constructor.getParameters(), "arg1", "arg2", "arg3");
			assertParameterTypes(constructor.getParameters(), "char", "boolean", "int");
			assertParameterDefaultValues(constructor.getParameters(), null, null, null);
			assertParameterVarArg(constructor.getParameters());
		}

		@Test
		public void constructor_invalid() throws Exception {
			XtendFile mas = this.parser.parse(multilineString(
					"behavior B1 {",
					"	new (arg1 : char, arg2 : boolean*, arg3 : int) {",
					"		super(null) // must be never null during runtime",
					"		System.out.println(arg3)",
					"	}",
					"}"
					));
			this.validator.assertError(mas,
					XtendPackage.eINSTANCE.getXtendConstructor(),
					Diagnostic.SYNTAX_DIAGNOSTIC,
					"mismatched input ',' expecting ')'");
		}

		@Test
		public void multipleActionDefinitionsInBehavior_0() throws Exception {
			XtendFile mas = this.parser.parse(multilineString(
					"behavior B1 {",
					"	def myaction(arg0 : int, arg1 : int*) {",
					"		System.out.println(\"invalid\")",
					"	}",
					"	def myaction {",
					"		System.out.println(\"invalid\")",
					"	}",
					"}"
					));
			this.validator.assertNoErrors(mas);
			assertEquals(1, mas.getXtendTypes().size());
			//
			assertTrue(Strings.isNullOrEmpty(mas.getPackage()));
			//
			SarlBehavior behavior = (SarlBehavior) mas.getXtendTypes().get(0);
			assertEquals("B1", behavior.getName());
			assertTypeReferenceIdentifiers(behavior.getExtends());
			assertEquals(2, behavior.getMembers().size());
			//
			SarlAction action1 = (SarlAction) behavior.getMembers().get(0);
			assertEquals("myaction", action1.getName());
			assertTypeReferenceIdentifiers(action1.getFiredEvents());
			assertTypeReferenceIdentifier(action1.getReturnType(), "void");
			assertParameterNames(action1.getParameters(), "arg0", "arg1");
			assertParameterTypes(action1.getParameters(), "int", "int");
			assertParameterDefaultValues(action1.getParameters(), null, null);
			assertParameterVarArg(action1.getParameters());
			//
			SarlAction action2 = (SarlAction) behavior.getMembers().get(1);
			assertEquals("myaction", action2.getName());
			assertTypeReferenceIdentifiers(action2.getFiredEvents());
			assertTypeReferenceIdentifier(action2.getReturnType(), "void");
			assertParameterNames(action2.getParameters());
		}

		@Test
		public void multipleActionDefinitionsInBehavior_1() throws Exception {
			XtendFile mas = this.parser.parse(multilineString(
					"behavior B1 {",
					"	def myaction(arg0 : int, arg1 : int*) {",
					"		System.out.println(\"invalid\")",
					"	}",
					"	def myaction(arg0 : int) {",
					"		System.out.println(\"invalid\")",
					"	}",
					"}"
					));
			this.validator.assertNoErrors(mas);
			assertEquals(1, mas.getXtendTypes().size());
			//
			assertTrue(Strings.isNullOrEmpty(mas.getPackage()));
			//
			SarlBehavior behavior = (SarlBehavior) mas.getXtendTypes().get(0);
			assertEquals("B1", behavior.getName());
			assertTypeReferenceIdentifiers(behavior.getExtends());
			assertEquals(2, behavior.getMembers().size());
			//
			SarlAction action1 = (SarlAction) behavior.getMembers().get(0);
			assertEquals("myaction", action1.getName());
			assertTypeReferenceIdentifiers(action1.getFiredEvents());
			assertTypeReferenceIdentifier(action1.getReturnType(), "void");
			assertParameterNames(action1.getParameters(), "arg0", "arg1");
			assertParameterTypes(action1.getParameters(), "int", "int");
			assertParameterDefaultValues(action1.getParameters(), null, null);
			assertParameterVarArg(action1.getParameters());
			//
			SarlAction action2 = (SarlAction) behavior.getMembers().get(1);
			assertEquals("myaction", action2.getName());
			assertTypeReferenceIdentifiers(action2.getFiredEvents());
			assertTypeReferenceIdentifier(action2.getReturnType(), "void");
			assertParameterNames(action2.getParameters(), "arg0");
			assertParameterTypes(action2.getParameters(), "int");
			assertParameterDefaultValues(action2.getParameters(), (Object) null);
		}

		@Test
		public void multipleActionDefinitionsInBehavior_2() throws Exception {
			XtendFile mas = this.parser.parse(multilineString(
					"behavior B1 {",
					"	def myaction(arg0 : int, arg1 : int*) {",
					"		System.out.println(\"invalid\")",
					"	}",
					"	def myaction(arg0 : int, arg1 : int*) {",
					"		System.out.println(\"invalid\")",
					"	}",
					"}"
					));
			this.validator.assertError(mas,
<<<<<<< HEAD
					SarlPackage.eINSTANCE.getSarlAction(),
					IssueCodes.DUPLICATE_METHOD,
					"Duplicate action in 'B1': myaction(arg0 : int, arg1 : int)");
=======
					SarlPackage.eINSTANCE.getAction(),
					io.sarl.lang.validation.IssueCodes.DUPLICATE_METHOD,
					"Duplicate action in 'B1': myaction(arg0 : int, arg1 : int[])");
>>>>>>> 2b45c504
		}

	}

	public static class SkillTest extends AbstractSarlTest {

		@Inject
		private ParseHelper<XtendFile> parser;

		@Inject
		private ValidationTestHelper validator;

		@Test
		public void action_singleParam() throws Exception {
			XtendFile mas = this.parser.parse(multilineString(
					"capacity C1 {}",
					"skill S1 implements C1 {",
					"	def myaction(arg : int*) {",
					"		System.out.println(arg)",
					"	}",
					"}"
					));
			this.validator.assertNoErrors(mas);
			assertEquals(2, mas.getXtendTypes().size());
			//
			assertTrue(Strings.isNullOrEmpty(mas.getPackage()));
			//
			SarlCapacity capacity = (SarlCapacity) mas.getXtendTypes().get(0);
			assertEquals("C1", capacity.getName());
			assertTypeReferenceIdentifiers(capacity.getExtends());
			assertEquals(0, capacity.getMembers().size());
			//
			SarlSkill skill = (SarlSkill) mas.getXtendTypes().get(1);
			assertEquals("S1", skill.getName());
			assertTypeReferenceIdentifiers(skill.getExtends());
			assertTypeReferenceIdentifiers(skill.getImplements(), "C1");
			assertEquals(1, skill.getMembers().size());
			//
			SarlAction action1 = (SarlAction) skill.getMembers().get(0);
			assertEquals("myaction", action1.getName());
			assertTypeReferenceIdentifiers(action1.getFiredEvents());
			assertTypeReferenceIdentifier(action1.getReturnType(), "void");
			assertParameterNames(action1.getParameters(), "arg");
			assertParameterTypes(action1.getParameters(), "int");
			assertParameterDefaultValues(action1.getParameters(), (Object) null);
			assertParameterVarArg(action1.getParameters());
		}

		@Test
		public void action() throws Exception {
			XtendFile mas = this.parser.parse(multilineString(
					"capacity C1 {}",
					"skill S1 implements C1 {",
					"	def myaction(arg1 : char, arg2 : boolean, arg3 : int*) {",
					"		System.out.println(arg3)",
					"	}",
					"}"
					));
			this.validator.assertNoErrors(mas);
			assertEquals(2, mas.getXtendTypes().size());
			//
			assertTrue(Strings.isNullOrEmpty(mas.getPackage()));
			//
			SarlCapacity capacity = (SarlCapacity) mas.getXtendTypes().get(0);
			assertEquals("C1", capacity.getName());
			assertTypeReferenceIdentifiers(capacity.getExtends());
			assertEquals(0, capacity.getMembers().size());
			//
			SarlSkill skill = (SarlSkill) mas.getXtendTypes().get(1);
			assertEquals("S1", skill.getName());
			assertTypeReferenceIdentifiers(skill.getExtends());
			assertTypeReferenceIdentifiers(skill.getImplements(), "C1");
			assertEquals(1, skill.getMembers().size());
			//
			SarlAction action1 = (SarlAction) skill.getMembers().get(0);
			assertEquals("myaction", action1.getName());
			assertTypeReferenceIdentifiers(action1.getFiredEvents());
			assertTypeReferenceIdentifier(action1.getReturnType(), "void");
			assertParameterNames(action1.getParameters(), "arg1", "arg2", "arg3");
			assertParameterTypes(action1.getParameters(), "char", "boolean", "int");
			assertParameterDefaultValues(action1.getParameters(), null, null, null);
			assertParameterVarArg(action1.getParameters());
		}

		@Test
		public void action_invalid() throws Exception {
			XtendFile mas = this.parser.parse(multilineString(
					"capacity C1 {}",
					"skill S1 implements C1 {",
					"	def myaction(arg1 : char, arg2 : boolean*, arg3 : int) {",
					"		System.out.println(arg3)",
					"	}",
					"}"
					));
			this.validator.assertError(mas,
					SarlPackage.eINSTANCE.getSarlAction(),
					Diagnostic.SYNTAX_DIAGNOSTIC,
					"mismatched input ',' expecting ')'");
		}

		@Test
		public void constructor_singleParam() throws Exception {
			XtendFile mas = this.parser.parse(multilineString(
					"capacity C1 {}",
					"skill S1 implements C1 {",
					"	new(arg : int*) {",
					"		System.out.println(arg)",
					"	}",
					"}"
					));
			this.validator.assertNoErrors(mas);
			assertEquals(2, mas.getXtendTypes().size());
			//
			assertTrue(Strings.isNullOrEmpty(mas.getPackage()));
			//
			SarlCapacity capacity = (SarlCapacity) mas.getXtendTypes().get(0);
			assertEquals("C1", capacity.getName());
			assertTypeReferenceIdentifiers(capacity.getExtends());
			assertEquals(0, capacity.getMembers().size());
			//
			SarlSkill skill = (SarlSkill) mas.getXtendTypes().get(1);
			assertEquals("S1", skill.getName());
			assertTypeReferenceIdentifiers(skill.getExtends());
			assertTypeReferenceIdentifiers(skill.getImplements(), "C1");
			assertEquals(1, skill.getMembers().size());
			//
			XtendConstructor constructor = (XtendConstructor) skill.getMembers().get(0);
			assertParameterNames(constructor.getParameters(), "arg");
			assertParameterTypes(constructor.getParameters(), "int");
			assertParameterDefaultValues(constructor.getParameters(), (Object) null);
			assertParameterVarArg(constructor.getParameters());
		}

		@Test
		public void constructor() throws Exception {
			XtendFile mas = this.parser.parse(multilineString(
					"capacity C1 {}",
					"skill S1 implements C1 {",
					"	new (arg1 : char, arg2 : boolean, arg3 : int*) {",
					"		System.out.println(arg3)",
					"	}",
					"}"
					));
			this.validator.assertNoErrors(mas);
			assertEquals(2, mas.getXtendTypes().size());
			//
			assertTrue(Strings.isNullOrEmpty(mas.getPackage()));
			//
			SarlCapacity capacity = (SarlCapacity) mas.getXtendTypes().get(0);
			assertEquals("C1", capacity.getName());
			assertTypeReferenceIdentifiers(capacity.getExtends());
			assertEquals(0, capacity.getMembers().size());
			//
			SarlSkill skill = (SarlSkill) mas.getXtendTypes().get(1);
			assertEquals("S1", skill.getName());
			assertTypeReferenceIdentifiers(skill.getExtends());
			assertTypeReferenceIdentifiers(skill.getImplements(), "C1");
			assertEquals(1, skill.getMembers().size());
			//
			XtendConstructor constructor = (XtendConstructor) skill.getMembers().get(0);
			assertParameterNames(constructor.getParameters(), "arg1", "arg2", "arg3");
			assertParameterTypes(constructor.getParameters(), "char", "boolean", "int");
			assertParameterDefaultValues(constructor.getParameters(), null, null, null);
			assertParameterVarArg(constructor.getParameters());
		}

		@Test
		public void constructor_invalid() throws Exception {
			XtendFile mas = this.parser.parse(multilineString(
					"capacity C1 {}",
					"skill S1 implements C1 {",
					"	new (arg1 : char, arg2 : boolean*, arg3 : int) {",
					"		System.out.println(arg3)",
					"	}",
					"}"
					));
			this.validator.assertError(mas,
					XtendPackage.eINSTANCE.getXtendConstructor(),
					Diagnostic.SYNTAX_DIAGNOSTIC,
					"mismatched input ',' expecting ')'");
		}

	}

	public static class CapacityTest extends AbstractSarlTest {

		@Inject
		private ParseHelper<XtendFile> parser;

		@Inject
		private ValidationTestHelper validator;

		@Test
		public void action_singleParam() throws Exception {
			XtendFile mas = this.parser.parse(multilineString(
					"capacity C1 {",
					"	def myaction(arg : int*)",
					"}"
					));
			this.validator.assertNoErrors(mas);
			assertEquals(1, mas.getXtendTypes().size());
			//
			assertTrue(Strings.isNullOrEmpty(mas.getPackage()));
			//
			SarlCapacity capacity = (SarlCapacity) mas.getXtendTypes().get(0);
			assertEquals("C1", capacity.getName());
			assertTypeReferenceIdentifiers(capacity.getExtends());
			assertEquals(1, capacity.getMembers().size());
			//
			SarlAction action1 = (SarlAction) capacity.getMembers().get(0);
			assertEquals("myaction", action1.getName());
			assertTypeReferenceIdentifiers(action1.getFiredEvents());
			assertTypeReferenceIdentifier(action1.getReturnType(), "void");
			assertParameterNames(action1.getParameters(), "arg");
			assertParameterTypes(action1.getParameters(), "int");
			assertParameterDefaultValues(action1.getParameters(), (Object) null);
			assertParameterVarArg(action1.getParameters());
		}

		@Test
		public void action() throws Exception {
			XtendFile mas = this.parser.parse(multilineString(
					"capacity C1 {",
					"	def myaction(arg1 : char, arg2 : boolean, arg3 : int*)",
					"}"
					));
			this.validator.assertNoErrors(mas);
			assertEquals(1, mas.getXtendTypes().size());
			//
			assertTrue(Strings.isNullOrEmpty(mas.getPackage()));
			//
			SarlCapacity capacity = (SarlCapacity) mas.getXtendTypes().get(0);
			assertEquals("C1", capacity.getName());
			assertTypeReferenceIdentifiers(capacity.getExtends());
			assertEquals(1, capacity.getMembers().size());
			//
			SarlAction action1 = (SarlAction) capacity.getMembers().get(0);
			assertEquals("myaction", action1.getName());
			assertTypeReferenceIdentifiers(action1.getFiredEvents());
			assertTypeReferenceIdentifier(action1.getReturnType(), "void");
			assertParameterNames(action1.getParameters(), "arg1", "arg2", "arg3");
			assertParameterTypes(action1.getParameters(), "char", "boolean", "int");
			assertParameterDefaultValues(action1.getParameters(), null, null, null);
			assertParameterVarArg(action1.getParameters());
		}

		@Test
		public void action_invalid() throws Exception {
			XtendFile mas = this.parser.parse(multilineString(
					"capacity C1 {",
					"	def myaction(arg1 : char, arg2 : boolean*, arg3 : int)",
					"}"
					));
			this.validator.assertError(mas,
					SarlPackage.eINSTANCE.getSarlAction(),
					Diagnostic.SYNTAX_DIAGNOSTIC,
					"mismatched input ',' expecting ')'");
		}

	}

	public static class EventTest extends AbstractSarlTest {

		@Inject
		private ParseHelper<XtendFile> parser;

		@Inject
		private ValidationTestHelper validator;

		@Test
		public void constructor_singleParam() throws Exception {
			XtendFile mas = this.parser.parse(multilineString(
					"event E1 {",
					"	new(arg : int*) {",
					"		System.out.println(arg)",
					"	}",
					"}"
					));
			this.validator.assertNoErrors(mas);
			assertEquals(1, mas.getXtendTypes().size());
			//
			assertTrue(Strings.isNullOrEmpty(mas.getPackage()));
			//
			SarlEvent event = (SarlEvent) mas.getXtendTypes().get(0);
			assertEquals("E1", event.getName());
			assertTypeReferenceIdentifiers(event.getExtends());
			assertEquals(1, event.getMembers().size());
			//
			XtendConstructor constructor = (XtendConstructor) event.getMembers().get(0);
			assertParameterNames(constructor.getParameters(), "arg");
			assertParameterTypes(constructor.getParameters(), "int");
			assertParameterDefaultValues(constructor.getParameters(), (Object) null);
			assertParameterVarArg(constructor.getParameters());
		}

		@Test
		public void constructor() throws Exception {
			XtendFile mas = this.parser.parse(multilineString(
					"event E1 {",
					"	new (arg1 : char, arg2 : boolean, arg3 : int*) {",
					"		System.out.println(arg3)",
					"	}",
					"}"
					));
			this.validator.assertNoErrors(mas);
			assertEquals(1, mas.getXtendTypes().size());
			//
			assertTrue(Strings.isNullOrEmpty(mas.getPackage()));
			//
			SarlEvent event = (SarlEvent) mas.getXtendTypes().get(0);
			assertEquals("E1", event.getName());
			assertTypeReferenceIdentifiers(event.getExtends());
			assertEquals(1, event.getMembers().size());
			//
			XtendConstructor constructor = (XtendConstructor) event.getMembers().get(0);
			assertParameterNames(constructor.getParameters(), "arg1", "arg2", "arg3");
			assertParameterTypes(constructor.getParameters(), "char", "boolean", "int");
			assertParameterDefaultValues(constructor.getParameters(), null, null, null);
			assertParameterVarArg(constructor.getParameters());
		}

		@Test
		public void constructor_invalid() throws Exception {
			XtendFile mas = this.parser.parse(multilineString(
					"event E1 {",
					"	new (arg1 : char, arg2 : boolean*, arg3 : int) {",
					"		System.out.println(arg3)",
					"	}",
					"}"
					));
			this.validator.assertError(mas,
					XtendPackage.eINSTANCE.getXtendConstructor(),
					Diagnostic.SYNTAX_DIAGNOSTIC,
					"mismatched input ',' expecting ')'");
		}

	}

}<|MERGE_RESOLUTION|>--- conflicted
+++ resolved
@@ -85,12 +85,12 @@
 			//
 			SarlAgent agent = (SarlAgent) mas.getXtendTypes().get(0);
 			assertEquals("A1", agent.getName());
-			assertTypeReferenceIdentifiers(agent.getExtends());
+			assertNull(agent.getExtends());
 			assertEquals(1, agent.getMembers().size());
 			//
 			SarlAction action = (SarlAction) agent.getMembers().get(0);
 			assertEquals("myaction", action.getName());
-			assertTypeReferenceIdentifiers(action.getFiredEvents());
+			assertNull(action.getFiredEvents());
 			assertTypeReferenceIdentifier(action.getReturnType(), "void");
 			assertParameterNames(action.getParameters(), "arg");
 			assertParameterTypes(action.getParameters(), "int");
@@ -113,12 +113,12 @@
 			//
 			SarlAgent agent = (SarlAgent) mas.getXtendTypes().get(0);
 			assertEquals("A1", agent.getName());
-			assertTypeReferenceIdentifiers(agent.getExtends());
+			assertNull(agent.getExtends());
 			assertEquals(1, agent.getMembers().size());
 			//
 			SarlAction action = (SarlAction) agent.getMembers().get(0);
 			assertEquals("myaction", action.getName());
-			assertTypeReferenceIdentifiers(action.getFiredEvents());
+			assertNull(action.getFiredEvents());
 			assertTypeReferenceIdentifier(action.getReturnType(), "void");
 			assertParameterNames(action.getParameters(), "arg1", "arg2", "arg3");
 			assertParameterTypes(action.getParameters(), "char", "boolean", "int");
@@ -167,12 +167,12 @@
 			//
 			SarlBehavior behavior = (SarlBehavior) mas.getXtendTypes().get(0);
 			assertEquals("B1", behavior.getName());
-			assertTypeReferenceIdentifiers(behavior.getExtends());
+			assertNull(behavior.getExtends());
 			assertEquals(1, behavior.getMembers().size());
 			//
 			SarlAction action = (SarlAction) behavior.getMembers().get(0);
 			assertEquals("myaction", action.getName());
-			assertTypeReferenceIdentifiers(action.getFiredEvents());
+			assertNull(action.getFiredEvents());
 			assertTypeReferenceIdentifier(action.getReturnType(), "void");
 			assertParameterNames(action.getParameters(), "arg");
 			assertParameterTypes(action.getParameters(), "int");
@@ -196,12 +196,12 @@
 			//
 			SarlBehavior behavior = (SarlBehavior) mas.getXtendTypes().get(0);
 			assertEquals("B1", behavior.getName());
-			assertTypeReferenceIdentifiers(behavior.getExtends());
+			assertNull(behavior.getExtends());
 			assertEquals(1, behavior.getMembers().size());
 			//
 			SarlAction action = (SarlAction) behavior.getMembers().get(0);
 			assertEquals("myaction", action.getName());
-			assertTypeReferenceIdentifiers(action.getFiredEvents());
+			assertNull(action.getFiredEvents());
 			assertTypeReferenceIdentifier(action.getReturnType(), "void");
 			assertParameterNames(action.getParameters(), "arg1", "arg2", "arg3");
 			assertParameterTypes(action.getParameters(), "char", "boolean", "int");
@@ -241,7 +241,7 @@
 			//
 			SarlBehavior behavior = (SarlBehavior) mas.getXtendTypes().get(0);
 			assertEquals("B1", behavior.getName());
-			assertTypeReferenceIdentifiers(behavior.getExtends());
+			assertNull(behavior.getExtends());
 			assertEquals(1, behavior.getMembers().size());
 			//
 			XtendConstructor constructor = (XtendConstructor) behavior.getMembers().get(0);
@@ -268,7 +268,7 @@
 			//
 			SarlBehavior behavior = (SarlBehavior) mas.getXtendTypes().get(0);
 			assertEquals("B1", behavior.getName());
-			assertTypeReferenceIdentifiers(behavior.getExtends());
+			assertNull(behavior.getExtends());
 			assertEquals(1, behavior.getMembers().size());
 			//
 			XtendConstructor constructor = (XtendConstructor) behavior.getMembers().get(0);
@@ -313,12 +313,12 @@
 			//
 			SarlBehavior behavior = (SarlBehavior) mas.getXtendTypes().get(0);
 			assertEquals("B1", behavior.getName());
-			assertTypeReferenceIdentifiers(behavior.getExtends());
+			assertNull(behavior.getExtends());
 			assertEquals(2, behavior.getMembers().size());
 			//
 			SarlAction action1 = (SarlAction) behavior.getMembers().get(0);
 			assertEquals("myaction", action1.getName());
-			assertTypeReferenceIdentifiers(action1.getFiredEvents());
+			assertNull(action1.getFiredEvents());
 			assertTypeReferenceIdentifier(action1.getReturnType(), "void");
 			assertParameterNames(action1.getParameters(), "arg0", "arg1");
 			assertParameterTypes(action1.getParameters(), "int", "int");
@@ -327,7 +327,7 @@
 			//
 			SarlAction action2 = (SarlAction) behavior.getMembers().get(1);
 			assertEquals("myaction", action2.getName());
-			assertTypeReferenceIdentifiers(action2.getFiredEvents());
+			assertNull(action2.getFiredEvents());
 			assertTypeReferenceIdentifier(action2.getReturnType(), "void");
 			assertParameterNames(action2.getParameters());
 		}
@@ -351,12 +351,12 @@
 			//
 			SarlBehavior behavior = (SarlBehavior) mas.getXtendTypes().get(0);
 			assertEquals("B1", behavior.getName());
-			assertTypeReferenceIdentifiers(behavior.getExtends());
+			assertNull(behavior.getExtends());
 			assertEquals(2, behavior.getMembers().size());
 			//
 			SarlAction action1 = (SarlAction) behavior.getMembers().get(0);
 			assertEquals("myaction", action1.getName());
-			assertTypeReferenceIdentifiers(action1.getFiredEvents());
+			assertNull(action1.getFiredEvents());
 			assertTypeReferenceIdentifier(action1.getReturnType(), "void");
 			assertParameterNames(action1.getParameters(), "arg0", "arg1");
 			assertParameterTypes(action1.getParameters(), "int", "int");
@@ -365,7 +365,7 @@
 			//
 			SarlAction action2 = (SarlAction) behavior.getMembers().get(1);
 			assertEquals("myaction", action2.getName());
-			assertTypeReferenceIdentifiers(action2.getFiredEvents());
+			assertNull(action2.getFiredEvents());
 			assertTypeReferenceIdentifier(action2.getReturnType(), "void");
 			assertParameterNames(action2.getParameters(), "arg0");
 			assertParameterTypes(action2.getParameters(), "int");
@@ -385,15 +385,9 @@
 					"}"
 					));
 			this.validator.assertError(mas,
-<<<<<<< HEAD
 					SarlPackage.eINSTANCE.getSarlAction(),
 					IssueCodes.DUPLICATE_METHOD,
 					"Duplicate action in 'B1': myaction(arg0 : int, arg1 : int)");
-=======
-					SarlPackage.eINSTANCE.getAction(),
-					io.sarl.lang.validation.IssueCodes.DUPLICATE_METHOD,
-					"Duplicate action in 'B1': myaction(arg0 : int, arg1 : int[])");
->>>>>>> 2b45c504
 		}
 
 	}
@@ -423,18 +417,18 @@
 			//
 			SarlCapacity capacity = (SarlCapacity) mas.getXtendTypes().get(0);
 			assertEquals("C1", capacity.getName());
-			assertTypeReferenceIdentifiers(capacity.getExtends());
+			assertNull(capacity.getExtends());
 			assertEquals(0, capacity.getMembers().size());
 			//
 			SarlSkill skill = (SarlSkill) mas.getXtendTypes().get(1);
 			assertEquals("S1", skill.getName());
-			assertTypeReferenceIdentifiers(skill.getExtends());
+			assertNull(skill.getExtends());
 			assertTypeReferenceIdentifiers(skill.getImplements(), "C1");
 			assertEquals(1, skill.getMembers().size());
 			//
 			SarlAction action1 = (SarlAction) skill.getMembers().get(0);
 			assertEquals("myaction", action1.getName());
-			assertTypeReferenceIdentifiers(action1.getFiredEvents());
+			assertNull(action1.getFiredEvents());
 			assertTypeReferenceIdentifier(action1.getReturnType(), "void");
 			assertParameterNames(action1.getParameters(), "arg");
 			assertParameterTypes(action1.getParameters(), "int");
@@ -459,18 +453,18 @@
 			//
 			SarlCapacity capacity = (SarlCapacity) mas.getXtendTypes().get(0);
 			assertEquals("C1", capacity.getName());
-			assertTypeReferenceIdentifiers(capacity.getExtends());
+			assertNull(capacity.getExtends());
 			assertEquals(0, capacity.getMembers().size());
 			//
 			SarlSkill skill = (SarlSkill) mas.getXtendTypes().get(1);
 			assertEquals("S1", skill.getName());
-			assertTypeReferenceIdentifiers(skill.getExtends());
+			assertNull(skill.getExtends());
 			assertTypeReferenceIdentifiers(skill.getImplements(), "C1");
 			assertEquals(1, skill.getMembers().size());
 			//
 			SarlAction action1 = (SarlAction) skill.getMembers().get(0);
 			assertEquals("myaction", action1.getName());
-			assertTypeReferenceIdentifiers(action1.getFiredEvents());
+			assertNull(action1.getFiredEvents());
 			assertTypeReferenceIdentifier(action1.getReturnType(), "void");
 			assertParameterNames(action1.getParameters(), "arg1", "arg2", "arg3");
 			assertParameterTypes(action1.getParameters(), "char", "boolean", "int");
@@ -511,12 +505,12 @@
 			//
 			SarlCapacity capacity = (SarlCapacity) mas.getXtendTypes().get(0);
 			assertEquals("C1", capacity.getName());
-			assertTypeReferenceIdentifiers(capacity.getExtends());
+			assertNull(capacity.getExtends());
 			assertEquals(0, capacity.getMembers().size());
 			//
 			SarlSkill skill = (SarlSkill) mas.getXtendTypes().get(1);
 			assertEquals("S1", skill.getName());
-			assertTypeReferenceIdentifiers(skill.getExtends());
+			assertNull(skill.getExtends());
 			assertTypeReferenceIdentifiers(skill.getImplements(), "C1");
 			assertEquals(1, skill.getMembers().size());
 			//
@@ -544,12 +538,12 @@
 			//
 			SarlCapacity capacity = (SarlCapacity) mas.getXtendTypes().get(0);
 			assertEquals("C1", capacity.getName());
-			assertTypeReferenceIdentifiers(capacity.getExtends());
+			assertNull(capacity.getExtends());
 			assertEquals(0, capacity.getMembers().size());
 			//
 			SarlSkill skill = (SarlSkill) mas.getXtendTypes().get(1);
 			assertEquals("S1", skill.getName());
-			assertTypeReferenceIdentifiers(skill.getExtends());
+			assertNull(skill.getExtends());
 			assertTypeReferenceIdentifiers(skill.getImplements(), "C1");
 			assertEquals(1, skill.getMembers().size());
 			//
@@ -600,12 +594,12 @@
 			//
 			SarlCapacity capacity = (SarlCapacity) mas.getXtendTypes().get(0);
 			assertEquals("C1", capacity.getName());
-			assertTypeReferenceIdentifiers(capacity.getExtends());
+			assertNull(capacity.getExtends());
 			assertEquals(1, capacity.getMembers().size());
 			//
 			SarlAction action1 = (SarlAction) capacity.getMembers().get(0);
 			assertEquals("myaction", action1.getName());
-			assertTypeReferenceIdentifiers(action1.getFiredEvents());
+			assertNull(action1.getFiredEvents());
 			assertTypeReferenceIdentifier(action1.getReturnType(), "void");
 			assertParameterNames(action1.getParameters(), "arg");
 			assertParameterTypes(action1.getParameters(), "int");
@@ -627,12 +621,12 @@
 			//
 			SarlCapacity capacity = (SarlCapacity) mas.getXtendTypes().get(0);
 			assertEquals("C1", capacity.getName());
-			assertTypeReferenceIdentifiers(capacity.getExtends());
+			assertNull(capacity.getExtends());
 			assertEquals(1, capacity.getMembers().size());
 			//
 			SarlAction action1 = (SarlAction) capacity.getMembers().get(0);
 			assertEquals("myaction", action1.getName());
-			assertTypeReferenceIdentifiers(action1.getFiredEvents());
+			assertNull(action1.getFiredEvents());
 			assertTypeReferenceIdentifier(action1.getReturnType(), "void");
 			assertParameterNames(action1.getParameters(), "arg1", "arg2", "arg3");
 			assertParameterTypes(action1.getParameters(), "char", "boolean", "int");
@@ -679,7 +673,7 @@
 			//
 			SarlEvent event = (SarlEvent) mas.getXtendTypes().get(0);
 			assertEquals("E1", event.getName());
-			assertTypeReferenceIdentifiers(event.getExtends());
+			assertNull(event.getExtends());
 			assertEquals(1, event.getMembers().size());
 			//
 			XtendConstructor constructor = (XtendConstructor) event.getMembers().get(0);
@@ -705,7 +699,7 @@
 			//
 			SarlEvent event = (SarlEvent) mas.getXtendTypes().get(0);
 			assertEquals("E1", event.getName());
-			assertTypeReferenceIdentifiers(event.getExtends());
+			assertNull(event.getExtends());
 			assertEquals(1, event.getMembers().size());
 			//
 			XtendConstructor constructor = (XtendConstructor) event.getMembers().get(0);
