/*
 * Copyright 2014 Sebastian RODRIGUEZ, Nicolas GAUD, Stéphane GALLAND.
 *
 * Licensed under the Apache License, Version 2.0 (the "License");
 * you may not use this file except in compliance with the License.
 * You may obtain a copy of the License at
 *
 *     http://www.apache.org/licenses/LICENSE-2.0
 *
 * Unless required by applicable law or agreed to in writing, software
 * distributed under the License is distributed on an "AS IS" BASIS,
 * WITHOUT WARRANTIES OR CONDITIONS OF ANY KIND, either express or implied.
 * See the License for the specific language governing permissions and
 * limitations under the License.
 */
package io.sarl.lang.tests.parsing;

import static org.junit.Assert.assertEquals;
import static org.junit.Assert.assertTrue;
import io.sarl.lang.SARLInjectorProvider;
import io.sarl.lang.sarl.SarlAction;
import io.sarl.lang.sarl.SarlBehavior;
import io.sarl.lang.sarl.SarlPackage;
import io.sarl.lang.validation.IssueCodes;
import io.sarl.tests.api.AbstractSarlTest;

import org.eclipse.xtend.core.xtend.XtendConstructor;
import org.eclipse.xtend.core.xtend.XtendField;
import org.eclipse.xtend.core.xtend.XtendFile;
import org.eclipse.xtend.core.xtend.XtendPackage;
import org.eclipse.xtext.common.types.TypesPackage;
import org.eclipse.xtext.junit4.InjectWith;
import org.eclipse.xtext.junit4.XtextRunner;
import org.eclipse.xtext.junit4.util.ParseHelper;
import org.eclipse.xtext.junit4.validation.ValidationTestHelper;
import org.eclipse.xtext.xbase.XNumberLiteral;
import org.eclipse.xtext.xbase.XStringLiteral;
import org.eclipse.xtext.xbase.XbasePackage;
import org.junit.Test;
import org.junit.runner.RunWith;
import org.junit.runners.Suite;
import org.junit.runners.Suite.SuiteClasses;

import com.google.common.base.Strings;
import com.google.inject.Inject;

/**
 * @author $Author: sgalland$
 * @version $Name$ $Revision$ $Date$
 * @mavengroupid $GroupId$
 * @mavenartifactid $ArtifactId$
 */
@RunWith(Suite.class)
@SuiteClasses({
	BehaviorParsingTest.TopElementTest.class,
	BehaviorParsingTest.ActionTest.class,
	BehaviorParsingTest.AttributeTest.class,
	BehaviorParsingTest.ConstructorTest.class,
	BehaviorParsingTest.CapacityUsesTest.class,
})
@SuppressWarnings("all")
public class BehaviorParsingTest {

	public static class TopElementTest extends AbstractSarlTest {

		@Inject
<<<<<<< HEAD
		private ParseHelper<XtendFile> parser;
		
=======
		private ParseHelper<SarlScript> parser;

>>>>>>> 2b45c504
		@Inject
		private ValidationTestHelper validator;

		@Test
		public void invalidExtend_0() throws Exception {
			XtendFile mas = this.parser.parse(multilineString(
				"capacity C1 {",
				"}",
				"behavior B1 extends C1 {",
				"}"
			));
			this.validator.assertError(mas,
				SarlPackage.eINSTANCE.getSarlBehavior(),
				IssueCodes.INVALID_EXTENDED_TYPE,
				"Invalid supertype. Expecting: class");
		}

		@Test
		public void invalidExtend_1() throws Exception {
			XtendFile mas = this.parser.parse(multilineString(
				"agent A1 {",
				"}",
				"behavior B3 extends A1 {",
				"}"
			));
			this.validator.assertError(mas,
				SarlPackage.eINSTANCE.getSarlBehavior(),
				IssueCodes.INVALID_EXTENDED_TYPE,
				"Supertype must be of type 'io.sarl.lang.core.Behavior'");
		}

		@Test
		public void invalidExtend_2() throws Exception {
			XtendFile mas = this.parser.parse(multilineString(
				"behavior B1 extends B1 {",
				"}"
			));
			this.validator.assertError(mas,
				SarlPackage.eINSTANCE.getSarlBehavior(),
				org.eclipse.xtend.core.validation.IssueCodes.CYCLIC_INHERITANCE,
				"The inheritance hierarchy of 'B1' is inconsistent");
		}

		@Test
		public void invalidExtend_3() throws Exception {
			XtendFile mas = this.parser.parse(multilineString(
				"behavior B1 extends B2 {",
				"}",
				"behavior B2 extends B1 {",
				"}"
			));
			this.validator.assertError(mas,
				SarlPackage.eINSTANCE.getSarlBehavior(),
				org.eclipse.xtend.core.validation.IssueCodes.CYCLIC_INHERITANCE,
				"The inheritance hierarchy of 'B1' is inconsistent");
		}

		@Test
		public void invalidExtend_4() throws Exception {
			XtendFile mas = this.parser.parse(multilineString(
				"behavior B1 extends B2 {",
				"}",
				"behavior B2 extends B1 {",
				"}",
				"behavior B3 extends B2 {",
				"}"
			));
			this.validator.assertError(mas,
				SarlPackage.eINSTANCE.getSarlBehavior(),
				org.eclipse.xtend.core.validation.IssueCodes.CYCLIC_INHERITANCE,
				"The inheritance hierarchy of 'B1' is inconsistent");
		}

		@Test
		public void invalidExtend_5() throws Exception {
			XtendFile mas = this.parser.parse(multilineString(
				"behavior B3 extends B2 {",
				"}",
				"behavior B2 extends B1 {",
				"}",
				"behavior B1 extends B2 {",
				"}"
			));
			this.validator.assertError(mas,
				SarlPackage.eINSTANCE.getSarlBehavior(),
				org.eclipse.xtend.core.validation.IssueCodes.CYCLIC_INHERITANCE,
				"The inheritance hierarchy of 'B3' is inconsistent");
		}

		@Test
		public void duplicateTypeNames() throws Exception {
			XtendFile mas = this.parser.parse(multilineString(
				"package io.sarl.test",
				"behavior B1 {",
				"}",
				"behavior B2 {",
				"}",
				"behavior B1 {",
				"}"
			));
			this.validator.assertError(mas,
				SarlPackage.eINSTANCE.getSarlBehavior(),
				org.eclipse.xtend.core.validation.IssueCodes.DUPLICATE_TYPE_NAME,
				"Duplicate definition of the type 'io.sarl.test.B1'");
		}

	}

	public static class ActionTest extends AbstractSarlTest {

		@Inject
<<<<<<< HEAD
		private ParseHelper<XtendFile> parser;
		
=======
		private ParseHelper<SarlScript> parser;

>>>>>>> 2b45c504
		@Inject
		private ValidationTestHelper validator;

		@Test
		public void multipleActionDefinition() throws Exception {
			XtendFile mas = this.parser.parse(multilineString(
				"behavior B1 {",
				"	def myaction(a : int, b : int) { }",
				"	def myaction(a : int) { }",
				"	def myaction(a : int) { }",
				"}"
			));
			this.validator.assertError(mas,
				SarlPackage.eINSTANCE.getSarlAction(),
				org.eclipse.xtend.core.validation.IssueCodes.DUPLICATE_METHOD,
				"Duplicate action in 'B1': myaction(a : int)");
		}

		@Test
		public void invalidActionName() throws Exception {
			XtendFile mas = this.parser.parse(multilineString(
				"behavior B1 {",
				"	def myaction {",
				"		System.out.println(\"ok\")",
				"	}",
				"	def _handle_myaction {",
				"		System.out.println(\"ko\")",
				"	}",
				"	def myaction2 {",
				"		System.out.println(\"ok\")",
				"	}",
				"}"
			));
			this.validator.assertError(mas,
				SarlPackage.eINSTANCE.getSarlAction(),
				org.eclipse.xtend.core.validation.IssueCodes.INVALID_MEMBER_NAME,
				"Invalid action name '_handle_myaction'.");
		}

		@Test
		public void incompatibleReturnType_0() throws Exception {
			XtendFile mas = this.parser.parse(multilineString(
				"behavior B1 {",
				"	def myaction(a : int) : int {",
				"		return 0",
				"	}",
				"}",
				"behavior B2 extends B1 {",
				"	def myaction(a : int) : float {",
				"		return 0f",
				"	}",
				"}"
			));
			this.validator.assertError(mas,
				SarlPackage.eINSTANCE.getSarlAction(),
				org.eclipse.xtext.xbase.validation.IssueCodes.INCOMPATIBLE_RETURN_TYPE,
				"Incompatible return type between 'float' and 'int' for myaction(int).");
		}

		@Test
		public void incompatibleReturnType_1() throws Exception {
			XtendFile mas = this.parser.parse(multilineString(
				"behavior B1 {",
				"	def myaction(a : int) {",
				"		// void",
				"	}",
				"}",
				"behavior B2 extends B1 {",
				"	def myaction(a : int) : int {",
				"		return 0",
				"	}",
				"}"
			));
			this.validator.assertError(mas,
				SarlPackage.eINSTANCE.getSarlAction(),
				org.eclipse.xtext.xbase.validation.IssueCodes.INCOMPATIBLE_RETURN_TYPE,
				"Incompatible return type between 'int' and 'void' for myaction(int).");
		}

		@Test
		public void incompatibleReturnType_2() throws Exception {
			XtendFile mas = this.parser.parse(multilineString(
				"behavior B1 {",
				"	def myaction(a : int) : int {",
				"		return 0",
				"	}",
				"}",
				"behavior B2 extends B1 {",
				"	def myaction(a : int) {",
				"		// void",
				"	}",
				"}"
			));
			this.validator.assertError(mas,
				SarlPackage.eINSTANCE.getSarlAction(),
				org.eclipse.xtext.xbase.validation.IssueCodes.INCOMPATIBLE_RETURN_TYPE,
				"Incompatible return type between 'void' and 'int' for myaction(int).");
		}

		@Test
		public void compatibleReturnType_0() throws Exception {
			XtendFile mas = this.parser.parse(multilineString(
				"behavior B1 {",
				"	def myaction(a : int) : Number {",
				"		return 0.0",
				"	}",
				"}",
				"behavior B2 extends B1 {",
				"	def myaction(a : int) : Double {",
				"		return 0.0",
				"	}",
				"}"
			));
			this.validator.assertNoErrors(mas);
			assertEquals(2, mas.getXtendTypes().size());
			//
			assertTrue(Strings.isNullOrEmpty(mas.getPackage()));
			//
			SarlBehavior behavior1 = (SarlBehavior) mas.getXtendTypes().get(0);
			assertEquals("B1", behavior1.getName());
			assertTypeReferenceIdentifiers(behavior1.getExtends());
			assertEquals(1, behavior1.getMembers().size());
			//
			SarlAction action1 = (SarlAction) behavior1.getMembers().get(0);
			assertEquals("myaction", action1.getName());
			assertTypeReferenceIdentifiers(action1.getFiredEvents());
			assertTypeReferenceIdentifier(action1.getReturnType(), "java.lang.Number");
			assertParameterNames(action1.getParameters(), "a");
			assertParameterTypes(action1.getParameters(), "int");
			assertParameterDefaultValues(action1.getParameters(), (Object) null);
			//
			SarlBehavior behavior2= (SarlBehavior) mas.getXtendTypes().get(1);
			assertEquals("B2", behavior2.getName());
			assertTypeReferenceIdentifiers(behavior2.getExtends(), "B1");
			assertEquals(1, behavior2.getMembers().size());
			//
			SarlAction action2 = (SarlAction) behavior2.getMembers().get(0);
			assertEquals("myaction", action2.getName());
			assertTypeReferenceIdentifiers(action2.getFiredEvents());
			assertTypeReferenceIdentifier(action2.getReturnType(), "java.lang.Double");
			assertParameterNames(action2.getParameters(), "a");
			assertParameterTypes(action2.getParameters(), "int");
			assertParameterDefaultValues(action2.getParameters(), (Object) null);
		}

		@Test
		public void compatibleReturnType_1() throws Exception {
			XtendFile mas = this.parser.parse(multilineString(
				"behavior B1 {",
				"	def myaction(a : int) : float {",
				"		return 0f",
				"	}",
				"}",
				"behavior B2 extends B1 {",
				"	def myaction(a : int) : float {",
				"		return 0f",
				"	}",
				"}"
			));
			this.validator.assertNoErrors(mas);
			assertEquals(2, mas.getXtendTypes().size());
			//
			assertTrue(Strings.isNullOrEmpty(mas.getPackage()));
			//
			SarlBehavior behavior1 = (SarlBehavior) mas.getXtendTypes().get(0);
			assertEquals("B1", behavior1.getName());
			assertTypeReferenceIdentifiers(behavior1.getExtends());
			assertEquals(1, behavior1.getMembers().size());
			//
			SarlAction action1 = (SarlAction) behavior1.getMembers().get(0);
			assertEquals("myaction", action1.getName());
			assertTypeReferenceIdentifiers(action1.getFiredEvents());
			assertTypeReferenceIdentifier(action1.getReturnType(), "float");
			assertParameterNames(action1.getParameters(), "a");
			assertParameterTypes(action1.getParameters(), "int");
			assertParameterDefaultValues(action1.getParameters(), (Object) null);
			//
			SarlBehavior behavior2= (SarlBehavior) mas.getXtendTypes().get(1);
			assertEquals("B2", behavior2.getName());
			assertTypeReferenceIdentifiers(behavior2.getExtends(), "B1");
			assertEquals(1, behavior2.getMembers().size());
			//
			SarlAction action2 = (SarlAction) behavior2.getMembers().get(0);
			assertEquals("myaction", action2.getName());
			assertTypeReferenceIdentifiers(action2.getFiredEvents());
			assertTypeReferenceIdentifier(action2.getReturnType(), "float");
			assertParameterNames(action2.getParameters(), "a");
			assertParameterTypes(action2.getParameters(), "int");
			assertParameterDefaultValues(action2.getParameters(), (Object) null);
		}

		@Test
		public void multipleParameterNames() throws Exception {
			XtendFile mas = this.parser.parse(multilineString(
				"behavior B1 {",
				"	def myaction(a : int, b : int, c : int, b : int) {",
				"	}",
				"}"
			));
			this.validator.assertError(mas,
				SarlPackage.eINSTANCE.getSarlFormalParameter(),
				org.eclipse.xtext.xbase.validation.IssueCodes.VARIABLE_NAME_SHADOWING,
				"Duplicate local variable b");
		}

	}

	public static class AttributeTest extends AbstractSarlTest {

		@Inject
<<<<<<< HEAD
		private ParseHelper<XtendFile> parser;
		
=======
		private ParseHelper<SarlScript> parser;

>>>>>>> 2b45c504
		@Inject
		private ValidationTestHelper validator;

		@Test
		public void multipleVariableDefinition() throws Exception {
			XtendFile mas = this.parser.parse(multilineString(
				"behavior B1 {",
				"	var myfield : int",
				"	var myfield1 : String",
				"	var myfield : double",
				"}"
			));
			this.validator.assertError(mas,
				XtendPackage.eINSTANCE.getXtendField(),
				org.eclipse.xtend.core.validation.IssueCodes.DUPLICATE_FIELD,
				"Duplicate field in 'B1': myfield");
		}

		@Test
		public void multipleValueDefinition() throws Exception {
			XtendFile mas = this.parser.parse(multilineString(
				"behavior B1 {",
				"	val myfield : int = 4",
				"	val myfield1 : String = \"\"",
				"	val myfield : double = 5",
				"}"
			));
			this.validator.assertError(mas,
				XtendPackage.eINSTANCE.getXtendField(),
				org.eclipse.xtend.core.validation.IssueCodes.DUPLICATE_FIELD,
				"Duplicate field in 'B1': myfield");
		}

		@Test
		public void invalidAttributeName_0() throws Exception {
			XtendFile mas = this.parser.parse(multilineString(
				"behavior B1 {",
				"	var myfield1 = 4.5",
				"	var ___FORMAL_PARAMETER_DEFAULT_VALUE_MYFIELD = \"String\"",
				"	var myfield2 = true",
				"}"
			));
			this.validator.assertError(mas,
				XtendPackage.eINSTANCE.getXtendField(),
				org.eclipse.xtend.core.validation.IssueCodes.INVALID_MEMBER_NAME,
				"Invalid attribute name '___FORMAL_PARAMETER_DEFAULT_VALUE_MYFIELD'. You must not give to an attribute a name that is starting with '___FORMAL_PARAMETER_DEFAULT_VALUE_'. This prefix is reserved by the SARL compiler.");
		}

		@Test
		public void invalidAttributeName_1() throws Exception {
			XtendFile mas = this.parser.parse(multilineString(
				"behavior B1 {",
				"	val myfield1 = 4.5",
				"	val ___FORMAL_PARAMETER_DEFAULT_VALUE_MYFIELD = \"String\"",
				"	val myfield2 = true",
				"}"
			));
			this.validator.assertError(mas,
				XtendPackage.eINSTANCE.getXtendField(),
				org.eclipse.xtend.core.validation.IssueCodes.INVALID_MEMBER_NAME,
				"Invalid attribute name '___FORMAL_PARAMETER_DEFAULT_VALUE_MYFIELD'. You must not give to an attribute a name that is starting with '___FORMAL_PARAMETER_DEFAULT_VALUE_'. This prefix is reserved by the SARL compiler.");
		}

		@Test
		public void missedFinalFieldInitialization() throws Exception {
			XtendFile mas = this.parser.parse(multilineString(
				"behavior B1 {",
				"	val field1 : int = 5",
				"	val field2 : String",
				"}"
			));
			this.validator.assertError(mas,
				TypesPackage.eINSTANCE.getJvmConstructor(),
				org.eclipse.xtext.xbase.validation.IssueCodes.MISSING_INITIALIZATION,
				"The blank final field 'field2' may not have been initialized");
		}

		@Test
		public void completeFinalFieldInitialization() throws Exception {
			XtendFile mas = this.parser.parse(multilineString(
				"behavior B1 {",
				"	val field1 : int = 5",
				"	val field2 : String = \"\"",
				"}"
			));
			this.validator.assertNoErrors(mas);
			assertEquals(1, mas.getXtendTypes().size());
			//
			assertTrue(Strings.isNullOrEmpty(mas.getPackage()));
			//
			SarlBehavior behavior = (SarlBehavior) mas.getXtendTypes().get(0);
			assertEquals("B1", behavior.getName());
			assertTypeReferenceIdentifiers(behavior.getExtends());
			assertEquals(2, behavior.getMembers().size());
			//
			XtendField attr1 = (XtendField) behavior.getMembers().get(0);
			assertEquals("field1", attr1.getName());
			assertTypeReferenceIdentifier(attr1.getType(), "int");
			assertXExpression(attr1.getInitialValue(), XNumberLiteral.class, "5");
			//
			XtendField attr2 = (XtendField) behavior.getMembers().get(1);
			assertEquals("field2", attr2.getName());
			assertTypeReferenceIdentifier(attr2.getType(), "java.lang.String");
			assertXExpression(attr2.getInitialValue(), XStringLiteral.class, "");
		}

		@Test
		public void fieldNameShadowing() throws Exception {
			XtendFile mas = this.parser.parse(multilineString(
				"behavior B1 {",
				"	val field1 : int = 5",
				"	def myaction(a : int) { }",
				"}",
				"behavior B2 extends B1 {",
				"	val field1 : int = 5",
				"	def myaction(a : int) { }",
				"}"
			));
			this.validator.assertWarning(mas,
				XtendPackage.eINSTANCE.getXtendField(),
				org.eclipse.xtext.xbase.validation.IssueCodes.VARIABLE_NAME_SHADOWING,
				"The field 'field1' in 'B2' is hidding the inherited field 'B1.field1'.");
		}

	}

	public static class ConstructorTest extends AbstractSarlTest {

		@Inject
<<<<<<< HEAD
		private ParseHelper<XtendFile> parser;
		
=======
		private ParseHelper<SarlScript> parser;

>>>>>>> 2b45c504
		@Inject
		private ValidationTestHelper validator;

		@Test
		public void validImplicitSuperConstructor() throws Exception {
			XtendFile mas = this.parser.parse(multilineString(
				"package io.sarl.test",
				"behavior B1 {",
				"}",
				"behavior B2 extends B1 {",
				"	new (a : int) {",
				"		super(null)",
				"	}",
				"}"
			));
			this.validator.assertNoErrors(mas);
			assertEquals(2, mas.getXtendTypes().size());
			//
			assertEquals("io.sarl.test", mas.getPackage());
			//
			SarlBehavior behavior1 = (SarlBehavior) mas.getXtendTypes().get(0);
			assertEquals("B1", behavior1.getName());
			assertTypeReferenceIdentifiers(behavior1.getExtends());
			assertEquals(0, behavior1.getMembers().size());
			//
			SarlBehavior behavior2 = (SarlBehavior) mas.getXtendTypes().get(1);
			assertEquals("B2", behavior2.getName());
			assertTypeReferenceIdentifiers(behavior2.getExtends(), "io.sarl.test.B1");
			assertEquals(1, behavior2.getMembers().size());
			//
			XtendConstructor constructor = (XtendConstructor) behavior2.getMembers().get(0);
			assertParameterNames(constructor.getParameters(), "a");
			assertParameterTypes(constructor.getParameters(), "int");
			assertParameterDefaultValues(constructor.getParameters(), (Object) null);
		}

		@Test
		public void missedImplicitSuperConstructor_1() throws Exception {
			XtendFile mas = this.parser.parse(multilineString(
				"package io.sarl.test",
				"behavior B1 {",
				"}",
				"behavior B2 extends B1 {",
				"	new (a : int) {",
				"	}",
				"}"
			));
			this.validator.assertError(mas,
				XtendPackage.eINSTANCE.getXtendConstructor(),
				org.eclipse.xtend.core.validation.IssueCodes.MISSING_CONSTRUCTOR,
				"Undefined default constructor in the super-type");
		}

		@Test
		public void missedImplicitSuperConstructor_2() throws Exception {
			XtendFile mas = this.parser.parse(multilineString(
				"package io.sarl.test",
				"behavior B1 {",
				"	new (a : int) {",
				"		super(null)",
				"	}",
				"}",
				"behavior B2 extends B1 {",
				"}"
			));
			this.validator.assertError(mas,
				SarlPackage.eINSTANCE.getSarlBehavior(),
				org.eclipse.xtend.core.validation.IssueCodes.MISSING_CONSTRUCTOR,
				"The constructor B1(io.sarl.lang.core.Agent) is undefined.");
		}

		@Test
		public void missedImplicitSuperConstructor_3() throws Exception {
			XtendFile mas = this.parser.parse(multilineString(
				"package io.sarl.test",
				"behavior B1 {",
				"	new (a : int) {",
				"		super(null)",
				"	}",
				"}",
				"behavior B2 extends B1 {",
				"	new (a : int) {",
				"	}",
				"}"
			));
			this.validator.assertError(mas,
				XtendPackage.eINSTANCE.getXtendConstructor(),
				org.eclipse.xtend.core.validation.IssueCodes.MISSING_CONSTRUCTOR,
				"Undefined default constructor in the super-type");
		}

		@Test
		public void invalidArgumentTypeToSuperConstructor() throws Exception {
			XtendFile mas = this.parser.parse(multilineString(
				"package io.sarl.test",
				"behavior B1 {",
				"	new (a : int) {",
				"		super(null)",
				"	}",
				"}",
				"behavior B2 extends B1 {",
				"	new (a : int) {",
				"		super(\"\")",
				"	}",
				"}"
			));
			this.validator.assertError(mas,
				XbasePackage.eINSTANCE.getXStringLiteral(),
				org.eclipse.xtext.xbase.validation.IssueCodes.INCOMPATIBLE_TYPES,
				"Type mismatch: cannot convert from String to int");
		}

	}

	public static class CapacityUsesTest extends AbstractSarlTest {

		@Inject
<<<<<<< HEAD
		private ParseHelper<XtendFile> parser;
		
=======
		private ParseHelper<SarlScript> parser;

>>>>>>> 2b45c504
		@Inject
		private ValidationTestHelper validator;

		@Test
		public void multipleCapacityUses_0() throws Exception {
			XtendFile mas = this.parser.parse(multilineString(
				"capacity C1 {}",
				"capacity C2 {}",
				"behavior B1 {",
				"	uses C1, C2, C1",
				"	def testFct { }",
				"}"
			));

			this.validator.assertWarning(mas,
				SarlPackage.eINSTANCE.getSarlCapacityUses(),
				IssueCodes.REDUNDANT_CAPACITY_USE,
				"Redundant use of the capacity 'C1'");
		}

		@Test
		public void multipleCapacityUses_1() throws Exception {
			XtendFile mas = this.parser.parse(multilineString(
				"capacity C1 {}",
				"capacity C2 {}",
				"behavior B1 {",
				"	uses C2",
				"	def testFct { }",
				"	uses C2, C1",
				"}"
			));

			this.validator.assertWarning(mas,
				SarlPackage.eINSTANCE.getSarlCapacityUses(),
				IssueCodes.REDUNDANT_CAPACITY_USE,
				"Redundant use of the capacity 'C2'");
		}

	}

}<|MERGE_RESOLUTION|>--- conflicted
+++ resolved
@@ -16,8 +16,8 @@
 package io.sarl.lang.tests.parsing;
 
 import static org.junit.Assert.assertEquals;
+import static org.junit.Assert.assertNull;
 import static org.junit.Assert.assertTrue;
-import io.sarl.lang.SARLInjectorProvider;
 import io.sarl.lang.sarl.SarlAction;
 import io.sarl.lang.sarl.SarlBehavior;
 import io.sarl.lang.sarl.SarlPackage;
@@ -29,8 +29,6 @@
 import org.eclipse.xtend.core.xtend.XtendFile;
 import org.eclipse.xtend.core.xtend.XtendPackage;
 import org.eclipse.xtext.common.types.TypesPackage;
-import org.eclipse.xtext.junit4.InjectWith;
-import org.eclipse.xtext.junit4.XtextRunner;
 import org.eclipse.xtext.junit4.util.ParseHelper;
 import org.eclipse.xtext.junit4.validation.ValidationTestHelper;
 import org.eclipse.xtext.xbase.XNumberLiteral;
@@ -64,13 +62,8 @@
 	public static class TopElementTest extends AbstractSarlTest {
 
 		@Inject
-<<<<<<< HEAD
 		private ParseHelper<XtendFile> parser;
 		
-=======
-		private ParseHelper<SarlScript> parser;
-
->>>>>>> 2b45c504
 		@Inject
 		private ValidationTestHelper validator;
 
@@ -182,13 +175,8 @@
 	public static class ActionTest extends AbstractSarlTest {
 
 		@Inject
-<<<<<<< HEAD
 		private ParseHelper<XtendFile> parser;
-		
-=======
-		private ParseHelper<SarlScript> parser;
-
->>>>>>> 2b45c504
+
 		@Inject
 		private ValidationTestHelper validator;
 
@@ -309,12 +297,12 @@
 			//
 			SarlBehavior behavior1 = (SarlBehavior) mas.getXtendTypes().get(0);
 			assertEquals("B1", behavior1.getName());
-			assertTypeReferenceIdentifiers(behavior1.getExtends());
+			assertNull(behavior1.getExtends());
 			assertEquals(1, behavior1.getMembers().size());
 			//
 			SarlAction action1 = (SarlAction) behavior1.getMembers().get(0);
 			assertEquals("myaction", action1.getName());
-			assertTypeReferenceIdentifiers(action1.getFiredEvents());
+			assertNull(action1.getFiredEvents());
 			assertTypeReferenceIdentifier(action1.getReturnType(), "java.lang.Number");
 			assertParameterNames(action1.getParameters(), "a");
 			assertParameterTypes(action1.getParameters(), "int");
@@ -322,12 +310,12 @@
 			//
 			SarlBehavior behavior2= (SarlBehavior) mas.getXtendTypes().get(1);
 			assertEquals("B2", behavior2.getName());
-			assertTypeReferenceIdentifiers(behavior2.getExtends(), "B1");
+			assertTypeReferenceIdentifier(behavior2.getExtends(), "B1");
 			assertEquals(1, behavior2.getMembers().size());
 			//
 			SarlAction action2 = (SarlAction) behavior2.getMembers().get(0);
 			assertEquals("myaction", action2.getName());
-			assertTypeReferenceIdentifiers(action2.getFiredEvents());
+			assertNull(action2.getFiredEvents());
 			assertTypeReferenceIdentifier(action2.getReturnType(), "java.lang.Double");
 			assertParameterNames(action2.getParameters(), "a");
 			assertParameterTypes(action2.getParameters(), "int");
@@ -355,12 +343,12 @@
 			//
 			SarlBehavior behavior1 = (SarlBehavior) mas.getXtendTypes().get(0);
 			assertEquals("B1", behavior1.getName());
-			assertTypeReferenceIdentifiers(behavior1.getExtends());
+			assertNull(behavior1.getExtends());
 			assertEquals(1, behavior1.getMembers().size());
 			//
 			SarlAction action1 = (SarlAction) behavior1.getMembers().get(0);
 			assertEquals("myaction", action1.getName());
-			assertTypeReferenceIdentifiers(action1.getFiredEvents());
+			assertNull(action1.getFiredEvents());
 			assertTypeReferenceIdentifier(action1.getReturnType(), "float");
 			assertParameterNames(action1.getParameters(), "a");
 			assertParameterTypes(action1.getParameters(), "int");
@@ -368,12 +356,12 @@
 			//
 			SarlBehavior behavior2= (SarlBehavior) mas.getXtendTypes().get(1);
 			assertEquals("B2", behavior2.getName());
-			assertTypeReferenceIdentifiers(behavior2.getExtends(), "B1");
+			assertTypeReferenceIdentifier(behavior2.getExtends(), "B1");
 			assertEquals(1, behavior2.getMembers().size());
 			//
 			SarlAction action2 = (SarlAction) behavior2.getMembers().get(0);
 			assertEquals("myaction", action2.getName());
-			assertTypeReferenceIdentifiers(action2.getFiredEvents());
+			assertNull(action2.getFiredEvents());
 			assertTypeReferenceIdentifier(action2.getReturnType(), "float");
 			assertParameterNames(action2.getParameters(), "a");
 			assertParameterTypes(action2.getParameters(), "int");
@@ -399,13 +387,8 @@
 	public static class AttributeTest extends AbstractSarlTest {
 
 		@Inject
-<<<<<<< HEAD
 		private ParseHelper<XtendFile> parser;
-		
-=======
-		private ParseHelper<SarlScript> parser;
-
->>>>>>> 2b45c504
+
 		@Inject
 		private ValidationTestHelper validator;
 
@@ -498,7 +481,7 @@
 			//
 			SarlBehavior behavior = (SarlBehavior) mas.getXtendTypes().get(0);
 			assertEquals("B1", behavior.getName());
-			assertTypeReferenceIdentifiers(behavior.getExtends());
+			assertNull(behavior.getExtends());
 			assertEquals(2, behavior.getMembers().size());
 			//
 			XtendField attr1 = (XtendField) behavior.getMembers().get(0);
@@ -535,13 +518,8 @@
 	public static class ConstructorTest extends AbstractSarlTest {
 
 		@Inject
-<<<<<<< HEAD
 		private ParseHelper<XtendFile> parser;
-		
-=======
-		private ParseHelper<SarlScript> parser;
-
->>>>>>> 2b45c504
+
 		@Inject
 		private ValidationTestHelper validator;
 
@@ -564,12 +542,12 @@
 			//
 			SarlBehavior behavior1 = (SarlBehavior) mas.getXtendTypes().get(0);
 			assertEquals("B1", behavior1.getName());
-			assertTypeReferenceIdentifiers(behavior1.getExtends());
+			assertNull(behavior1.getExtends());
 			assertEquals(0, behavior1.getMembers().size());
 			//
 			SarlBehavior behavior2 = (SarlBehavior) mas.getXtendTypes().get(1);
 			assertEquals("B2", behavior2.getName());
-			assertTypeReferenceIdentifiers(behavior2.getExtends(), "io.sarl.test.B1");
+			assertTypeReferenceIdentifier(behavior2.getExtends(), "io.sarl.test.B1");
 			assertEquals(1, behavior2.getMembers().size());
 			//
 			XtendConstructor constructor = (XtendConstructor) behavior2.getMembers().get(0);
@@ -659,13 +637,8 @@
 	public static class CapacityUsesTest extends AbstractSarlTest {
 
 		@Inject
-<<<<<<< HEAD
 		private ParseHelper<XtendFile> parser;
-		
-=======
-		private ParseHelper<SarlScript> parser;
-
->>>>>>> 2b45c504
+
 		@Inject
 		private ValidationTestHelper validator;
 
