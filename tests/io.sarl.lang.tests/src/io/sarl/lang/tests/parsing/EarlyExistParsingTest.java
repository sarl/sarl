/*
 * Copyright 2014 Sebastian RODRIGUEZ, Nicolas GAUD, Stéphane GALLAND.
 *
 * Licensed under the Apache License, Version 2.0 (the "License");
 * you may not use this file except in compliance with the License.
 * You may obtain a copy of the License at
 *
 *     http://www.apache.org/licenses/LICENSE-2.0
 *
 * Unless required by applicable law or agreed to in writing, software
 * distributed under the License is distributed on an "AS IS" BASIS,
 * WITHOUT WARRANTIES OR CONDITIONS OF ANY KIND, either express or implied.
 * See the License for the specific language governing permissions and
 * limitations under the License.
 */
package io.sarl.lang.tests.parsing;

import static org.junit.Assert.assertEquals;
import static org.junit.Assert.assertTrue;
import io.sarl.lang.sarl.SarlAction;
import io.sarl.lang.sarl.SarlAgent;
import io.sarl.tests.api.AbstractSarlUiTest;
import io.sarl.tests.api.TestClasspath;
import io.sarl.tests.api.TestScope;

<<<<<<< HEAD
import org.eclipse.xtend.core.xtend.XtendFile;
import org.eclipse.xtext.junit4.XtextRunner;
import org.eclipse.xtext.junit4.validation.ValidationTestHelper;
=======
import org.eclipse.xtext.junit4.util.ParseHelper;
import org.eclipse.xtext.serializer.ISerializer;
>>>>>>> 2b45c504
import org.eclipse.xtext.xbase.XbasePackage;
import org.eclipse.xtext.xbase.validation.IssueCodes;
import org.junit.Test;

import com.google.common.base.Strings;
import com.google.inject.Inject;

/**
 * @author $Author: sgalland$
 * @version $Name$ $Revision$ $Date$
 * @mavengroupid $GroupId$
 * @mavenartifactid $ArtifactId$
 */
@SuppressWarnings("all")
@TestClasspath("io.sarl.tests.testdata")
public class EarlyExistParsingTest extends AbstractSarlUiTest {

	@Inject
	private ISerializer serializer;

	@Test
	@TestScope(tycho=false)
	public void earlyExistFunction_inAction_lastExpression_0() throws Exception {
		XtendFile mas = parseWithProjectClasspath(
				"agent A1 {",
				"	def caller {",
				"		foo.EarlyExitFunctionDefinitions::killFunction2",
				"	}",
				"}"
				);
<<<<<<< HEAD
		this.validator.assertNoErrors(mas);
		assertEquals(1, mas.getXtendTypes().size());
=======
		this.helper.getValidator().assertNoErrors(mas);
		assertEquals(1, mas.getElements().size());
>>>>>>> 2b45c504
		//
		assertTrue(Strings.isNullOrEmpty(mas.getPackage()));
		//
		SarlAgent agent = (SarlAgent) mas.getXtendTypes().get(0);
		assertEquals("A1", agent.getName());
		assertTypeReferenceIdentifiers(agent.getExtends());
		assertEquals(1, agent.getMembers().size());
		//
		SarlAction action = (SarlAction) agent.getMembers().get(0);
		assertEquals("caller", action.getName());
		assertTypeReferenceIdentifiers(action.getFiredEvents());
		assertParameterNames(action.getParameters());
		assertTypeReferenceIdentifier(action.getReturnType(), "void");
	}

	@Test
	@TestScope(tycho=false)
	public void earlyExistFunction_inAction_lastExpression_1() throws Exception {
<<<<<<< HEAD
		XtendFile mas = parseWithProjectClasspath(
=======
		ParseHelper<SarlScript> helper;
		SarlScript mas = parseWithProjectClasspath(
>>>>>>> 2b45c504
				"agent A1 {",
				"	def caller {",
				"		var inst = new foo.EarlyExitFunctionDefinitions",
				"		inst.killFunction1",
				"	}",
				"}"
				);
<<<<<<< HEAD
		this.validator.assertNoErrors(mas);
		assertEquals(1, mas.getXtendTypes().size());
=======
		this.helper.getValidator().assertNoErrors(mas);
		assertEquals(1, mas.getElements().size());
>>>>>>> 2b45c504
		//
		assertTrue(Strings.isNullOrEmpty(mas.getPackage()));
		//
		SarlAgent agent = (SarlAgent) mas.getXtendTypes().get(0);
		assertEquals("A1", agent.getName());
		assertTypeReferenceIdentifiers(agent.getExtends());
		assertEquals(1, agent.getMembers().size());
		//
		SarlAction action = (SarlAction) agent.getMembers().get(0);
		assertEquals("caller", action.getName());
		assertTypeReferenceIdentifiers(action.getFiredEvents());
		assertParameterNames(action.getParameters());
		assertTypeReferenceIdentifier(action.getReturnType(), "void");
	}

	@Test
	@TestScope(tycho=false)
	public void earlyExistFunction_inAction_penultimateExpression_0() throws Exception {
		XtendFile mas = parseWithProjectClasspath(
				"agent A1 {",
				"	def caller {",
				"		foo.EarlyExitFunctionDefinitions::killFunction2",
				"		println(\"Hello\")",
				"	}",
				"}"
				);
		this.helper.getValidator().assertError(mas,
				XbasePackage.eINSTANCE.getXFeatureCall(),
				IssueCodes.UNREACHABLE_CODE,
				77,
				16,
				"Unreachable expression");
	}

	@Test
	@TestScope(tycho=false)
	public void earlyExistFunction_inAction_penultimateExpression_1() throws Exception {
		XtendFile mas = parseWithProjectClasspath(
				"agent A1 {",
				"	def caller {",
				"		var inst = new foo.EarlyExitFunctionDefinitions",
				"		inst.killFunction1",
				"		println(\"Hello\")",
				"	}",
				"}"
				);
		this.helper.getValidator().assertError(mas,
				XbasePackage.eINSTANCE.getXFeatureCall(),
				IssueCodes.UNREACHABLE_CODE,
				98,
				16,
				"Unreachable expression");
	}

	@Test
	@TestScope(tycho=false)
	public void earlyExistFunction_inIf_0() throws Exception {
		XtendFile mas = parseWithProjectClasspath(
				"agent A1 {",
				"	def caller {",
				"		if (true) {",
				"			foo.EarlyExitFunctionDefinitions::killFunction2",
				"		} else {",
				"			foo.EarlyExitFunctionDefinitions::killFunction2",
				"		}",
				"		println(\"Hello\")",
				"	}",
				"}"
				);
		this.helper.getValidator().assertError(mas,
				XbasePackage.eINSTANCE.getXFeatureCall(),
				IssueCodes.UNREACHABLE_CODE,
				158,
				16,
				"Unreachable expression");
	}

	@Test
	@TestScope(tycho=false)
	public void earlyExistFunction_inIf_1() throws Exception {
		XtendFile mas = parseWithProjectClasspath(
				"agent A1 {",
				"	def caller {",
				"		if (true) {",
				"			foo.EarlyExitFunctionDefinitions::killFunction2",
				"		} else {",
				"			println(\"Hello\")",
				"		}",
				"		println(\"Bye bye\")",
				"	}",
				"}"
				);
<<<<<<< HEAD
		this.validator.assertNoErrors(mas);
		assertEquals(1, mas.getXtendTypes().size());
=======
		this.helper.getValidator().assertNoErrors(mas);
		assertEquals(1, mas.getElements().size());
>>>>>>> 2b45c504
		//
		assertTrue(Strings.isNullOrEmpty(mas.getPackage()));
		//
		SarlAgent agent = (SarlAgent) mas.getXtendTypes().get(0);
		assertEquals("A1", agent.getName());
		assertTypeReferenceIdentifiers(agent.getExtends());
		assertEquals(1, agent.getMembers().size());
		//
		SarlAction action = (SarlAction) agent.getMembers().get(0);
		assertEquals("caller", action.getName());
		assertTypeReferenceIdentifiers(action.getFiredEvents());
		assertParameterNames(action.getParameters());
		assertTypeReferenceIdentifier(action.getReturnType(), "void");
	}

	@Test
	@TestScope(tycho=false)
	public void earlyExistFunction_inIf_2() throws Exception {
		XtendFile mas = parseWithProjectClasspath(
				"agent A1 {",
				"	def caller {",
				"		if (true) {",
				"			println(\"Hello\")",
				"		} else {",
				"			foo.EarlyExitFunctionDefinitions::killFunction2",
				"		}",
				"		println(\"Bye bye\")",
				"	}",
				"}"
				);
<<<<<<< HEAD
		this.validator.assertNoErrors(mas);
		assertEquals(1, mas.getXtendTypes().size());
=======
		this.helper.getValidator().assertNoErrors(mas);
		assertEquals(1, mas.getElements().size());
>>>>>>> 2b45c504
		//
		assertTrue(Strings.isNullOrEmpty(mas.getPackage()));
		//
		SarlAgent agent = (SarlAgent) mas.getXtendTypes().get(0);
		assertEquals("A1", agent.getName());
		assertTypeReferenceIdentifiers(agent.getExtends());
		assertEquals(1, agent.getMembers().size());
		//
		SarlAction action = (SarlAction) agent.getMembers().get(0);
		assertEquals("caller", action.getName());
		assertTypeReferenceIdentifiers(action.getFiredEvents());
		assertParameterNames(action.getParameters());
		assertTypeReferenceIdentifier(action.getReturnType(), "void");
	}

	@Test
	@TestScope(tycho=false)
	public void earlyExistFunction_inWhile_0() throws Exception {
		SarlScript mas = parseWithProjectClasspath(
				"agent A1 {",
				"	def caller {",
				"		while (true) {",
				"			foo.EarlyExitFunctionDefinitions::killFunction2",
				"		}",
				"		println(\"Hello\")",
				"	}",
				"}"
				);
		this.helper.getValidator().assertError(mas,
				XbasePackage.eINSTANCE.getXFeatureCall(),
				IssueCodes.UNREACHABLE_CODE,
				99,
				16,
				"Unreachable expression");
	}

}<|MERGE_RESOLUTION|>--- conflicted
+++ resolved
@@ -16,6 +16,7 @@
 package io.sarl.lang.tests.parsing;
 
 import static org.junit.Assert.assertEquals;
+import static org.junit.Assert.assertNull;
 import static org.junit.Assert.assertTrue;
 import io.sarl.lang.sarl.SarlAction;
 import io.sarl.lang.sarl.SarlAgent;
@@ -23,14 +24,8 @@
 import io.sarl.tests.api.TestClasspath;
 import io.sarl.tests.api.TestScope;
 
-<<<<<<< HEAD
 import org.eclipse.xtend.core.xtend.XtendFile;
-import org.eclipse.xtext.junit4.XtextRunner;
-import org.eclipse.xtext.junit4.validation.ValidationTestHelper;
-=======
-import org.eclipse.xtext.junit4.util.ParseHelper;
 import org.eclipse.xtext.serializer.ISerializer;
->>>>>>> 2b45c504
 import org.eclipse.xtext.xbase.XbasePackage;
 import org.eclipse.xtext.xbase.validation.IssueCodes;
 import org.junit.Test;
@@ -61,24 +56,19 @@
 				"	}",
 				"}"
 				);
-<<<<<<< HEAD
-		this.validator.assertNoErrors(mas);
-		assertEquals(1, mas.getXtendTypes().size());
-=======
-		this.helper.getValidator().assertNoErrors(mas);
-		assertEquals(1, mas.getElements().size());
->>>>>>> 2b45c504
-		//
-		assertTrue(Strings.isNullOrEmpty(mas.getPackage()));
-		//
-		SarlAgent agent = (SarlAgent) mas.getXtendTypes().get(0);
-		assertEquals("A1", agent.getName());
-		assertTypeReferenceIdentifiers(agent.getExtends());
-		assertEquals(1, agent.getMembers().size());
-		//
-		SarlAction action = (SarlAction) agent.getMembers().get(0);
-		assertEquals("caller", action.getName());
-		assertTypeReferenceIdentifiers(action.getFiredEvents());
+		this.helper.getValidator().assertNoErrors(mas);
+		assertEquals(1, mas.getXtendTypes().size());
+		//
+		assertTrue(Strings.isNullOrEmpty(mas.getPackage()));
+		//
+		SarlAgent agent = (SarlAgent) mas.getXtendTypes().get(0);
+		assertEquals("A1", agent.getName());
+		assertNull(agent.getExtends());
+		assertEquals(1, agent.getMembers().size());
+		//
+		SarlAction action = (SarlAction) agent.getMembers().get(0);
+		assertEquals("caller", action.getName());
+		assertNull(action.getFiredEvents());
 		assertParameterNames(action.getParameters());
 		assertTypeReferenceIdentifier(action.getReturnType(), "void");
 	}
@@ -86,12 +76,7 @@
 	@Test
 	@TestScope(tycho=false)
 	public void earlyExistFunction_inAction_lastExpression_1() throws Exception {
-<<<<<<< HEAD
-		XtendFile mas = parseWithProjectClasspath(
-=======
-		ParseHelper<SarlScript> helper;
-		SarlScript mas = parseWithProjectClasspath(
->>>>>>> 2b45c504
+		XtendFile mas = parseWithProjectClasspath(
 				"agent A1 {",
 				"	def caller {",
 				"		var inst = new foo.EarlyExitFunctionDefinitions",
@@ -99,24 +84,19 @@
 				"	}",
 				"}"
 				);
-<<<<<<< HEAD
-		this.validator.assertNoErrors(mas);
-		assertEquals(1, mas.getXtendTypes().size());
-=======
-		this.helper.getValidator().assertNoErrors(mas);
-		assertEquals(1, mas.getElements().size());
->>>>>>> 2b45c504
-		//
-		assertTrue(Strings.isNullOrEmpty(mas.getPackage()));
-		//
-		SarlAgent agent = (SarlAgent) mas.getXtendTypes().get(0);
-		assertEquals("A1", agent.getName());
-		assertTypeReferenceIdentifiers(agent.getExtends());
-		assertEquals(1, agent.getMembers().size());
-		//
-		SarlAction action = (SarlAction) agent.getMembers().get(0);
-		assertEquals("caller", action.getName());
-		assertTypeReferenceIdentifiers(action.getFiredEvents());
+		this.helper.getValidator().assertNoErrors(mas);
+		assertEquals(1, mas.getXtendTypes().size());
+		//
+		assertTrue(Strings.isNullOrEmpty(mas.getPackage()));
+		//
+		SarlAgent agent = (SarlAgent) mas.getXtendTypes().get(0);
+		assertEquals("A1", agent.getName());
+		assertNull(agent.getExtends());
+		assertEquals(1, agent.getMembers().size());
+		//
+		SarlAction action = (SarlAction) agent.getMembers().get(0);
+		assertEquals("caller", action.getName());
+		assertNull(action.getFiredEvents());
 		assertParameterNames(action.getParameters());
 		assertTypeReferenceIdentifier(action.getReturnType(), "void");
 	}
@@ -198,24 +178,19 @@
 				"	}",
 				"}"
 				);
-<<<<<<< HEAD
-		this.validator.assertNoErrors(mas);
-		assertEquals(1, mas.getXtendTypes().size());
-=======
-		this.helper.getValidator().assertNoErrors(mas);
-		assertEquals(1, mas.getElements().size());
->>>>>>> 2b45c504
-		//
-		assertTrue(Strings.isNullOrEmpty(mas.getPackage()));
-		//
-		SarlAgent agent = (SarlAgent) mas.getXtendTypes().get(0);
-		assertEquals("A1", agent.getName());
-		assertTypeReferenceIdentifiers(agent.getExtends());
-		assertEquals(1, agent.getMembers().size());
-		//
-		SarlAction action = (SarlAction) agent.getMembers().get(0);
-		assertEquals("caller", action.getName());
-		assertTypeReferenceIdentifiers(action.getFiredEvents());
+		this.helper.getValidator().assertNoErrors(mas);
+		assertEquals(1, mas.getXtendTypes().size());
+		//
+		assertTrue(Strings.isNullOrEmpty(mas.getPackage()));
+		//
+		SarlAgent agent = (SarlAgent) mas.getXtendTypes().get(0);
+		assertEquals("A1", agent.getName());
+		assertNull(agent.getExtends());
+		assertEquals(1, agent.getMembers().size());
+		//
+		SarlAction action = (SarlAction) agent.getMembers().get(0);
+		assertEquals("caller", action.getName());
+		assertNull(action.getFiredEvents());
 		assertParameterNames(action.getParameters());
 		assertTypeReferenceIdentifier(action.getReturnType(), "void");
 	}
@@ -235,24 +210,19 @@
 				"	}",
 				"}"
 				);
-<<<<<<< HEAD
-		this.validator.assertNoErrors(mas);
-		assertEquals(1, mas.getXtendTypes().size());
-=======
-		this.helper.getValidator().assertNoErrors(mas);
-		assertEquals(1, mas.getElements().size());
->>>>>>> 2b45c504
-		//
-		assertTrue(Strings.isNullOrEmpty(mas.getPackage()));
-		//
-		SarlAgent agent = (SarlAgent) mas.getXtendTypes().get(0);
-		assertEquals("A1", agent.getName());
-		assertTypeReferenceIdentifiers(agent.getExtends());
-		assertEquals(1, agent.getMembers().size());
-		//
-		SarlAction action = (SarlAction) agent.getMembers().get(0);
-		assertEquals("caller", action.getName());
-		assertTypeReferenceIdentifiers(action.getFiredEvents());
+		this.helper.getValidator().assertNoErrors(mas);
+		assertEquals(1, mas.getXtendTypes().size());
+		//
+		assertTrue(Strings.isNullOrEmpty(mas.getPackage()));
+		//
+		SarlAgent agent = (SarlAgent) mas.getXtendTypes().get(0);
+		assertEquals("A1", agent.getName());
+		assertNull(agent.getExtends());
+		assertEquals(1, agent.getMembers().size());
+		//
+		SarlAction action = (SarlAction) agent.getMembers().get(0);
+		assertEquals("caller", action.getName());
+		assertNull(action.getFiredEvents());
 		assertParameterNames(action.getParameters());
 		assertTypeReferenceIdentifier(action.getReturnType(), "void");
 	}
@@ -260,7 +230,7 @@
 	@Test
 	@TestScope(tycho=false)
 	public void earlyExistFunction_inWhile_0() throws Exception {
-		SarlScript mas = parseWithProjectClasspath(
+		XtendFile mas = parseWithProjectClasspath(
 				"agent A1 {",
 				"	def caller {",
 				"		while (true) {",
