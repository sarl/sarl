<?xml version="1.0" encoding="UTF-8"?>
<feature
      id="io.sarl.pythongenerator.feature"
      label="Python Generator for SARL"
      version="0.8.0.qualifier"
      plugin="io.sarl.pythongenerator.plugin">

   <description url="http://www.sarl.io/about/">
      Provide the generator to the SARL compiler for generating Python programs.
   </description>

   <copyright url="http://www.sarl.io/about/">
      Copyright (c) 2018 the original authors and authors.
   </copyright>

   <license url="http://www.apache.org/licenses/LICENSE-2.0">
      Apache License
                           Version 2.0, January 2004
                        http://www.apache.org/licenses/

   TERMS AND CONDITIONS FOR USE, REPRODUCTION, AND DISTRIBUTION

   1. Definitions.

      &quot;License&quot; shall mean the terms and conditions for use, reproduction,
      and distribution as defined by Sections 1 through 9 of this document.

      &quot;Licensor&quot; shall mean the copyright owner or entity authorized by
      the copyright owner that is granting the License.

      &quot;Legal Entity&quot; shall mean the union of the acting entity and all
      other entities that control, are controlled by, or are under common
      control with that entity. For the purposes of this definition,
      &quot;control&quot; means (i) the power, direct or indirect, to cause the
      direction or management of such entity, whether by contract or
      otherwise, or (ii) ownership of fifty percent (50%) or more of the
      outstanding shares, or (iii) beneficial ownership of such entity.

      &quot;You&quot; (or &quot;Your&quot;) shall mean an individual or Legal Entity
      exercising permissions granted by this License.

      &quot;Source&quot; form shall mean the preferred form for making modifications,
      including but not limited to software source code, documentation
      source, and configuration files.

      &quot;Object&quot; form shall mean any form resulting from mechanical
      transformation or translation of a Source form, including but
      not limited to compiled object code, generated documentation,
      and conversions to other media types.

      &quot;Work&quot; shall mean the work of authorship, whether in Source or
      Object form, made available under the License, as indicated by a
      copyright notice that is included in or attached to the work
      (an example is provided in the Appendix below).

      &quot;Derivative Works&quot; shall mean any work, whether in Source or Object
      form, that is based on (or derived from) the Work and for which the
      editorial revisions, annotations, elaborations, or other modifications
      represent, as a whole, an original work of authorship. For the purposes
      of this License, Derivative Works shall not include works that remain
      separable from, or merely link (or bind by name) to the interfaces of,
      the Work and Derivative Works thereof.

      &quot;Contribution&quot; shall mean any work of authorship, including
      the original version of the Work and any modifications or additions
      to that Work or Derivative Works thereof, that is intentionally
      submitted to Licensor for inclusion in the Work by the copyright owner
      or by an individual or Legal Entity authorized to submit on behalf of
      the copyright owner. For the purposes of this definition, &quot;submitted&quot;
      means any form of electronic, verbal, or written communication sent
      to the Licensor or its representatives, including but not limited to
      communication on electronic mailing lists, source code control systems,
      and issue tracking systems that are managed by, or on behalf of, the
      Licensor for the purpose of discussing and improving the Work, but
      excluding communication that is conspicuously marked or otherwise
      designated in writing by the copyright owner as &quot;Not a Contribution.&quot;

      &quot;Contributor&quot; shall mean Licensor and any individual or Legal Entity
      on behalf of whom a Contribution has been received by Licensor and
      subsequently incorporated within the Work.

   2. Grant of Copyright License. Subject to the terms and conditions of
      this License, each Contributor hereby grants to You a perpetual,
      worldwide, non-exclusive, no-charge, royalty-free, irrevocable
      copyright license to reproduce, prepare Derivative Works of,
      publicly display, publicly perform, sublicense, and distribute the
      Work and such Derivative Works in Source or Object form.

   3. Grant of Patent License. Subject to the terms and conditions of
      this License, each Contributor hereby grants to You a perpetual,
      worldwide, non-exclusive, no-charge, royalty-free, irrevocable
      (except as stated in this section) patent license to make, have made,
      use, offer to sell, sell, import, and otherwise transfer the Work,
      where such license applies only to those patent claims licensable
      by such Contributor that are necessarily infringed by their
      Contribution(s) alone or by combination of their Contribution(s)
      with the Work to which such Contribution(s) was submitted. If You
      institute patent litigation against any entity (including a
      cross-claim or counterclaim in a lawsuit) alleging that the Work
      or a Contribution incorporated within the Work constitutes direct
      or contributory patent infringement, then any patent licenses
      granted to You under this License for that Work shall terminate
      as of the date such litigation is filed.

   4. Redistribution. You may reproduce and distribute copies of the
      Work or Derivative Works thereof in any medium, with or without
      modifications, and in Source or Object form, provided that You
      meet the following conditions:

      (a) You must give any other recipients of the Work or
          Derivative Works a copy of this License; and

      (b) You must cause any modified files to carry prominent notices
          stating that You changed the files; and

      (c) You must retain, in the Source form of any Derivative Works
          that You distribute, all copyright, patent, trademark, and
          attribution notices from the Source form of the Work,
          excluding those notices that do not pertain to any part of
          the Derivative Works; and

      (d) If the Work includes a &quot;NOTICE&quot; text file as part of its
          distribution, then any Derivative Works that You distribute must
          include a readable copy of the attribution notices contained
          within such NOTICE file, excluding those notices that do not
          pertain to any part of the Derivative Works, in at least one
          of the following places: within a NOTICE text file distributed
          as part of the Derivative Works; within the Source form or
          documentation, if provided along with the Derivative Works; or,
          within a display generated by the Derivative Works, if and
          wherever such third-party notices normally appear. The contents
          of the NOTICE file are for informational purposes only and
          do not modify the License. You may add Your own attribution
          notices within Derivative Works that You distribute, alongside
          or as an addendum to the NOTICE text from the Work, provided
          that such additional attribution notices cannot be construed
          as modifying the License.

      You may add Your own copyright statement to Your modifications and
      may provide additional or different license terms and conditions
      for use, reproduction, or distribution of Your modifications, or
      for any such Derivative Works as a whole, provided Your use,
      reproduction, and distribution of the Work otherwise complies with
      the conditions stated in this License.

   5. Submission of Contributions. Unless You explicitly state otherwise,
      any Contribution intentionally submitted for inclusion in the Work
      by You to the Licensor shall be under the terms and conditions of
      this License, without any additional terms or conditions.
      Notwithstanding the above, nothing herein shall supersede or modify
      the terms of any separate license agreement you may have executed
      with Licensor regarding such Contributions.

   6. Trademarks. This License does not grant permission to use the trade
      names, trademarks, service marks, or product names of the Licensor,
      except as required for reasonable and customary use in describing the
      origin of the Work and reproducing the content of the NOTICE file.

   7. Disclaimer of Warranty. Unless required by applicable law or
      agreed to in writing, Licensor provides the Work (and each
      Contributor provides its Contributions) on an &quot;AS IS&quot; BASIS,
      WITHOUT WARRANTIES OR CONDITIONS OF ANY KIND, either express or
      implied, including, without limitation, any warranties or conditions
      of TITLE, NON-INFRINGEMENT, MERCHANTABILITY, or FITNESS FOR A
      PARTICULAR PURPOSE. You are solely responsible for determining the
      appropriateness of using or redistributing the Work and assume any
      risks associated with Your exercise of permissions under this License.

   8. Limitation of Liability. In no event and under no legal theory,
      whether in tort (including negligence), contract, or otherwise,
      unless required by applicable law (such as deliberate and grossly
      negligent acts) or agreed to in writing, shall any Contributor be
      liable to You for damages, including any direct, indirect, special,
      incidental, or consequential damages of any character arising as a
      result of this License or out of the use or inability to use the
      Work (including but not limited to damages for loss of goodwill,
      work stoppage, computer failure or malfunction, or any and all
      other commercial damages or losses), even if such Contributor
      has been advised of the possibility of such damages.

   9. Accepting Warranty or Additional Liability. While redistributing
      the Work or Derivative Works thereof, You may choose to offer,
      and charge a fee for, acceptance of support, warranty, indemnity,
      or other liability obligations and/or rights consistent with this
      License. However, in accepting such obligations, You may act only
      on Your own behalf and on Your sole responsibility, not on behalf
      of any other Contributor, and only if You agree to indemnify,
      defend, and hold each Contributor harmless for any liability
      incurred by, or claims asserted against, such Contributor by reason
      of your accepting any such warranty or additional liability.

   END OF TERMS AND CONDITIONS

   APPENDIX: How to apply the Apache License to your work.

      To apply the Apache License to your work, attach the following
      boilerplate notice, with the fields enclosed by brackets &quot;[]&quot;
      replaced with your own identifying information. (Don&apos;t include
      the brackets!)  The text should be enclosed in the appropriate
      comment syntax for the file format. We also recommend that a
      file or class name and description of purpose be included on the
      same &quot;printed page&quot; as the copyright notice for easier
      identification within third-party archives.

   Copyright [yyyy] [name of copyright owner]

   Licensed under the Apache License, Version 2.0 (the &quot;License&quot;);
   you may not use this file except in compliance with the License.
   You may obtain a copy of the License at

       http://www.apache.org/licenses/LICENSE-2.0

   Unless required by applicable law or agreed to in writing, software
   distributed under the License is distributed on an &quot;AS IS&quot; BASIS,
   WITHOUT WARRANTIES OR CONDITIONS OF ANY KIND, either express or implied.
   See the License for the specific language governing permissions and
   limitations under the License.
   </license>

   <url>
      <update label="SARL Snapshots" url="http://updates.sarl.io/snapshots/"/>
   </url>

   <requires>
      <import plugin="io.sarl.lang" version="0.8.0" match="greaterOrEqual"/>
      <import plugin="io.sarl.lang.ui" version="0.8.0" match="greaterOrEqual"/>
      <import plugin="io.sarl.eclipse" version="0.8.0" match="greaterOrEqual"/>
<<<<<<< HEAD
      <import plugin="javax.inject" version="1.0.0" match="greaterOrEqual"/>
      <import plugin="org.eclipse.ui.forms" version="3.7.101" match="greaterOrEqual"/>
      <import plugin="org.eclipse.xtext" version="2.14.0" match="greaterOrEqual"/>
      <import plugin="org.eclipse.xtext.xbase" version="2.14.0" match="greaterOrEqual"/>
      <import plugin="org.eclipse.xtext.util" version="2.14.0" match="greaterOrEqual"/>
      <import plugin="org.eclipse.xtext.ui" version="2.14.0" match="greaterOrEqual"/>
      <import plugin="org.eclipse.xtend.core" version="2.14.0" match="greaterOrEqual"/>
      <import plugin="org.eclipse.xtext.builder" version="2.14.0" match="greaterOrEqual"/>
      <import plugin="org.eclipse.osgi" version="3.12.100" match="greaterOrEqual"/>
=======
      <import plugin="org.eclipse.xtext" version="2.13.0" match="greaterOrEqual"/>
      <import plugin="org.eclipse.xtext.xbase" version="2.13.0" match="greaterOrEqual"/>
      <import plugin="org.eclipse.xtext.util" version="2.13.0" match="greaterOrEqual"/>
      <import plugin="org.eclipse.xtext.ui" version="2.13.0" match="greaterOrEqual"/>
      <import plugin="org.eclipse.xtend.core" version="2.13.0" match="greaterOrEqual"/>
      <import plugin="org.eclipse.xtext.builder" version="2.13.0" match="greaterOrEqual"/>
      <import plugin="javax.inject" version="1.0.0" match="greaterOrEqual"/>
      <import plugin="org.eclipse.osgi" version="3.13.0" match="greaterOrEqual"/>
      <import plugin="org.eclipse.ui.forms" version="3.7.200" match="greaterOrEqual"/>
>>>>>>> dd45d758
   </requires>

   <plugin
         id="io.sarl.pythongenerator.plugin"
         download-size="0"
         install-size="0"
         version="0.0.0"
         unpack="false"/>

</feature><|MERGE_RESOLUTION|>--- conflicted
+++ resolved
@@ -225,27 +225,15 @@
       <import plugin="io.sarl.lang" version="0.8.0" match="greaterOrEqual"/>
       <import plugin="io.sarl.lang.ui" version="0.8.0" match="greaterOrEqual"/>
       <import plugin="io.sarl.eclipse" version="0.8.0" match="greaterOrEqual"/>
-<<<<<<< HEAD
       <import plugin="javax.inject" version="1.0.0" match="greaterOrEqual"/>
-      <import plugin="org.eclipse.ui.forms" version="3.7.101" match="greaterOrEqual"/>
       <import plugin="org.eclipse.xtext" version="2.14.0" match="greaterOrEqual"/>
       <import plugin="org.eclipse.xtext.xbase" version="2.14.0" match="greaterOrEqual"/>
       <import plugin="org.eclipse.xtext.util" version="2.14.0" match="greaterOrEqual"/>
       <import plugin="org.eclipse.xtext.ui" version="2.14.0" match="greaterOrEqual"/>
       <import plugin="org.eclipse.xtend.core" version="2.14.0" match="greaterOrEqual"/>
       <import plugin="org.eclipse.xtext.builder" version="2.14.0" match="greaterOrEqual"/>
-      <import plugin="org.eclipse.osgi" version="3.12.100" match="greaterOrEqual"/>
-=======
-      <import plugin="org.eclipse.xtext" version="2.13.0" match="greaterOrEqual"/>
-      <import plugin="org.eclipse.xtext.xbase" version="2.13.0" match="greaterOrEqual"/>
-      <import plugin="org.eclipse.xtext.util" version="2.13.0" match="greaterOrEqual"/>
-      <import plugin="org.eclipse.xtext.ui" version="2.13.0" match="greaterOrEqual"/>
-      <import plugin="org.eclipse.xtend.core" version="2.13.0" match="greaterOrEqual"/>
-      <import plugin="org.eclipse.xtext.builder" version="2.13.0" match="greaterOrEqual"/>
-      <import plugin="javax.inject" version="1.0.0" match="greaterOrEqual"/>
       <import plugin="org.eclipse.osgi" version="3.13.0" match="greaterOrEqual"/>
       <import plugin="org.eclipse.ui.forms" version="3.7.200" match="greaterOrEqual"/>
->>>>>>> dd45d758
    </requires>
 
    <plugin
