/*
 * $Id$
 *
 * SARL is an general-purpose agent programming language.
 * More details on http://www.sarl.io
 *
 * Copyright (C) 2014-2017 the original authors or authors.
 *
 * Licensed under the Apache License, Version 2.0 (the "License");
 * you may not use this file except in compliance with the License.
 * You may obtain a copy of the License at
 *
 *      http://www.apache.org/licenses/LICENSE-2.0
 *
 * Unless required by applicable law or agreed to in writing, software
 * distributed under the License is distributed on an "AS IS" BASIS,
 * WITHOUT WARRANTIES OR CONDITIONS OF ANY KIND, either express or implied.
 * See the License for the specific language governing permissions and
 * limitations under the License.
 */

package io.sarl.eventdispatching;

import java.lang.reflect.Method;
import java.text.MessageFormat;
import java.util.Arrays;
import java.util.Collection;
import java.util.Iterator;
import java.util.List;
import java.util.Map;
import java.util.Map.Entry;
import java.util.Set;
import java.util.concurrent.CopyOnWriteArraySet;

import com.google.common.base.Objects;
import com.google.common.base.Throwables;
import com.google.common.cache.CacheBuilder;
import com.google.common.cache.CacheLoader;
import com.google.common.cache.LoadingCache;
import com.google.common.collect.Collections2;
import com.google.common.collect.ImmutableMap;
import com.google.common.collect.ImmutableSet;
import com.google.common.collect.Lists;
import com.google.common.collect.Maps;
import com.google.common.collect.Sets;
import com.google.common.reflect.TypeToken;
import org.eclipse.xtext.xbase.lib.Functions.Function1;
import org.eclipse.xtext.xbase.lib.Pair;
import org.eclipse.xtext.xbase.lib.Procedures.Procedure1;

import io.sarl.lang.annotation.PerceptGuardEvaluator;
import io.sarl.lang.core.Event;

/**
 * Registry of all {@code BehaviorGuardEvaluator} classes containing a method to evaluate the guard of a given behavior (on clause in SARL behavior).
 * This class has been inspired by the {@code com.google.common.eventbus.SuscriberRegistry} class of Google Guava library.
 *
 * <p>This class is not thread-safe.
 *
 * @author $Author: ngaud$
 * @author $Author: sgalland$
 * @version $FullVersion$
 * @mavengroupid $GroupId$
 * @mavenartifactid $ArtifactId$
 *
 */
public class BehaviorGuardEvaluatorRegistry {

	/**
	 * Thread-safe cache of classes to their flattened hierarchy of supertypes.
	 */
	@SuppressWarnings("synthetic-access")
	private static final LoadingCache<Class<?>, ImmutableSet<Class<?>>> FLATTEN_HIERARCHY_CACHE = CacheBuilder.newBuilder().weakKeys()
			.build(new CacheLoader<Class<?>, ImmutableSet<Class<?>>>() {
				@Override
				public ImmutableSet<Class<?>> load(Class<?> concreteClass) {
					return getTypeHierarchyOnDemand(concreteClass);
				}
			});

	/**
	 * A thread-safe cache that contains the mapping from each class to all methods in that class and all super-classes, that are annotated with
	 * the annotation given by {@link #perceptGuardEvaluatorAnnotation}. The cache is shared across all instances of this class; this greatly
	 * improves performance if multiple EventBus instances are created and objects of the same class are registered on all of them.
	 */
	@SuppressWarnings("synthetic-access")
	private static final LoadingCache<Class<?>, Map<Class<? extends Event>, Collection<Method>>> PERCEPT_GUARD_EVALUATOR_METHOD_CACHE =
		CacheBuilder.newBuilder().weakKeys()
			.build(new CacheLoader<Class<?>, Map<Class<? extends Event>, Collection<Method>>>() {
				@Override
				public Map<Class<? extends Event>, Collection<Method>> load(Class<?> concreteClass) throws Exception {
					return getAnnotatedMethodMapOnDemand(concreteClass);
				}
			});

	/**
	 * All registered {@code BehaviorGuardEvaluator}s (class containing at least one PerceptGuardEvaluator method), indexed by event type.
	 *
	 * <p>
	 * The {@link CopyOnWriteArraySet} values make it easy and relatively lightweight to get an immutable snapshot of all current
	 * {@code BehaviorGuardEvaluator}s to an event without any locking.
	 * </p>
	 */
	private final Map<Class<? extends Event>,
		Pair<Function1<? super Event, ? extends Boolean>, Set<BehaviorGuardEvaluator>>> behaviorGuardEvaluators;

	private boolean active = true;

	/**
	 * Instanciates a new registry linked with the {@link PerceptGuardEvaluator} annotation.
	 *
	 * <p>The registry will use concurrent data structures.
	 */
	public BehaviorGuardEvaluatorRegistry() {
		this(true);
	}

	/**
	 * Instanciates a new registry linked with the {@link PerceptGuardEvaluator} annotation.
	 *
	 * @param concurrent indicates if the internal data structures must support thread concurrency, or not.
	 */
	public BehaviorGuardEvaluatorRegistry(boolean concurrent) {
		this(concurrent ? Maps.newConcurrentMap() : Maps.newHashMap());
	}

	/**
	 * Instanciates a new registry linked with the {@link PerceptGuardEvaluator} annotation.
	 *
	 * @param buffer the buffer to be used for storing the behavior guard evaluators.
	 */
	public BehaviorGuardEvaluatorRegistry(Map<Class<? extends Event>, Pair<Function1<? super Event, ? extends Boolean>,
			Set<BehaviorGuardEvaluator>>> buffer) {
		assert buffer != null;
		this.behaviorGuardEvaluators = buffer;
	}

	/**
	 * Registers all {@code PerceptGuardEvaluator} methods on the given listener object.
	 *
	 * @param listener the new {@code BehaviorGuardEvaluator} to add
	 * @param callback function which is invoked just after the first registration of the object. It could be {@code null}.
	 * @sincce 0.5
	 */
	public void register(Object listener, Procedure1<Object> callback) {
		register(listener, null, callback);
	}

	/**
	 * Registers all {@code PerceptGuardEvaluator} methods on the given listener object.
	 *
	 * @param listener the new {@code BehaviorGuardEvaluator} to add
	 */
	public void register(Object listener) {
		register(listener, null, null);
	}

	/**
	 * Registers all {@code PerceptGuardEvaluator} methods on the given listener object.
	 *
	 * <p>If the filter is provided, it will be used for determining if the given behavior accepts a specific event.
	 * If the filter function replies {@code true} for a specific event as argument, the event is fired in the
	 * behavior context. If the filter function replies {@code false}, the event is not fired in the behavior context.
	 *
	 * @param listener the new {@code BehaviorGuardEvaluator} to add
	 * @param filter the filter function.
	 * @sincce 0.5
	 */
	public void register(Object listener, Function1<? super Event, ? extends Boolean> filter) {
		register(listener, filter, null);
	}

	/**
	 * Registers all {@code PerceptGuardEvaluator} methods on the given listener object.
	 *
	 * <p>If the filter is provided, it will be used for determining if the given behavior accepts a specific event.
	 * If the filter function replies {@code true} for a specific event as argument, the event is fired in the
	 * behavior context. If the filter function replies {@code false}, the event is not fired in the behavior context.
	 *
	 * @param listener the new {@code BehaviorGuardEvaluator} to add
	 * @param filter the filter function.
	 * @param callback function which is invoked just after the first registration of the object. It could be {@code null}.
	 * @since 0.5
	 */
	public void register(Object listener, Function1<? super Event, ? extends Boolean> filter, Procedure1<Object> callback) {
		if (this.active) {
			boolean firstInit = false;
			final Iterator<Pair<Class<? extends Event>, Collection<BehaviorGuardEvaluator>>> listenerMethods = new EvaluatorIterator(listener);
			while (listenerMethods.hasNext()) {
				final Pair<Class<? extends Event>, Collection<BehaviorGuardEvaluator>> entry = listenerMethods.next();
				final Class<? extends Event> eventType = entry.getKey();
				final Collection<BehaviorGuardEvaluator> eventMethodsInListener = entry.getValue();

				final Pair<Function1<? super Event, ? extends Boolean>, Set<BehaviorGuardEvaluator>> pair =
						this.behaviorGuardEvaluators.get(eventType);
				final Set<BehaviorGuardEvaluator> eventSubscribers;

				if (pair == null) {
					//TODO Array-based implementation may be not efficient
					eventSubscribers = new CopyOnWriteArraySet<>();
					this.behaviorGuardEvaluators.put(eventType, new Pair<>(filter, eventSubscribers));
					firstInit = true;
				} else {
					eventSubscribers = pair.getValue();
				}

				if (eventSubscribers.addAll(eventMethodsInListener)) {
					firstInit = true;
				}
			}
			if (firstInit && callback != null) {
				callback.apply(listener);
			}
		}
	}

	/**
	 * Unregisters all BehaviorGuardEvaluators on all the listener objects.
	 */
	public void unregisterAll() {
		unregisterAll(null);
	}

	/**
	 * Unregisters all BehaviorGuardEvaluators on all the listener objects.
	 *
	 * @param callback function which is invoked just before the object is unregistered. It could be {@code null}.
	 * @since 0.5
	 */
	public void unregisterAll(Procedure1<Object> callback) {
		if (this.active) {
			this.active = false;
			try {
				if (callback != null) {
					final Iterator<Pair<Function1<? super Event, ? extends Boolean>, Set<BehaviorGuardEvaluator>>> iterator =
							this.behaviorGuardEvaluators.values().iterator();
					final Set<Object> subscribers = Sets.newTreeSet((term1, term2) -> {
						if (term1 == term2) {
							return 0;
						}
						return Integer.compare(System.identityHashCode(term1), System.identityHashCode(term2));
					});
					while (iterator.hasNext()) {
						final Pair<Function1<? super Event, ? extends Boolean>, Set<BehaviorGuardEvaluator>> pair = iterator.next();
						for (final BehaviorGuardEvaluator evaluator : pair.getValue()) {
							if (subscribers.add(evaluator.getTarget())) {
								callback.apply(evaluator.getTarget());
							}
						}
						iterator.remove();
					}
				} else {
					this.behaviorGuardEvaluators.clear();
				}
			} finally {
				this.active = true;
			}
		}
	}

	/**
	 * Unregisters all BehaviorGuardEvaluators on the given listener object.
	 *
	 * @param listener the new {@code BehaviorGuardEvaluator} to remove
	 */
	public void unregister(Object listener) {
		unregister(listener, null);
	}

<<<<<<< HEAD
			//TODO Array-based implementation for a set may be not efficient
			final CopyOnWriteArraySet<BehaviorGuardEvaluator> currentSubscribers = this.behaviorGuardEvaluators.get(eventType);
=======
	/**
	 * Unregisters all BehaviorGuardEvaluators on the given listener object.
	 *
	 * @param listener the new {@code BehaviorGuardEvaluator} to remove
	 * @param callback function which is invoked just before the object is unregistered. It could be {@code null}.
	 * @since 0.5
	 */
	public void unregister(Object listener, Procedure1<Object> callback) {
		if (this.active) {
			final Iterator<Pair<Class<? extends Event>, Collection<BehaviorGuardEvaluator>>> listenerMethods = new EvaluatorIterator(listener);
			Procedure1<Object> listenerCallback = callback;
			while (listenerMethods.hasNext()) {
				final Pair<Class<? extends Event>, Collection<BehaviorGuardEvaluator>> entry = listenerMethods.next();
				final Class<? extends Event> eventType = entry.getKey();
				final Collection<BehaviorGuardEvaluator> listenerMethodsForType = entry.getValue();

				final Pair<Function1<? super Event, ? extends Boolean>, Set<BehaviorGuardEvaluator>> pair =
						this.behaviorGuardEvaluators.get(eventType);

				if (listenerCallback != null && pair != null && pair.getValue() != null && !pair.getValue().isEmpty()) {
					listenerCallback.apply(listener);
					listenerCallback = null;
				}
>>>>>>> b1d3fbe3

				if (pair == null || pair.getValue() == null || !pair.getValue().removeAll(listenerMethodsForType)) {
					if (pair != null && pair.getValue() != null) {
						pair.getValue().removeAll(listenerMethodsForType);
					}
					// if removeAll returns true, all we really know is that at least one subscriber was
					// removed... however, barring something very strange we can assume that if at least one
					// subscriber was removed, all subscribers on listener for that event type were... after
					// all, the definition of subscribers on a particular class is totally static
					throw new IllegalArgumentException(MessageFormat.format(Messages.BehaviorGuardEvaluatorRegistry_0, listener));
				}

				// don't try to remove the set if it's empty; that can't be done safely without a lock
				// anyway, if the set is empty it'll just be wrapping an array of length 0
			}
		}
	}

	/**
	 * Gets an iterator representing an immutable snapshot of all BehaviorGuardEvaluators to the given event at the time this method is called.
	 *
	 * @param event
	 *            -the event to process
	 * @return the set of guard evaluators associated to the specified event
	 */
	public Iterable<BehaviorGuardEvaluator> getBehaviorGuardEvaluators(Event event) {
		//		final ImmutableSet<Class<?>> eventTypes = flattenHierarchy(event.getClass());
		//
		//		final List<BehaviorGuardEvaluator> iBehaviorGuardEvaluators = Lists.newArrayListWithCapacity(eventTypes.size());
		//
		//		for (final Class<?> eventType : eventTypes) {
		//			final Pair<Function1<? super Event, ? extends Boolean>, Set<BehaviorGuardEvaluator>> eventSubscribers =
		//					this.behaviorGuardEvaluators.get(eventType);
		//			if (eventSubscribers != null && eventSubscribers.getValue() != null
		//					&& (eventSubscribers.getKey() == null || eventSubscribers.getKey().apply(event))) {
		//				iBehaviorGuardEvaluators.addAll(eventSubscribers.getValue());
		//			}
		//		}
		//
		//		return iBehaviorGuardEvaluators;
		final Iterable<Class<?>> eventTypes = flattenHierarchy(event.getClass());
		return () -> {
			return new EvaluatorCollectionIterator(this.behaviorGuardEvaluators, event,
					eventTypes.iterator(), false);
		};
	}

	/**
	 * Gets an iterator representing an immutable snapshot of all BehaviorGuardEvaluators of the given listener
	 * to the given event at the time this method is called.
	 *
	 * <p>Caution: This function does not apply filtering function given to {@link #register(Object, Function1, Procedure1)}.
	 *
	 * @param event -the event to process
	 * @param listener - the owner of the BehaviorGuardEvaluators (never {@code null}).
	 * @return the set of guard evaluators associated to the specified event
	 * @since 0.5
	 */
	public Iterable<BehaviorGuardEvaluator> getBehaviorGuardEvaluatorsFor(Event event, Object listener) {
		final Iterable<Class<?>> eventTypes = flattenHierarchy(event.getClass());
		return () -> {
			final Iterator<BehaviorGuardEvaluator> base = new EvaluatorCollectionIterator(this.behaviorGuardEvaluators, event,
					eventTypes.iterator(), true);
			return new EvaluatorCollectionFilteringIterator(base, listener);
		};
	}

	private static Map<Class<? extends Event>, Collection<Method>> getAnnotatedMethodsPerEvent(Class<?> listenerType) {
		try {
			return PERCEPT_GUARD_EVALUATOR_METHOD_CACHE.getUnchecked(listenerType);
		} catch (Exception ex) {
			throw Throwables.propagate(ex);
		}
	}

	private static Class<?> reloadClass(Class<?> context, Class<?> type) {
		ClassLoader ld = context.getClassLoader();
		if (ld == null) {
			ld = type.getClassLoader();
		}
		try {
			return ld.loadClass(type.getName());
		} catch (Throwable ex) {
			return type;
		}
	}

	private static boolean checkEventHandlerPrototype(Class<?>[] parameterTypes) {
		try {
			if (parameterTypes.length == 2
				&& parameterTypes[0] != null
				&& reloadClass(parameterTypes[0], Event.class).isAssignableFrom(parameterTypes[0])
				&& parameterTypes[1] != null
				&& reloadClass(parameterTypes[1], Collection.class).isAssignableFrom(parameterTypes[1])) {
				return true;
			}
		} catch (Exception ex) {
			//
		}
		return false;
	}

	@SuppressWarnings({ "rawtypes", "unchecked" })
	private static ImmutableSet<Class<?>> getTypeHierarchyOnDemand(Class<?> concreteClass) {
		assert concreteClass != null;
		final Set typeHierarchy = TypeToken.of(concreteClass).getTypes().rawTypes();
		try {
			final Class<?> eventType = reloadClass(concreteClass, Event.class);
			if (eventType.isAssignableFrom(concreteClass)) {
				return ImmutableSet.copyOf(Sets.filter((Set<Class>) typeHierarchy,
						(it) -> eventType.isAssignableFrom(it)));
			}
		} catch (Exception ex) {
			//
		}
		return ImmutableSet.copyOf(typeHierarchy);
	}

	@SuppressWarnings("unchecked")
	private static Map<Class<? extends Event>, Collection<Method>> getAnnotatedMethodMapOnDemand(Class<?> concreteClass) {
		assert concreteClass != null;
		// TODO verify it effectively explores the whole type hierarchy
		final Set<? extends Class<?>> supertypes = Sets.filter(TypeToken.of(concreteClass).getTypes().rawTypes(),
				(it) -> !it.isInterface() && !Object.class.equals(it));

		final Map<MethodIdentifier, Method> identifiers = Maps.newTreeMap();

		// Traverse all methods of the whole inheritance hierarchy
		for (final Class<?> supertype : supertypes) {
			for (final Method method : supertype.getDeclaredMethods()) {
				if (method.isAnnotationPresent(PerceptGuardEvaluator.class) && !method.isSynthetic()) {
					final Class<?>[] parameterTypes = method.getParameterTypes();
					final MethodIdentifier ident = new MethodIdentifier(method, parameterTypes);
					identifiers.putIfAbsent(ident, method);
				}
			}
		}

		final Map<Class<? extends Event>, Collection<Method>> buffer = Maps.newTreeMap(
				(elt1, elt2) -> elt1.getName().compareTo(elt2.getName()));
		for (final Method method : identifiers.values()) {
			final Class<?>[] parameterTypes = method.getParameterTypes();
			// Check the prototype of the event handler in debug mode only
			assert checkEventHandlerPrototype(parameterTypes);
			final Class<? extends Event> eventType = (Class<? extends Event>) parameterTypes[0];
			Collection<Method> methods = buffer.get(eventType);
			if (methods == null) {
				methods = Lists.newArrayList();
				buffer.put(eventType, methods);
			}
			methods.add(method);
		}

		return ImmutableMap.copyOf(buffer);
	}

	/**
	 * Flattens a class's type hierarchy into a set of {@code Class} objects including all super-classes (transitively) and all interfaces implemented
	 * by these super-classes.
	 *
	 * @param concreteClass
	 *            - the class you find the hierarchy
	 * @return the set of class in the hierarchy of the specififed class
	 */
	private static ImmutableSet<Class<?>> flattenHierarchy(Class<?> concreteClass) {
		try {
			return FLATTEN_HIERARCHY_CACHE.getUnchecked(concreteClass);
		} catch (Exception e) {
			throw Throwables.propagate(e.getCause());
		}
	}

	/**
	 * It stores the information related to a given method especially its prototype.
	 *
	 * @author $Author: ngaud$
	 * @author $Author: sgalland$
	 * @version $FullVersion$
	 * @mavengroupid $GroupId$
	 * @mavenartifactid $ArtifactId$
	 *
	 */
	private static final class MethodIdentifier implements Comparable<MethodIdentifier> {

		/**
		 * the name of the considered method.
		 */
		private final String name;

		/**
		 * The list of the type of the various parameters of the considered method.
		 */
		private final List<Class<?>> parameterTypes;

		/**
		 * Creates a new method identifier according to the name and the list of parameter types of the considered method.
		 *
		 * @param method
		 *            - the name of the considered method.
		 * @param parameterTypes
		 *            - The list of the type of the various parameters of the considered method.
		 */
		MethodIdentifier(Method method, Class<?>[] parameterTypes) {
			// Useful to maintain the getDeclaringClass to obtain method of all classes with the inheritance hierarchy
			this.name = method.getDeclaringClass() + method.getName();
			this.parameterTypes = Arrays.asList(parameterTypes);
		}

		@Override
		public int hashCode() {
			return Objects.hashCode(this.name, this.parameterTypes);
		}

		@Override
		public boolean equals(Object object) {
			if (object instanceof MethodIdentifier) {
				final MethodIdentifier ident = (MethodIdentifier) object;
				return this.name.equals(ident.name) && this.parameterTypes.equals(ident.parameterTypes);
			}
			return false;
		}

		@Override
		public int compareTo(MethodIdentifier obj) {
			if (obj == null) {
				return -1;
			}
			int cmp = this.name.compareTo(obj.name);
			if (cmp != 0) {
				return cmp;
			}
			cmp = Integer.compare(this.parameterTypes.size(), obj.parameterTypes.size());
			if (cmp != 0) {
				return cmp;
			}
			final Iterator<Class<?>> it1 = this.parameterTypes.iterator();
			final Iterator<Class<?>> it2 = obj.parameterTypes.iterator();
			while (it1.hasNext()) {
				assert it2.hasNext();
				cmp = it1.next().getName().compareTo(it2.next().getName());
				if (cmp != 0) {
					return cmp;
				}
			}
			return 0;
		}

		@Override
		public String toString() {
			return this.name;
		}

	}

	/** Iterator on guard evaluators.
	 *
	 * @author $Author: sgalland$
	 * @version $FullVersion$
	 * @mavengroupid $GroupId$
	 * @mavenartifactid $ArtifactId$
	 */
	private static class EvaluatorIterator implements Iterator<Pair<Class<? extends Event>, Collection<BehaviorGuardEvaluator>>> {

		private final Object listener;

		private final Iterator<Entry<Class<? extends Event>, Collection<Method>>> iterator;

		@SuppressWarnings("synthetic-access")
		EvaluatorIterator(Object listener) {
			final Map<Class<? extends Event>, Collection<Method>> methods = getAnnotatedMethodsPerEvent(listener.getClass());
			this.iterator = methods.entrySet().iterator();
			this.listener = listener;
		}

		@Override
		public boolean hasNext() {
			return this.iterator.hasNext();
		}

		@Override
		public Pair<Class<? extends Event>, Collection<BehaviorGuardEvaluator>> next() {
			final Entry<Class<? extends Event>, Collection<Method>> entry = this.iterator.next();
			return new Pair<>(entry.getKey(), Collections2.transform(entry.getValue(),
					(element) -> new BehaviorGuardEvaluator(this.listener, element)));
		}

	}

	/** Iterator on behavior guard evaluators.
	 *
	 * @author $Author: sgalland$
	 * @version $FullVersion$
	 * @mavengroupid $GroupId$
	 * @mavenartifactid $ArtifactId$
	 * @since 0.5
	 */
	private static class EvaluatorCollectionIterator implements Iterator<BehaviorGuardEvaluator> {

		private final Map<Class<? extends Event>,
			Pair<Function1<? super Event, ? extends Boolean>, Set<BehaviorGuardEvaluator>>> behaviorGuardEvaluators;

		private final Event event;

		private final Iterator<Class<?>> eventTypeIterator;

		private final boolean skipSubscriberFiltering;

		private Iterator<BehaviorGuardEvaluator> evaluators;

		EvaluatorCollectionIterator(Map<Class<? extends Event>,
				Pair<Function1<? super Event, ? extends Boolean>, Set<BehaviorGuardEvaluator>>> behaviorGuardEvaluators,
				Event event,
				Iterator<Class<?>> eventTypes,
				boolean skipSubscriberFiltering) {
			assert behaviorGuardEvaluators != null;
			assert event != null;
			this.skipSubscriberFiltering = skipSubscriberFiltering;
			this.behaviorGuardEvaluators = behaviorGuardEvaluators;
			this.event = event;
			this.eventTypeIterator = eventTypes;
			searchNext();
		}

		private void searchNext() {
			while ((this.evaluators == null || !this.evaluators.hasNext()) && this.eventTypeIterator.hasNext()) {
				final Class<?> eventType = this.eventTypeIterator.next();
				final Pair<Function1<? super Event, ? extends Boolean>, Set<BehaviorGuardEvaluator>> eventSubscribers =
						this.behaviorGuardEvaluators.get(eventType);
				if (isValidSubscriber(eventSubscribers)) {
					this.evaluators = eventSubscribers.getValue().iterator();
				}
			}
		}

		protected boolean isValidSubscriber(Pair<Function1<? super Event, ? extends Boolean>, Set<BehaviorGuardEvaluator>> subscriber) {
			if (subscriber != null && subscriber.getValue() != null) {
				return this.skipSubscriberFiltering || subscriber.getKey() == null || subscriber.getKey().apply(this.event);
			}
			return false;
		}

		@Override
		public boolean hasNext() {
			return this.evaluators != null && this.evaluators.hasNext();
		}

		@Override
		public BehaviorGuardEvaluator next() {
			if (this.evaluators == null) {
				searchNext();
			}
			final BehaviorGuardEvaluator next = this.evaluators.next();
			searchNext();
			return next;
		}

	}

	/** Iterator on behavior guard evaluators.
	 *
	 * @author $Author: sgalland$
	 * @version $FullVersion$
	 * @mavengroupid $GroupId$
	 * @mavenartifactid $ArtifactId$
	 * @since 0.5
	 */
	private static class EvaluatorCollectionFilteringIterator implements Iterator<BehaviorGuardEvaluator> {

		private final Iterator<BehaviorGuardEvaluator> iterator;

		private final Object subscriber;

		private BehaviorGuardEvaluator next;

		EvaluatorCollectionFilteringIterator(Iterator<BehaviorGuardEvaluator> iterator, Object subscriber) {
			assert iterator != null;
			assert subscriber != null;
			this.iterator = iterator;
			this.subscriber = subscriber;
			searchNext();
		}

		private void searchNext() {
			this.next = null;
			while (this.next == null && this.iterator.hasNext()) {
				final BehaviorGuardEvaluator evaluator = this.iterator.next();
				if (evaluator.getTarget() == this.subscriber) {
					this.next = evaluator;
				}
			}
		}

		@Override
		public boolean hasNext() {
			return this.next != null;
		}

		@Override
		public BehaviorGuardEvaluator next() {
			assert this.next != null;
			final BehaviorGuardEvaluator next = this.next;
			searchNext();
			return next;
		}

	}

}<|MERGE_RESOLUTION|>--- conflicted
+++ resolved
@@ -267,10 +267,6 @@
 		unregister(listener, null);
 	}
 
-<<<<<<< HEAD
-			//TODO Array-based implementation for a set may be not efficient
-			final CopyOnWriteArraySet<BehaviorGuardEvaluator> currentSubscribers = this.behaviorGuardEvaluators.get(eventType);
-=======
 	/**
 	 * Unregisters all BehaviorGuardEvaluators on the given listener object.
 	 *
@@ -294,7 +290,6 @@
 					listenerCallback.apply(listener);
 					listenerCallback = null;
 				}
->>>>>>> b1d3fbe3
 
 				if (pair == null || pair.getValue() == null || !pair.getValue().removeAll(listenerMethodsForType)) {
 					if (pair != null && pair.getValue() != null) {
