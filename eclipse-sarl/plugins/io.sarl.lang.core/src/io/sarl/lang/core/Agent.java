/*
 * $Id$
 *
 * SARL is an general-purpose agent programming language.
 * More details on http://www.sarl.io
 *
 * Copyright (C) 2014-2017 the original authors or authors.
 *
 * Licensed under the Apache License, Version 2.0 (the "License");
 * you may not use this file except in compliance with the License.
 * You may obtain a copy of the License at
 *
 *      http://www.apache.org/licenses/LICENSE-2.0
 *
 * Unless required by applicable law or agreed to in writing, software
 * distributed under the License is distributed on an "AS IS" BASIS,
 * WITHOUT WARRANTIES OR CONDITIONS OF ANY KIND, either express or implied.
 * See the License for the specific language governing permissions and
 * limitations under the License.
 */

package io.sarl.lang.core;

import java.security.InvalidParameterException;
import java.util.Map;
import java.util.Map.Entry;
import java.util.UUID;
import java.util.concurrent.ConcurrentHashMap;

import com.google.common.reflect.TypeToken;
import org.eclipse.xtext.xbase.lib.Inline;
import org.eclipse.xtext.xbase.lib.Procedures.Procedure1;
import org.eclipse.xtext.xbase.lib.Pure;

import io.sarl.lang.SARLVersion;
import io.sarl.lang.annotation.SarlSpecification;
import io.sarl.lang.util.ClearableReference;


/**
 * The definition of the notion of Agent in SARL.
 * An agent is an autonomous entity having some intrinsic skills to realize
 * the capacities it exhibits. An agent defines a context.
 *
 * @author $Author: srodriguez$
 * @author $Author: sgalland$
 * @version $FullVersion$
 * @mavengroupid $GroupId$
 * @mavenartifactid $ArtifactId$
 */
@SarlSpecification(SARLVersion.SPECIFICATION_RELEASE_VERSION_STRING)
public class Agent extends AgentProtectedAPIObject implements Identifiable {

	private final UUID id;

	private final Map<Class<? extends Capacity>, ClearableReference<Skill>> skills = new ConcurrentHashMap<>();

	private final UUID parentID;

	/**
	 * Creates a new agent with a parent <code>parentID</code> and initialize the built-in capacity
	 * with the given provider.
	 *
<<<<<<< HEAD
	 * @param provider - the provider of built-in capacities for this agent. If <code>null</code>, the builtin
	 *     capacities will not be initialized.
	 * @param parentID - the agent's spawner.
=======
	 * @param provider - the provider of built-in capacities for this agent.
	 * @param parentID - the agent's parent.
>>>>>>> 56f82511
	 * @param agentID - the identifier of the agent, or
	 *                  <code>null</code> for computing it randomly.
	 */
	public Agent(
			BuiltinCapacitiesProvider provider,
			UUID parentID,
			UUID agentID) {
		this.parentID = parentID;
		this.id = (agentID == null) ? UUID.randomUUID() : agentID;
		if (provider != null) {
			final Map<Class<? extends Capacity>, Skill> builtinCapacities = provider.getBuiltinCapacities(this);
			if (builtinCapacities != null && !builtinCapacities.isEmpty()) {
				for (final Entry<Class<? extends Capacity>, Skill> bic : builtinCapacities.entrySet()) {
					mapCapacity(bic.getKey(), bic.getValue());
				}
			}
		}
	}

	/**
	 * Creates a new agent with a parent <code>parentID</code> without initializing the built-in capacities.
	 *
	 * @param parentID - the agent's spawner.
	 * @param agentID - the identifier of the agent, or
	 *                  <code>null</code> for computing it randomly.
	 * @since 0.5
	 */
	public Agent(
			UUID parentID,
			UUID agentID) {
		this(null, parentID, agentID);
	}

	private ClearableReference<Skill> mapCapacity(Class<? extends Capacity> capacity, Skill skill) {
		return this.skills.put(capacity, new ClearableReference<>(skill));
	}

	@Override
	protected String attributesToString() {
		final StringBuilder builder = new StringBuilder();
		builder.append("id = "); //$NON-NLS-1$
		builder.append(this.id);
		builder.append(", parentID="); //$NON-NLS-1$
		builder.append(this.parentID);
		return builder.toString();
	}

	@Override
	@Pure
	public String toString() {
		return getClass().getSimpleName()
				+ " [" + attributesToString() //$NON-NLS-1$
				+ "]"; //$NON-NLS-1$
	}

	/**
	 * Replies the agent's parent's ID.
	 *
	 * @return the identifier of the agent's parent.
	 */
	@Pure
	public UUID getParentID() {
		return this.parentID;
	}

	@Override
	@Pure
	public UUID getID() {
		return this.id;
	}

	/**
	 * Set the skill for the {@link Capacity} <code>capacity</code>.
	 *
	 * @param <S> - type of the skill.
	 * @param capacity capacity to set.
	 * @param skill implementaion of <code>capacity</code>.
	 * @return the skill that was set.
	 * @deprecated since 0.4, see {@link #setSkill(Skill, Class...)}
	 */
	@Inline("setSkill($2, $1)")
	@Deprecated
	protected <S extends Skill> S setSkill(Class<? extends Capacity> capacity, S skill) {
		return setSkill(skill, capacity);
	}

	@Override
	@SafeVarargs
	protected final <S extends Skill> S setSkill(S skill, Class<? extends Capacity>... capacities) {
		assert skill != null : "the skill parameter must not be null"; //$NON-NLS-1$
		skill.setOwner(this);
		if (capacities == null || capacities.length == 0) {
			runOnImplementedCapacities(skill, (capacity) -> {
				final ClearableReference<Skill> oldS = mapCapacity(capacity, skill);
				skill.registerUse();
				if (oldS != null) {
					final Skill oldSkill = oldS.clear();
					if (oldSkill != null && oldSkill != skill) {
						oldSkill.unregisterUse();
					}
				}
			});
		} else {
			for (final Class<? extends Capacity> capacity : capacities) {
				assert capacity != null : "the capacity parameter must not be null"; //$NON-NLS-1$
				assert capacity.isInterface() : "the capacity parameter must be an interface"; //$NON-NLS-1$
				if (!capacity.isInstance(skill)) {
					throw new InvalidParameterException(
							"the skill must implement the given capacity " //$NON-NLS-1$
							+ capacity.getName());
				}
				final ClearableReference<Skill> oldS = mapCapacity(capacity, skill);
				skill.registerUse();
				if (oldS != null) {
					final Skill oldSkill = oldS.clear();
					if (oldSkill != null && oldSkill != skill) {
						oldSkill.unregisterUse();
					}
				}
			}
		}
		return skill;
	}

	private static void runOnImplementedCapacities(Skill skill, Procedure1<Class<? extends Capacity>> callback) {
		TypeToken.of(skill.getClass()).getTypes().interfaces().stream().parallel().forEach((it) -> {
			final Class<?> type = it.getRawType();
			if (Capacity.class.isAssignableFrom(type) && !Capacity.class.equals(type)) {
				callback.apply(type.asSubclass(Capacity.class));
			}
		});
	}

	@Override
	@Inline("setSkill($2, $1)")
	protected <S extends Skill> void operator_mappedTo(Class<? extends Capacity> capacity, S skill) {
		setSkill(skill, capacity);
	}

	@Override
	protected <S extends Capacity> S clearSkill(Class<S> capacity) {
		assert capacity != null;
		final ClearableReference<Skill> reference = this.skills.remove(capacity);
		if (reference != null) {
			final Skill skill = reference.clear();
			if (skill != null) {
				skill.unregisterUse();
				return capacity.cast(skill);
			}
		}
		return null;
	}

	@Override
	@Pure
	protected final <S extends Capacity> S getSkill(Class<S> capacity) {
		assert capacity != null;
		return $castSkill(capacity, $getSkill(capacity));
	}

	/** Cast the skill reference to the given capacity type.
	 *
	 * @param <S> the expected capacity type.
	 * @param capacity the expected capacity type.
	 * @param skillReference the skill reference.
	 * @return the skill casted to the given capacity.
	 */
	@Pure
	protected <S extends Capacity> S $castSkill(Class<S> capacity, ClearableReference<Skill> skillReference) {
		final S skill = capacity.cast(skillReference.get());
		if (skill == null) {
			throw new UnimplementedCapacityException(capacity, getID());
		}
		return skill;
	}

	@Override
	@Pure
	protected ClearableReference<Skill> $getSkill(Class<? extends Capacity> capacity) {
		final ClearableReference<Skill> skill = this.skills.get(capacity);
		if (skill == null) {
			throw new UnimplementedCapacityException(capacity, getID());
		}
		return skill;
	}

	@Override
	@Pure
	protected boolean hasSkill(Class<? extends Capacity> capacity) {
		assert capacity != null;
		return this.skills.containsKey(capacity);
	}

	@Override
	@Pure
	protected boolean isMe(Address address) {
		return (address != null) && (this.id.equals(address.getUUID()));
	}

	@Override
	@Pure
	protected boolean isMe(UUID uID) {
		return (uID != null) && (this.id.equals(uID));
	}

	@Override
	@Pure
	protected boolean isFromMe(Event event) {
		return (event != null) && isMe(event.getSource());
	}

}<|MERGE_RESOLUTION|>--- conflicted
+++ resolved
@@ -61,14 +61,9 @@
 	 * Creates a new agent with a parent <code>parentID</code> and initialize the built-in capacity
 	 * with the given provider.
 	 *
-<<<<<<< HEAD
 	 * @param provider - the provider of built-in capacities for this agent. If <code>null</code>, the builtin
 	 *     capacities will not be initialized.
-	 * @param parentID - the agent's spawner.
-=======
-	 * @param provider - the provider of built-in capacities for this agent.
 	 * @param parentID - the agent's parent.
->>>>>>> 56f82511
 	 * @param agentID - the identifier of the agent, or
 	 *                  <code>null</code> for computing it randomly.
 	 */
